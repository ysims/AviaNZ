
#
# This is part of the AviaNZ interface
# Holds most of the code for the various dialog boxes
# Version 1.3 23/10/18
# Authors: Stephen Marsland, Nirosha Priyadarshani, Julius Juodakis

#    AviaNZ birdsong analysis program
#    Copyright (C) 2017--2018

#    This program is free software: you can redistribute it and/or modify
#    it under the terms of the GNU General Public License as published by
#    the Free Software Foundation, either version 3 of the License, or
#    (at your option) any later version.

#    This program is distributed in the hope that it will be useful,
#    but WITHOUT ANY WARRANTY; without even the implied warranty of
#    MERCHANTABILITY or FITNESS FOR A PARTICULAR PURPOSE.  See the
#    GNU General Public License for more details.

#    You should have received a copy of the GNU General Public License
#    along with this program.  If not, see <http://www.gnu.org/licenses/>.

# Dialogs used by the AviaNZ program
# Since most of them just get user selections, they are mostly just a mess of UI things
import os
import time
import platform
import wavio
import json

from PyQt5.QtGui import QIcon, QPixmap, QValidator, QAbstractItemView
from PyQt5.QtGui import *
from PyQt5.QtWidgets import *
from PyQt5.QtCore import QDir, QPointF, QTime, Qt, QLineF

import matplotlib.markers as mks
import matplotlib.pyplot as plt
import matplotlib.ticker as mtick
from matplotlib.backends.backend_qt5agg import FigureCanvasQTAgg as FigureCanvas
from matplotlib.figure import Figure
import pyqtgraph as pg
from pyqtgraph.Qt import QtCore, QtGui
import pyqtgraph.functions as fn

import numpy as np
import colourMaps
import SupportClasses as SupportClasses
import SignalProc
import WaveletSegment
import Segment
import Clustering


class StartScreen(QDialog):
    def __init__(self, parent=None):
        QDialog.__init__(self, parent)
        self.setWindowFlags(QtCore.Qt.WindowStaysOnTopHint)
        self.setWindowTitle('AviaNZ - Choose Task')
        self.setAutoFillBackground(False)
        self.setFixedSize(900, 350)
        self.setStyleSheet("background-image: url(img/AviaNZ_SW_V2.jpg);")
        self.activateWindow()

        btn_style='QPushButton {background-color: #A3C1DA; color: white; font-size:20px; font-weight: bold; font-family: "Arial"}'
        # btn_style2='QPushButton {background-color: #A3C1DA; color: grey; font-size:16px}'
        b1 = QPushButton(" Manual Segmentation ")
        b2 = QPushButton("      Batch Processing      ")
        b3 = QPushButton(" Review Batch Results ")
        l1 = QLabel("-------")
        l2 = QLabel("---")
        b1.setStyleSheet(btn_style)
        b2.setStyleSheet(btn_style)
        b3.setStyleSheet(btn_style)
        l1.setStyleSheet('QLabel {color:transparent}')

        hbox = QHBoxLayout()
        hbox.addWidget(l1)
        hbox.addWidget(b1)
        hbox.addWidget(l1)
        hbox.addWidget(b2)
        hbox.addWidget(l1)
        hbox.addWidget(b3)
        hbox.addWidget(l2)

        vbox = QVBoxLayout()
        vbox.addStretch(1)
        vbox.addLayout(hbox)
        vbox.addWidget(l1)

        self.setLayout(vbox)

        b1.clicked.connect(self.manualSeg)
        b2.clicked.connect(self.findSpecies)
        b3.clicked.connect(self.reviewSeg)

        self.task = -1

    def manualSeg(self):
        self.task = 1
        self.accept()

    def findSpecies(self):
        self.task = 2
        self.accept()

    def denoise(self):
        self.task = 3
        self.accept()

    def reviewSeg(self):
        self.task = 4
        self.accept()

    def getValues(self):
        return self.task

#======
class FileDataDialog(QDialog):
    def __init__(self, name, date, time, parent=None):
        super(FileDataDialog, self).__init__(parent)

        layout = QVBoxLayout(self)

        l1 = QLabel("Annotator")
        self.name = QLineEdit(self)
        self.name.setText(name)

        l2 = QLabel("Data recorded: " + date)
        l3 = QLabel("Time recorded: " + time)

        layout.addWidget(l1)
        layout.addWidget(self.name)
        layout.addWidget(l2)
        layout.addWidget(l3)

        button = QPushButton("OK")
        button.clicked.connect(self.accept)

        layout.addWidget(button)

    def getData(self):
        return

#======
class Spectrogram(QDialog):
    # Class for the spectrogram dialog box
    # TODO: Steal the graph from Raven (View/Configure Brightness)
    def __init__(self, width, incr, minFreq, maxFreq, minFreqShow, maxFreqShow, DOC=True, parent=None):
        QDialog.__init__(self, parent)
        self.setWindowTitle('Spectrogram Options')
        self.setWindowIcon(QIcon('img/Avianz.ico'))
        if platform.system() == 'Linux' or platform.system() == 'Darwin':
            self.setWindowFlags(self.windowFlags() ^ QtCore.Qt.WindowContextHelpButtonHint)
        else:
            self.setWindowFlags((self.windowFlags() ^ QtCore.Qt.WindowContextHelpButtonHint) & QtCore.Qt.WindowCloseButtonHint)
        self.setMinimumWidth(300)
        self.DOC = DOC

        self.windowType = QComboBox()
        self.windowType.addItems(['Hann','Parzen','Welch','Hamming','Blackman','BlackmanHarris'])

        self.mean_normalise = QCheckBox()
        self.mean_normalise.setChecked(True)

        self.equal_loudness = QCheckBox()
        self.equal_loudness.setChecked(False)

        self.multitaper = QCheckBox()
        self.multitaper.setChecked(False)

        self.low = QSlider(Qt.Horizontal)
        self.low.setTickPosition(QSlider.TicksBelow)
        self.low.setTickInterval(1000)
        self.low.setRange(minFreq,maxFreq)
        self.low.setSingleStep(100)
        self.low.setValue(minFreqShow)
        self.low.valueChanged.connect(self.lowChange)
        self.lowtext = QLabel(str(self.low.value()))

        self.high = QSlider(Qt.Horizontal)
        self.high.setTickPosition(QSlider.TicksBelow)
        self.high.setTickInterval(1000)
        self.high.setRange(minFreq,maxFreq)
        self.high.setSingleStep(100)
        self.high.setValue(maxFreqShow)
        self.high.valueChanged.connect(self.highChange)
        self.hightext = QLabel(str(self.high.value()))

        self.activate = QPushButton("Update Spectrogram")

        self.window_width = QLineEdit(self)
        self.window_width.setText(str(width))
        self.incr = QLineEdit(self)
        self.incr.setText(str(incr))

        Box = QVBoxLayout()
        Box.addWidget(self.windowType)
        Box.addWidget(QLabel('Mean normalise'))
        Box.addWidget(self.mean_normalise)
        Box.addWidget(QLabel('Equal loudness'))
        Box.addWidget(self.equal_loudness)
        if not self.DOC:
            Box.addWidget(QLabel('Multitapering'))
            Box.addWidget(self.multitaper)
        Box.addWidget(QLabel('Window Width'))
        Box.addWidget(self.window_width)
        Box.addWidget(QLabel('Hop'))
        Box.addWidget(self.incr)

        Box.addWidget(QLabel('Frequency range to show'))
        Box.addWidget(QLabel('Lowest frequency'))
        Box.addWidget(self.lowtext)
        Box.addWidget(self.low)
        Box.addWidget(QLabel('Highest frequency'))
        Box.addWidget(self.high)
        Box.addWidget(self.hightext)

        Box.addWidget(self.activate)

        # Now put everything into the frame
        self.setLayout(Box)

    def setValues(self,minFreq,maxFreq,minFreqShow,maxFreqShow):
        self.low.setRange(minFreq,maxFreq)
        self.low.setValue(minFreqShow)
        self.high.setRange(minFreq,maxFreq)
        self.high.setValue(maxFreqShow)

    def getValues(self):
        return [self.windowType.currentText(),self.mean_normalise.checkState(),self.equal_loudness.checkState(),self.multitaper.checkState(),self.window_width.text(),self.incr.text(),self.low.value(),self.high.value()]

    def lowChange(self,value):
        self.lowtext.setText(str(value))

    def highChange(self,value):
        self.hightext.setText(str(value))

    # def closeEvent(self, event):
    #     msg = QMessageBox()
    #     msg.setIcon(QMessageBox.Question)
    #     msg.setText("Do you want to keep the new values?")
    #     msg.setWindowTitle("Closing Spectrogram Dialog")
    #     msg.setStandardButtons(QMessageBox.Yes|QMessageBox.No)
    #     msg.buttonClicked.connect(self.resetValues)
    #     msg.exec_()
    #     return

    # def resetValues(self,button):
    #     print button.text()

#======
class OperatorReviewer(QDialog):
    # Class for the set operator dialog box
    def __init__(self, operator='', reviewer='', parent=None):
        QDialog.__init__(self, parent)
        self.setWindowTitle('Set Operator/Reviewer')
        self.setWindowIcon(QIcon('img/Avianz.ico'))
        self.setWindowFlags(self.windowFlags() ^ QtCore.Qt.WindowContextHelpButtonHint)
        self.setMinimumWidth(320)

        self.operatorlabel = QLabel("Operator")
        self.name1 = QLineEdit(self)
        self.name1.setText(operator)
        self.reviewerlabel = QLabel("Reviewer")
        self.name2 = QLineEdit(self)
        self.name2.setText(reviewer)
        self.activate = QPushButton("Set")

        Box = QVBoxLayout()
        Box.addWidget(self.operatorlabel)
        Box.addWidget(self.name1)
        Box.addWidget(self.reviewerlabel)
        Box.addWidget(self.name2)
        Box.addWidget(self.activate)

        # Now put everything into the frame
        self.setLayout(Box)

    def getValues(self):
        #print(self.name1.text(),self.name2.text())
        return [self.name1.text(),self.name2.text()]

#======
class addNoiseData(QDialog):
    # Class for the noise data dialog box
    # TODO: Options are hard-coded for now. Does it matter?
    def __init__(self, noiseLevel, noiseTypes, parent=None):
        QDialog.__init__(self, parent)
        self.setWindowTitle('Noise Information')
        self.setWindowIcon(QIcon('img/Avianz.ico'))
        if platform.system() == 'Linux' or platform.system() == 'Darwin':
            self.setWindowFlags(self.windowFlags() ^ QtCore.Qt.WindowContextHelpButtonHint)
        else:
            self.setWindowFlags((self.windowFlags() ^ QtCore.Qt.WindowContextHelpButtonHint) & QtCore.Qt.WindowCloseButtonHint)
        self.setMinimumWidth(320)

        HBox1 = QVBoxLayout()
        levelLabel = QLabel("Level of Noise")
        HBox1.addWidget(levelLabel)
        self.level = QButtonGroup()
        self.btnLow = QRadioButton('Low')
        self.level.addButton(self.btnLow)
        if noiseLevel == 'Low':
            self.btnLow.setChecked(True)
        HBox1.addWidget(self.btnLow)
        self.btnMed = QRadioButton('Medium')
        self.level.addButton(self.btnMed)
        if noiseLevel == 'Medium':
            self.btnLow.setChecked(True)
        HBox1.addWidget(self.btnMed)
        self.btnHigh = QRadioButton('High')
        self.level.addButton(self.btnHigh)
        if noiseLevel == 'High':
            self.btnLow.setChecked(True)
        HBox1.addWidget(self.btnHigh)
        self.btnTerrible = QRadioButton('Terrible')
        self.level.addButton(self.btnTerrible)
        HBox1.addWidget(self.btnTerrible)
        if noiseLevel == 'Terrible':
            self.btnLow.setChecked(True)

        self.activate = QPushButton("Set")
        HBox1.addWidget(self.activate)

        HBox2 = QVBoxLayout()
        typesLabel = QLabel("Types of Noise")
        HBox2.addWidget(typesLabel)
        self.types = QButtonGroup()
        self.types.setExclusive(False)
        self.btns = []

        self.btns.append(QCheckBox('Rain'))
        self.types.addButton(self.btns[0])
        HBox2.addWidget(self.btns[0])
        if 'Rain' in noiseTypes:
            self.btns[0].setChecked(True)

        self.btns.append(QCheckBox('Wind'))
        self.types.addButton(self.btns[1])
        HBox2.addWidget(self.btns[1])
        if 'Wind' in noiseTypes:
            self.btns[1].setChecked(True)

        self.btns.append(QCheckBox('Wind Gusts'))
        self.types.addButton(self.btns[2])
        HBox2.addWidget(self.btns[2])
        if 'Wind Gusts' in noiseTypes:
            self.btns[2].setChecked(True)

        self.btns.append(QCheckBox('Waves/water'))
        self.types.addButton(self.btns[3])
        HBox2.addWidget(self.btns[3])
        if 'Waves/water' in noiseTypes:
            self.btns[3].setChecked(True)

        self.btns.append(QCheckBox('Insects'))
        self.types.addButton(self.btns[4])
        HBox2.addWidget(self.btns[4])
        if 'Insects' in noiseTypes:
            self.btns[4].setChecked(True)

        self.btns.append(QCheckBox('People'))
        self.types.addButton(self.btns[5])
        HBox2.addWidget(self.btns[5])
        if 'People' in noiseTypes:
            self.btns[5].setChecked(True)

        self.btns.append(QCheckBox('Other'))
        self.types.addButton(self.btns[6])
        HBox2.addWidget(self.btns[6])
        if 'Other' in noiseTypes:
            self.btns[6].setChecked(True)

        Box = QHBoxLayout()
        Box.setAlignment(Qt.AlignTop)
        Box.addLayout(HBox1)
        Box.addLayout(HBox2)

        # Now put everything into the frame
        self.setLayout(Box)

    def getNoiseData(self):
        if self.level.checkedButton() is None:
            self.btnLow.setChecked(True)
        types = []
        for btn in self.btns:
            if btn.isChecked():
                types.append(btn.text())

        return [self.level.checkedButton().text(),types]

#======
class Diagnostic(QDialog):
    # Class for the diagnostic dialog box
    def __init__(self, filters, parent=None):
        QDialog.__init__(self, parent)
        self.setWindowTitle('Diagnostic Plot Options')
        self.setWindowIcon(QIcon('img/Avianz.ico'))
        self.setMinimumWidth(300)
        if platform.system() == 'Linux' or platform.system() == 'Darwin':
            self.setWindowFlags(self.windowFlags() ^ QtCore.Qt.WindowContextHelpButtonHint)
        else:
            self.setWindowFlags((self.windowFlags() ^ QtCore.Qt.WindowContextHelpButtonHint) & QtCore.Qt.WindowCloseButtonHint)

        # species / filter
        self.filterLabel = QLabel("Select filter to use")
        self.filter = QComboBox()
        # add filter file names to combobox
        self.filter.addItems(list(filters.keys()))

        # antialiasing
        self.aaLabel = QLabel("Select antialiasing type:")
        self.aaGroup = QButtonGroup()
        aaButtons = [QRadioButton("No AA"), QRadioButton("Fast partial AA"), QRadioButton("Full AA")]
        aaButtons[0].setChecked(True)
        for a in aaButtons:
            self.aaGroup.addButton(a)

        # spec or energy plot
        # self.plotLabel = QLabel("Select plot type:")
        # self.plotGroup = QButtonGroup()
        # plotButtons = [QRadioButton("Filter band energy"), QRadioButton("Reconstructed spectrogram")]
        # plotButtons[0].setChecked(True)
        # for a in plotButtons:
        #     self.plotGroup.addButton(a)

        # mark calls on spectrogram?
        self.mark = QCheckBox("Mark calls on spectrogram")
        self.mark.setChecked(True)

        # buttons
        self.activate = QPushButton("Make plots")
        self.clear = QPushButton("Clear plots")

        # layout
        Box = QVBoxLayout()
        Box.addWidget(self.filterLabel)
        Box.addWidget(self.filter)

        Box.addWidget(self.aaLabel)
        for a in aaButtons:
            Box.addWidget(a)

        # Box.addWidget(self.plotLabel)
        # for a in plotButtons:
        #     Box.addWidget(a)

        Box.addWidget(self.mark)

        Box.addWidget(self.activate)
        Box.addWidget(self.clear)

        # Now put everything into the frame
        self.setLayout(Box)

    def getValues(self):
        return [self.filter.currentText(), self.aaGroup.checkedId(), self.mark.isChecked()]

#======
class Segmentation(QDialog):
    # Class for the segmentation dialog box
    # TODO: add the wavelet params
    # TODO: work out how to return varying size of params, also process them
    # TODO: test and play
    def __init__(self, maxv, DOC=False, species=None, parent=None):
        QDialog.__init__(self, parent)
        self.setWindowTitle('Segmentation Options')
        self.setWindowIcon(QIcon('img/Avianz.ico'))
        # for some reason CloseButtonHint disables window floating for me
        if platform.system() == 'Linux' or platform.system() == 'Darwin':
            self.setWindowFlags(self.windowFlags() ^ QtCore.Qt.WindowContextHelpButtonHint)
        else:
            self.setWindowFlags((self.windowFlags() ^ QtCore.Qt.WindowContextHelpButtonHint) & QtCore.Qt.WindowCloseButtonHint)
        self.setMinimumWidth(350)

        self.algs = QComboBox()
        if DOC:
            self.algs.addItems(["Wavelets", "FIR", "Median Clipping"])
        else:
            self.algs.addItems(["Default","Median Clipping","Fundamental Frequency","FIR","Wavelets","Harma","Power","Cross-Correlation"])
        self.algs.currentIndexChanged[str].connect(self.changeBoxes)
        self.undo = QPushButton("Undo")
        self.resLabel = QLabel("Time Resolution in Excel Output (secs)")
        self.res = QSpinBox()
        self.res.setRange(1, 600)
        self.res.setSingleStep(5)
        self.res.setValue(60)
        self.activate = QPushButton("Segment")
        #self.save = QPushButton("Save segments")

        # Define the whole set of possible options for the dialog box here, just to have them together.
        # Then hide and show them as required as the algorithm chosen changes.

        # Spin box for amplitude threshold
        self.ampThr = QDoubleSpinBox()
        self.ampThr.setRange(0.001,maxv+0.001)
        self.ampThr.setSingleStep(0.002)
        self.ampThr.setDecimals(4)
        self.ampThr.setValue(maxv+0.001)

        self.HarmaThr1 = QSpinBox()
        self.HarmaThr1.setRange(10,90)
        self.HarmaThr1.setSingleStep(1)
        self.HarmaThr1.setValue(10)
        self.HarmaThr2 = QDoubleSpinBox()
        self.HarmaThr2.setRange(0.1,0.95)
        self.HarmaThr2.setSingleStep(0.05)
        self.HarmaThr2.setDecimals(2)
        self.HarmaThr2.setValue(0.9)

        self.PowerThr = QDoubleSpinBox()
        self.PowerThr.setRange(0.0,2.0)
        self.PowerThr.setSingleStep(0.1)
        self.PowerThr.setValue(1.0)

        self.Fundminfreqlabel = QLabel("Min Frequency")
        self.Fundminfreq = QLineEdit()
        self.Fundminfreq.setText('100')
        self.Fundminperiodslabel = QLabel("Min Number of periods")
        self.Fundminperiods = QSpinBox()
        self.Fundminperiods.setRange(1,10)
        self.Fundminperiods.setValue(3)
        self.Fundthrlabel = QLabel("Threshold")
        self.Fundthr = QDoubleSpinBox()
        self.Fundthr.setRange(0.1,1.0)
        self.Fundthr.setDecimals(1)
        self.Fundthr.setValue(0.5)
        self.Fundwindowlabel = QLabel("Window size (will be rounded up as appropriate)")
        self.Fundwindow = QSpinBox()
        self.Fundwindow.setRange(300,5000)
        self.Fundwindow.setSingleStep(500)
        self.Fundwindow.setValue(1000)

        self.medThr = QDoubleSpinBox()
        self.medThr.setRange(0.2,6)
        self.medThr.setSingleStep(1)
        self.medThr.setDecimals(1)
        self.medThr.setValue(3)

        # set min seg size for median clipping
        self.medSize = QSlider(Qt.Horizontal)
        self.medSize.setTickPosition(QSlider.TicksBelow)
        self.medSize.setTickInterval(100)
        self.medSize.setRange(100,2000)
        self.medSize.setSingleStep(100)
        self.medSize.setValue(1000)
        self.medSize.valueChanged.connect(self.medSizeChange)
        self.medSizeText = QLabel("Minimum length: 1000 ms")

        self.ecThr = QDoubleSpinBox()
        self.ecThr.setRange(0.001,6)
        self.ecThr.setSingleStep(1)
        self.ecThr.setDecimals(3)
        self.ecThr.setValue(1)

        self.FIRThr1 = QDoubleSpinBox()
        self.FIRThr1.setRange(0.0,2.0) #setRange(0.0,1.0)
        self.FIRThr1.setSingleStep(0.05)
        self.FIRThr1.setValue(0.1)

        self.CCThr1 = QDoubleSpinBox()
        self.CCThr1.setRange(0.0,2.0) #setRange(0.0,1.0)
        self.CCThr1.setSingleStep(0.1)
        self.CCThr1.setValue(0.4)

        Box = QVBoxLayout()
        Box.addWidget(self.algs)
        # Labels
        #self.amplabel = QLabel("Set threshold amplitude")
        #Box.addWidget(self.amplabel)

        self.Harmalabel = QLabel("Set decibel threshold")
        Box.addWidget(self.Harmalabel)

        #self.Onsetslabel = QLabel("Onsets: No parameters")
        #Box.addWidget(self.Onsetslabel)

        self.medlabel = QLabel("Set median threshold")
        Box.addWidget(self.medlabel)
        self.medlabel.show()

        self.eclabel = QLabel("Set energy curve threshold")
        Box.addWidget(self.eclabel)
        self.ecthrtype = [QRadioButton("N standard deviations"), QRadioButton("Threshold")]

        self.specieslabel = QLabel("Species")
        self.species=QComboBox()

        # extra hiding step - less widgets to draw on initial load
        for w in range(Box.count()):
            Box.itemAt(w).widget().hide()

        self.specieslabel_cc = QLabel("Species")
        self.species_cc = QComboBox()
        self.species_cc.addItems(["Choose species...", "Bittern"])

        spp = list(species.keys())
        spp.insert(0,"Choose species...")
        self.species.addItems(spp)

        Box.addWidget(self.specieslabel)
        Box.addWidget(self.species)

        Box.addWidget(self.specieslabel_cc)
        Box.addWidget(self.species_cc)

        Box.addWidget(self.HarmaThr1)
        Box.addWidget(self.HarmaThr2)
        Box.addWidget(self.PowerThr)

        Box.addWidget(self.medThr)
        Box.addWidget(self.medSizeText)
        Box.addWidget(self.medSize)

        for i in range(len(self.ecthrtype)):
            Box.addWidget(self.ecthrtype[i])
        Box.addWidget(self.ecThr)

        Box.addWidget(self.FIRThr1)

        Box.addWidget(self.Fundminfreqlabel)
        Box.addWidget(self.Fundminfreq)
        Box.addWidget(self.Fundminperiodslabel)
        Box.addWidget(self.Fundminperiods)
        Box.addWidget(self.Fundthrlabel)
        Box.addWidget(self.Fundthr)
        Box.addWidget(self.Fundwindowlabel)
        Box.addWidget(self.Fundwindow)

        Box.addWidget(self.CCThr1)

        Box.addWidget(self.resLabel)
        Box.addWidget(self.res)
        Box.addWidget(self.undo)
        self.undo.setEnabled(False)
        Box.addWidget(self.activate)
        #Box.addWidget(self.save)

        # Now put everything into the frame,
        # hide and reopen the default
        for w in range(Box.count()):
            Box.itemAt(w).widget().hide()
        self.setLayout(Box)
        self.algs.show()
        self.undo.show()
        self.res.show()
        self.resLabel.show()
        self.activate.show()
        if DOC:
            self.changeBoxes("Wavelets")
        else:
            self.changeBoxes("Default")

    def changeBoxes(self,alg):
        # This does the hiding and showing of the options as the algorithm changes
        # hide and reopen the default
        for w in range(self.layout().count()):
            self.layout().itemAt(w).widget().hide()
        self.algs.show()
        self.undo.show()
        self.res.show()
        self.resLabel.show()
        self.activate.show()

        if alg == "Default":
            pass
        elif alg == "Energy Curve":
            self.eclabel.show()
            self.ecThr.show()
            for i in range(len(self.ecthrtype)):
                self.ecthrtype[i].show()
            self.ecThr.show()
        elif alg == "Harma":
            self.Harmalabel.show()
            self.HarmaThr1.show()
            self.HarmaThr2.show()
        elif alg == "Power":
            self.PowerThr.show()
        elif alg == "Median Clipping":
            self.medlabel.show()
            self.medThr.show()
            self.medSize.show()
            self.medSizeText.show()
        elif alg == "Fundamental Frequency":
            self.Fundminfreq.show()
            self.Fundminperiods.show()
            self.Fundthr.show()
            self.Fundwindow.show()
            self.Fundminfreqlabel.show()
            self.Fundminperiodslabel.show()
            self.Fundthrlabel.show()
            self.Fundwindowlabel.show()
        #elif alg == "Onsets":
        #    self.Onsetslabel.show()
        elif alg == "FIR":
            self.FIRThr1.show()
        #elif alg == "Best":
        #    pass
        elif alg == "Cross-Correlation":
            self.CCThr1.show()
            self.specieslabel_cc.show()
            self.species_cc.show()
        else:
            #"Wavelets"
            self.specieslabel.show()
            self.species.show()

    def medSizeChange(self,value):
        self.medSizeText.setText("Minimum length: %s ms" % value)

    def getValues(self):
        return [self.algs.currentText(), self.medThr.text(), self.medSize.value(), self.HarmaThr1.text(),self.HarmaThr2.text(),self.PowerThr.text(),self.Fundminfreq.text(),self.Fundminperiods.text(),self.Fundthr.text(),self.Fundwindow.text(),self.FIRThr1.text(),self.CCThr1.text(),self.species.currentText(), self.res.value(), self.species_cc.currentText()]

#======
class Denoise(QDialog):
    # Class for the denoising dialog box
    def __init__(self, parent=None,DOC=True,minFreq=0,maxFreq=None):
        QDialog.__init__(self, parent)
        self.setWindowTitle('Denoising Options')
        self.setWindowIcon(QIcon('img/Avianz.ico'))
        if platform.system() == 'Linux' or platform.system() == 'Darwin':
            self.setWindowFlags(self.windowFlags() ^ QtCore.Qt.WindowContextHelpButtonHint)
        else:
            self.setWindowFlags((self.windowFlags() ^ QtCore.Qt.WindowContextHelpButtonHint) & QtCore.Qt.WindowCloseButtonHint)

        self.setMinimumWidth(300)
        self.setMinimumHeight(250)
        self.DOC=DOC
        self.minFreq=minFreq
        self.maxFreq=maxFreq

        self.algs = QComboBox()
        # self.algs.addItems(["Wavelets","Bandpass","Butterworth Bandpass" ,"Wavelets --> Bandpass","Bandpass --> Wavelets","Median Filter"])
        if not self.DOC:
            self.algs.addItems(["Wavelets", "Bandpass", "Butterworth Bandpass", "Median Filter"])
        else:
            self.algs.addItems(["Wavelets", "Bandpass", "Butterworth Bandpass"])
        self.algs.currentIndexChanged[str].connect(self.changeBoxes)
        self.prevAlg = "Wavelets"

        # Wavelet: Depth of tree, threshold type, threshold multiplier, wavelet
        # self.wavlabel = QLabel("Wavelets")
        if not self.DOC:
            self.depthlabel = QLabel("Depth of wavelet packet decomposition (or tick box to use best)")
            self.depthchoice = QCheckBox()
            #self.connect(self.depthchoice, SIGNAL('clicked()'), self.depthclicked)
            self.depthchoice.clicked.connect(self.depthclicked)
            self.depth = QSpinBox()
            self.depth.setRange(1,12)
            self.depth.setSingleStep(1)
            self.depth.setValue(5)

            self.thrtypelabel = QLabel("Type of thresholding")
            self.thrtype = [QRadioButton("Soft"), QRadioButton("Hard")]
            self.thrtype[0].setChecked(True)

            self.thrlabel = QLabel("Multiplier of std dev for threshold")
            self.thr = QDoubleSpinBox()
            self.thr.setRange(1,10)
            self.thr.setSingleStep(0.5)
            self.thr.setValue(4.5)

            self.aabox1 = QCheckBox("Antialias reconstruction")
            self.aabox2 = QCheckBox("Antialias WP build")

            self.waveletlabel = QLabel("Type of wavelet")
            self.wavelet = QComboBox()
            self.wavelet.addItems(["dmey2","db2","db5","db10","haar","coif5","coif15", "sym2","sym8","sym18"])
            self.wavelet.setCurrentIndex(0)

        # Median: width of filter
        self.medlabel = QLabel("Median Filter")
        self.widthlabel = QLabel("Half width of median filter")
        self.width = QSpinBox()
        self.width.setRange(1,101)
        self.width.setSingleStep(1)
        self.width.setValue(11)

        # Bandpass: high and low
        self.bandlabel = QLabel("Bandpass Filter")
        self.wblabel = QLabel("Wavelets and Bandpass Filter")
        self.blabel = QLabel("Start and end points of the band")
        self.low = QSlider(Qt.Horizontal)
        self.low.setTickPosition(QSlider.TicksBelow)
        self.low.setTickInterval(1000)
        self.low.setRange(minFreq,maxFreq)
        self.low.setSingleStep(100)
        self.low.setValue(minFreq)
        self.low.valueChanged.connect(self.lowChange)
        self.lowtext = QLabel(str(self.low.value()))
        self.high = QSlider(Qt.Horizontal)
        self.high.setTickPosition(QSlider.TicksBelow)
        self.high.setTickInterval(1000)
        self.high.setRange(minFreq,maxFreq)
        self.high.setSingleStep(100)
        self.high.setValue(maxFreq)
        self.high.valueChanged.connect(self.highChange)
        self.hightext = QLabel(str(self.high.value()))

        #self.trimlabel = QLabel("Make frequency axis tight")
        #self.trimaxis = QCheckBox()
        #self.trimaxis.setChecked(False)

        # Want combinations of these too!

        self.activate = QPushButton("Denoise")
        self.undo = QPushButton("Undo")
        self.save = QPushButton("Save Denoised Sound")
        #self.connect(self.undo, SIGNAL('clicked()'), self.undo)
        Box = QVBoxLayout()
        Box.addWidget(self.algs)

        if not self.DOC:
            Box.addWidget(self.depthlabel)
            Box.addWidget(self.depthchoice)
            Box.addWidget(self.depth)

            Box.addWidget(self.thrtypelabel)
            Box.addWidget(self.thrtype[0])
            Box.addWidget(self.thrtype[1])

            Box.addWidget(self.thrlabel)
            Box.addWidget(self.thr)

            Box.addWidget(self.aabox1)
            Box.addWidget(self.aabox2)

            Box.addWidget(self.waveletlabel)
            Box.addWidget(self.wavelet)

            # Median: width of filter
            Box.addWidget(self.medlabel)
            self.medlabel.hide()
            Box.addWidget(self.widthlabel)
            self.widthlabel.hide()
            Box.addWidget(self.width)
            self.width.hide()

        # Bandpass: high and low
        Box.addWidget(self.bandlabel)
        self.bandlabel.hide()
        Box.addWidget(self.wblabel)
        self.wblabel.hide()
        Box.addWidget(self.blabel)
        self.blabel.hide()
        Box.addWidget(self.lowtext)
        self.lowtext.hide()
        Box.addWidget(self.low)
        self.low.hide()
        Box.addWidget(self.high)
        self.high.hide()
        Box.addWidget(self.hightext)
        self.hightext.hide()

        #Box.addWidget(self.trimlabel)
        #self.trimlabel.hide()
        #Box.addWidget(self.trimaxis)
        #self.trimaxis.hide()

        Box.addWidget(self.activate)
        Box.addWidget(self.undo)
        Box.addWidget(self.save)

        # Now put everything into the frame
        self.setLayout(Box)

    def setValues(self,minFreq,maxFreq):
        self.minFreq = minFreq
        self.maxFreq = maxFreq
        self.low.setMinimum(self.minFreq)
        self.low.setMaximum(self.maxFreq)
        self.high.setMinimum(self.minFreq)
        self.high.setMaximum(self.maxFreq)

    def changeBoxes(self,alg):
        # This does the hiding and showing of the options as the algorithm changes
        if self.prevAlg == "Wavelets" and not self.DOC:
            # self.wavlabel.hide()
            self.depthlabel.hide()
            self.depth.hide()
            self.depthchoice.hide()
            self.thrtypelabel.hide()
            self.thrtype[0].hide()
            self.thrtype[1].hide()
            self.thrlabel.hide()
            self.thr.hide()
            self.aabox1.hide()
            self.aabox2.hide()
            self.waveletlabel.hide()
            self.wavelet.hide()
        elif (self.prevAlg == "Bandpass --> Wavelets" or self.prevAlg == "Wavelets --> Bandpass") and not self.DOC:
            self.wblabel.hide()
            self.depthlabel.hide()
            self.depth.hide()
            self.depthchoice.hide()
            self.thrtypelabel.hide()
            self.thrtype[0].hide()
            self.thrtype[1].hide()
            self.thrlabel.hide()
            self.thr.hide()
            self.waveletlabel.hide()
            self.wavelet.hide()
            self.blabel.hide()
            self.low.hide()
            self.lowtext.hide()
            self.high.hide()
            self.hightext.hide()
            #self.trimlabel.hide()
            #self.trimaxis.hide()
            #self.trimaxis.setChecked(False)
            self.medlabel.hide()
            self.widthlabel.hide()
            self.width.hide()
        elif self.prevAlg == "Bandpass" or self.prevAlg == "Butterworth Bandpass":
            self.bandlabel.hide()
            self.blabel.hide()
            self.low.hide()
            self.lowtext.hide()
            self.high.hide()
            self.hightext.hide()
            #self.trimlabel.hide()
            #self.trimaxis.hide()
            #self.trimaxis.setChecked(False)
        else:
            # Median filter
            self.medlabel.hide()
            self.widthlabel.hide()
            self.width.hide()

        self.prevAlg = str(alg)
        if str(alg) == "Wavelets" and not self.DOC:
            # TEST OPTION: boxes are currently same as for Wavelets
            # self.wavlabel.show()
            self.depthlabel.show()
            self.depthchoice.show()
            self.depth.show()
            self.thrtypelabel.show()
            self.thrtype[0].show()
            self.thrtype[1].show()
            self.thrlabel.show()
            self.thr.show()
            self.aabox1.show()
            self.aabox2.show()
            self.waveletlabel.show()
            self.wavelet.show()
        elif str(alg) == "Wavelets --> Bandpass" and not self.DOC:
            # self.wblabel.show()
            self.depthlabel.show()
            self.depthchoice.show()
            self.depth.show()
            self.thrtypelabel.show()
            self.thrtype[0].show()
            self.thrtype[1].show()
            self.thrlabel.show()
            self.thr.show()
            self.waveletlabel.show()
            self.wavelet.show()
            self.blabel.show()
            self.low.show()
            self.lowtext.show()
            self.high.show()
            self.hightext.show()
            #self.trimlabel.show()
            #self.trimaxis.show()
        elif str(alg) == "Bandpass --> Wavelets" and not self.DOC:
            # self.wblabel.show()
            self.depthlabel.show()
            self.depthchoice.show()
            self.depth.show()
            self.thrtypelabel.show()
            self.thrtype[0].show()
            self.thrtype[1].show()
            self.thrlabel.show()
            self.thr.show()
            self.waveletlabel.show()
            self.wavelet.show()
            self.blabel.show()
            self.low.show()
            self.lowtext.show()
            self.high.show()
            self.hightext.show()
            #self.trimlabel.show()
            #self.trimaxis.show()
        elif str(alg) == "Bandpass" or str(alg) == "Butterworth Bandpass":
            self.bandlabel.show()
            self.low.show()
            self.lowtext.show()
            self.high.show()
            self.hightext.show()
            #self.trimlabel.show()
            #self.trimaxis.show()
        # else:
        #     #"Median filter"
        #     self.medlabel.show()
        #     self.widthlabel.show()
        #     self.width.show()

    def depthclicked(self):
        self.depth.setEnabled(not self.depth.isEnabled())

    def getValues(self):
        if not self.DOC:
            # some preprocessing of dialog options before returning
            if self.thrtype[0].isChecked() is True:
                thrType = 'soft'
            else:
                thrType = 'hard'
            
            if self.depthchoice.isChecked():
                depth = 0 # "please auto-find best"
            else:
                depth = int(str(self.depth.text()))
            return [self.algs.currentText(), depth, thrType, self.thr.text(),self.wavelet.currentText(),self.low.value(),self.high.value(),self.width.text(), self.aabox1.isChecked(), self.aabox2.isChecked()]
        else:
            return [self.algs.currentText(),self.low.value(),self.high.value(),self.width.text()]#,self.trimaxis.isChecked()]

    def lowChange(self,value):
        self.lowtext.setText(str(value))

    def highChange(self,value):
        self.hightext.setText(str(value))

#======
class HumanClassify1(QDialog):
    # This dialog allows the checking of classifications for segments.
    # It shows a single segment at a time, working through all the segments.

    def __init__(self, lut, colourStart, colourEnd, cmapInverted, brightness, contrast, shortBirdList, longBirdList, multipleBirds, parent=None):
        QDialog.__init__(self, parent)
        self.setWindowTitle('Check Classifications')
        self.setWindowIcon(QIcon('img/Avianz.ico'))
        if platform.system() == 'Linux' or platform.system() == 'Darwin':
            self.setWindowFlags(self.windowFlags() ^ QtCore.Qt.WindowContextHelpButtonHint)
        else:
            self.setWindowFlags((self.windowFlags() ^ QtCore.Qt.WindowContextHelpButtonHint) & QtCore.Qt.WindowCloseButtonHint)

        self.frame = QWidget()

        self.lut = lut
        self.label = []
        self.colourStart = colourStart
        self.colourEnd = colourEnd
        self.cmapInverted = cmapInverted
        self.shortBirdList = shortBirdList
        self.longBirdList = longBirdList
        self.multipleBirds = multipleBirds
        self.saveConfig = False
        # exec_ forces the cursor into waiting
        self.activateWindow()
        pg.QtGui.QApplication.setOverrideCursor(Qt.ArrowCursor)

        # Set up the plot window, then the right and wrong buttons, and a close button
        self.wPlot = pg.GraphicsLayoutWidget()
        self.pPlot = self.wPlot.addViewBox(enableMouse=False, row=0, col=1)
        self.plot = pg.ImageItem()
        self.pPlot.addItem(self.plot)
        self.plotAspect = 0.2
        self.pPlot.setAspectLocked(ratio=self.plotAspect)
        self.pPlot.disableAutoRange()
        self.pPlot.setLimits(xMin=0, yMin=-5)
        self.sg_axis = pg.AxisItem(orientation='left')
        #self.sg_axis2 = pg.AxisItem(orientation='right')
        self.wPlot.addItem(self.sg_axis, row=0, col=0)
        #self.wPlot.addItem(self.sg_axis2, row=0, col=2)

        self.sg_axis.linkToView(self.pPlot)
        #self.sg_axis2.linkToView(self.pPlot)

        # prepare the lines for marking true segment boundaries
        self.line1 = pg.InfiniteLine(angle=90, pen={'color': 'g'})
        self.line2 = pg.InfiniteLine(angle=90, pen={'color': 'g'})
        self.pPlot.addItem(self.line1)
        self.pPlot.addItem(self.line2)

        # time texts to go along these two lines
        self.segTimeText1 = pg.TextItem(color=(50,205,50), anchor=(0,1.10))
        self.segTimeText2 = pg.TextItem(color=(50,205,50), anchor=(0,0.75))
        self.pPlot.addItem(self.segTimeText1)
        self.pPlot.addItem(self.segTimeText2)

        # playback line
        self.bar = pg.InfiniteLine(angle=90, movable=False, pen={'color':'c', 'width': 3})
        self.bar.btn = QtCore.Qt.RightButton
        self.bar.setValue(0)
        self.pPlot.addItem(self.bar)

        # label for current segment assignment
        self.speciesTop = QLabel("Currently:")
        self.species = QLabel()
        font = self.species.font()
        font.setPointSize(24)
        font.setBold(True)
        self.species.setFont(font)
        self.parent = parent

        # The buttons to move through the overview
        self.numberDone = QLabel()
        self.numberLeft = QLabel()
        self.numberDone.setAlignment(QtCore.Qt.AlignCenter)
        self.numberLeft.setAlignment(QtCore.Qt.AlignCenter)

        iconSize = QtCore.QSize(50, 50)
        self.buttonPrev = QtGui.QToolButton()
        self.buttonPrev.setIcon(self.style().standardIcon(QtGui.QStyle.SP_ArrowBack))
        self.buttonPrev.setIconSize(iconSize)

        self.correct = QtGui.QToolButton()
        self.correct.setIcon(QtGui.QIcon('img/tick.jpg'))
        self.correct.setIconSize(iconSize)

        self.delete = QtGui.QToolButton()
        self.delete.setIcon(QtGui.QIcon('img/delete.jpg'))
        self.delete.setIconSize(iconSize)

        self.buttonNext = QtGui.QToolButton()
        self.buttonNext.setIcon(self.style().standardIcon(QtGui.QStyle.SP_ArrowForward))
        self.buttonNext.setIconSize(iconSize)

        # The list of less common birds
        self.birds3 = QListWidget(self)
        if self.longBirdList is not None and self.longBirdList != 'None':
            for item in self.longBirdList:
                if '>' in item:
                    ind = item.index('>')
                    item = item[:ind] + " (" + item[ind+1:] + ")"
                self.birds3.addItem(item)
        # Explicitly add "Other" option in
        self.birds3.addItem('Other')
        self.birds3.setMaximumWidth(400)
        self.birds3.itemClicked.connect(self.listBirdsClicked)

        # An array of check boxes and a list and a text entry box
        # Create an array of check boxes for the most common birds 
        self.birds = QButtonGroup()
        self.birdbtns = []
        if self.multipleBirds:
            self.birds.setExclusive(False)
            for item in self.shortBirdList[:29]:
                self.birdbtns.append(QCheckBox(item))
                self.birds.addButton(self.birdbtns[-1],len(self.birdbtns)-1)
                self.birdbtns[-1].clicked.connect(self.tickBirdsClicked)
            self.birdbtns.append(QCheckBox('Other')),
            self.birds.addButton(self.birdbtns[-1],len(self.birdbtns)-1)
            self.birdbtns[-1].clicked.connect(self.tickBirdsClicked)
            self.birds3.setSelectionMode(QAbstractItemView.MultiSelection)
        else:
            self.birds.setExclusive(True)
            for item in self.shortBirdList[:29]:
                btn = QRadioButton(item)
                self.birdbtns.append(btn)
                self.birds.addButton(btn,len(self.birdbtns)-1)
                btn.clicked.connect(self.radioBirdsClicked)
            self.birdbtns.append(QRadioButton('Other')),
            self.birds.addButton(self.birdbtns[-1],len(self.birdbtns)-1)
            self.birdbtns[-1].clicked.connect(self.radioBirdsClicked)
            self.birds3.setSelectionMode(QAbstractItemView.SingleSelection)

        self.birds3.setEnabled(False)

        # This is the text box for missing birds
        self.tbox = QLineEdit(self)
        self.tbox.setMaximumWidth(150)
        self.tbox.returnPressed.connect(self.birdTextEntered)
        self.tbox.setEnabled(False)

        # Audio playback object
        self.media_obj2 = SupportClasses.ControllableAudio(self.parent.audioFormat)
        self.media_obj2.notify.connect(self.endListener)

        # The layouts
        birds1Layout = QVBoxLayout()
        birds2Layout = QVBoxLayout()
        birds3Layout = QVBoxLayout()
        count = 0
        for btn in self.birdbtns:
            if count<10:
                birds1Layout.addWidget(btn)
            elif count<20:
                birds2Layout.addWidget(btn)
            else:
                birds3Layout.addWidget(btn)
            count += 1

        birdListLayout = QVBoxLayout()
        birdListLayout.addWidget(self.birds3)
        birdListLayout.addWidget(QLabel("If bird isn't in list, select Other"))
        birdListLayout.addWidget(QLabel("Type below, Return at end"))
        birdListLayout.addWidget(self.tbox)

        hboxBirds = QHBoxLayout()
        hboxBirds.addLayout(birds1Layout)
        hboxBirds.addLayout(birds2Layout)
        hboxBirds.addLayout(birds3Layout)
        hboxBirds.addLayout(birdListLayout)

        # The layouts
        hboxNextPrev = QHBoxLayout()
        hboxNextPrev.addWidget(self.numberDone)
        hboxNextPrev.addWidget(self.buttonPrev)
        hboxNextPrev.addWidget(self.correct)
        hboxNextPrev.addWidget(self.delete)
        hboxNextPrev.addWidget(self.buttonNext)
        hboxNextPrev.addWidget(self.numberLeft)

        self.playButton = QtGui.QToolButton()
        self.playButton.setIcon(self.style().standardIcon(QtGui.QStyle.SP_MediaPlay))
        self.playButton.setIconSize(QtCore.QSize(40, 40))
        self.playButton.clicked.connect(self.playSeg)

        self.scroll = QtGui.QScrollArea()
        self.scroll.setWidget(self.wPlot)
        self.scroll.setWidgetResizable(True)

        # Volume control
        self.volSlider = QSlider(Qt.Horizontal)
        self.volSlider.valueChanged.connect(self.volSliderMoved)
        self.volSlider.setRange(0,100)
        self.volSlider.setValue(50)
        self.volIcon = QLabel()
        self.volIcon.setAlignment(QtCore.Qt.AlignRight | QtCore.Qt.AlignVCenter)
        self.volIcon.setPixmap(self.style().standardIcon(QtGui.QStyle.SP_MediaVolume).pixmap(32))

        # Brightness, and contrast sliders
        self.brightnessSlider = QSlider(Qt.Horizontal)
        self.brightnessSlider.setMinimum(0)
        self.brightnessSlider.setMaximum(100)
        self.brightnessSlider.setValue(brightness)
        self.brightnessSlider.setTickInterval(1)
        self.brightnessSlider.valueChanged.connect(self.setColourLevels)

        self.contrastSlider = QSlider(Qt.Horizontal)
        self.contrastSlider.setMinimum(0)
        self.contrastSlider.setMaximum(100)
        self.contrastSlider.setValue(contrast)
        self.contrastSlider.setTickInterval(1)
        self.contrastSlider.valueChanged.connect(self.setColourLevels)

        # zoom buttons
        self.zoomInBtn = QPushButton("+")
        self.zoomOutBtn = QPushButton("-")
        self.zoomInBtn.clicked.connect(self.zoomIn)
        self.zoomOutBtn.clicked.connect(self.zoomOut)

        vboxSpecContr = pg.LayoutWidget()
        vboxSpecContr.addWidget(self.speciesTop, row=0, col=0, colspan=2)
        vboxSpecContr.addWidget(self.species, row=0, col=2, colspan=8)
        vboxSpecContr.addWidget(self.scroll, row=1, col=0, colspan=12)
        vboxSpecContr.addWidget(self.playButton, row=2, col=0)
        vboxSpecContr.addWidget(self.volIcon, row=2, col=1)
        vboxSpecContr.addWidget(self.volSlider, row=2, col=2, colspan=2)
        labelBr = QLabel("Bright.")
        labelBr.setAlignment(QtCore.Qt.AlignRight)
        vboxSpecContr.addWidget(labelBr, row=2, col=4)
        vboxSpecContr.addWidget(self.brightnessSlider, row=2, col=5, colspan=2)
        labelCo = QLabel("Contr.")
        labelCo.setAlignment(QtCore.Qt.AlignRight)
        vboxSpecContr.addWidget(labelCo, row=2, col=7)
        vboxSpecContr.addWidget(self.contrastSlider, row=2, col=8, colspan=2)
        vboxSpecContr.addWidget(self.zoomInBtn, row=2, col=10)
        vboxSpecContr.addWidget(self.zoomOutBtn, row=2, col=11)


        vboxFull = QVBoxLayout()
        vboxFull.addWidget(vboxSpecContr)
        vboxFull.addLayout(hboxBirds)
        vboxFull.addLayout(hboxNextPrev)

        self.setLayout(vboxFull)
        # print seg
        # self.setImage(self.sg,audiodata,sampleRate,self.label, unbufStart, unbufStop)

    def playSeg(self):
        if self.media_obj2.isPlaying():
            self.stopPlayback()
        else:
            self.playButton.setIcon(self.style().standardIcon(QtGui.QStyle.SP_MediaStop))
            self.playButton.setIconSize(QtCore.QSize(40, 40))
            self.media_obj2.loadArray(self.audiodata)

    def stopPlayback(self):
        self.media_obj2.pressedStop()
        self.playButton.setIcon(self.style().standardIcon(QtGui.QStyle.SP_MediaPlay))
        self.playButton.setIconSize(QtCore.QSize(40, 40))

    def volSliderMoved(self, value):
        self.media_obj2.applyVolSlider(value)

    def endListener(self):
        """ Listener to check for playback end.
        Also hijacked to move the playback bar."""
        time = self.media_obj2.elapsedUSecs() // 1000
        if time > self.duration:
            self.stopPlayback()
        else:
            barx = time / 1000 * self.sampleRate / self.incr
            self.bar.setValue(barx)
            self.bar.update()
            # QApplication.processEvents()

    def zoomIn(self):
        self.plotAspect = self.plotAspect * 1.5
        self.pPlot.setAspectLocked(ratio=self.plotAspect)
        xyratio = np.shape(self.sg)
        xyratio = xyratio[0] / xyratio[1]
        self.wPlot.setMaximumSize(max(500, xyratio*250*self.plotAspect*0.9), 250)
        self.wPlot.setMinimumSize(max(500, xyratio*250*self.plotAspect*0.9), 250)

    def zoomOut(self):
        self.plotAspect = self.plotAspect / 1.5
        #self.plot.setImage(self.sg)
        self.pPlot.setAspectLocked(ratio=self.plotAspect)
        xyratio = np.shape(self.sg)
        xyratio = xyratio[0] / xyratio[1]
        self.wPlot.setMaximumSize(max(500, xyratio*250*self.plotAspect*0.9), 250)
        self.wPlot.setMinimumSize(max(500, xyratio*250*self.plotAspect*0.9), 250)

    def updateButtonList(self):
        # refreshes bird button names
        # to be used when bird list updates
        for i in range(len(self.birdbtns)-1):
            self.birdbtns[i].setChecked(False)
            self.birdbtns[i].setText(self.shortBirdList[i])
        # "other" button
        self.birdbtns[-1].setChecked(False)
        self.birds3.setEnabled(False)

    def setSegNumbers(self, done, total):
        text1 = "calls reviewed: " + str(done)
        text2 = str(total - done) + " to go"
        self.numberDone.setText(text1)
        self.numberLeft.setText(text2)

    def setImage(self, sg, audiodata, sampleRate, incr, label, unbufStart, unbufStop, time1, time2, minFreq=0, maxFreq=0):
        """ label - list of species in the current segment.
            Currently, we ignore the certainty and just display the species.
            During review, this updates self.label.
        """
        self.audiodata = audiodata
        self.sg = sg
        self.sampleRate = sampleRate
        self.incr = incr
        self.bar.setValue(0)
        if maxFreq==0:
            maxFreq = sampleRate / 2
        self.duration = len(audiodata) / sampleRate * 1000 # in ms

        #print("Parent species:" , self.parent.segments[self.parent.box1id][4])

        # fill up a rectangle with dark grey to act as background if the segment is small
        sg2 = sg
        # sg2 = 40 * np.ones((max(1000, np.shape(sg)[0]), max(100, np.shape(sg)[1])))
        # sg2[:np.shape(sg)[0], :np.shape(sg)[1]] = sg

        # add axis
        self.plot.setImage(sg2)
        self.plot.setLookupTable(self.lut)
        self.setColourLevels()
        self.scroll.horizontalScrollBar().setValue(0)

        FreqRange = (maxFreq-minFreq)/1000.
        SgSize = np.shape(sg2)[1]
        ticks = [[(0,minFreq/1000.), (SgSize/4, minFreq/1000.+FreqRange/4.), (SgSize/2, minFreq/1000.+FreqRange/2.), (3*SgSize/4, minFreq/1000.+3*FreqRange/4.), (SgSize,minFreq/1000.+FreqRange)]]
        self.sg_axis.setTicks(ticks)
        self.sg_axis.setLabel('kHz')
        #self.sg_axis2.setTicks(ticks)
        #self.sg_axis2.setLabel('kHz')

        self.show()

        self.pPlot.setYRange(0, SgSize, padding=0.02)
        self.pPlot.setRange(xRange=(0, np.shape(sg2)[0]), yRange=(0, SgSize))
        xyratio = np.shape(sg2)
        xyratio = xyratio[0] / xyratio[1]
        # self.plotAspect = 0.2 for x/y pixel aspect ratio
        # 0.9 for padding
        # TODO: ***Issues here
        self.wPlot.setMaximumSize(max(500, xyratio*250*self.plotAspect*0.9), 250)
        self.wPlot.setMinimumSize(max(500, xyratio*250*self.plotAspect*0.9), 250)

        # add marks to separate actual segment from buffer zone
        # Note: need to use view coordinates to add items to pPlot
        try:
            self.stopPlayback()
        except Exception as e:
            print(e)
            pass
        startV = self.pPlot.mapFromItemToView(self.plot, QPointF(unbufStart, 0)).x()
        stopV = self.pPlot.mapFromItemToView(self.plot, QPointF(unbufStop, 0)).x()
        self.line1.setPos(startV)
        self.line2.setPos(stopV)
        # add time markers next to the lines
        time1 = QTime(0,0,0).addSecs(time1).toString('hh:mm:ss')
        time2 = QTime(0,0,0).addSecs(time2).toString('hh:mm:ss')
        self.segTimeText1.setText(time1)
        self.segTimeText2.setText(time2)
        self.segTimeText1.setPos(startV, SgSize)
        self.segTimeText2.setPos(stopV, SgSize)

        if self.cmapInverted:
            self.plot.setLevels([self.colourEnd, self.colourStart])
        else:
            self.plot.setLevels([self.colourStart, self.colourEnd])

        # DEAL WITH SPECIES NAMES

        # currently, we ignore the certainty and only display species:
        self.species.setText(','.join(label))

        # temporarily, update the short bird list to have the current species at the top
        # TODO: Probably remove this. It's not the correct functionality.
        #if not self.parent.config['ReorderList']:
            #tempShortList = list(self.shortBirdList)

        # question marks are displayed on the first pass,
        # but any clicking sets certainty to 100 in effect.
        for lsp_ix in range(len(label)):
            if label[lsp_ix].endswith('?'):
                label[lsp_ix] = label[lsp_ix][:-1]
            # move the label to the top of the list
            # TODO: remove, or at least debug
            #if label[lsp_ix] in self.shortBirdList:
                #self.shortBirdList.remove(label[lsp_ix])
            #self.shortBirdList.insert(0, label[lsp_ix])

        # clear selection
        self.birds3.clearSelection()
        self.updateButtonList()
        # Select the right species tickboxes / buttons
        for lsp in label:
            # add ticks to the right checkboxes
            if lsp in self.shortBirdList[:29]:
                ind = self.shortBirdList.index(lsp)
                self.birdbtns[ind].setChecked(True)
            else:
                self.birdbtns[29].setChecked(True)
                self.birds3.setEnabled(True)

            # mark this species in the long list box
            if lsp not in self.longBirdList:
                # try genus>species instead of genus (species)
                if '(' in lsp:
                    ind = lsp.index('(')
                    lsp = lsp[:ind-1] + ">" + lsp[ind+1:-1]
                # add to long bird list then
                if lsp not in self.longBirdList:
                    self.longBirdList.append(lsp)
                    self.saveConfig = True

            # all species by now are in the long bird list
            if self.longBirdList is not None:
                ind = self.longBirdList.index(lsp)
                self.birds3.item(ind).setSelected(True)

        self.label = label
        # reset bird list for next image, if needed
        if not self.parent.config['ReorderList']:
            self.shortBirdList = tempShortList

    def tickBirdsClicked(self):
        # Listener for when the user selects a bird tick box
        # Update the text and store the data
        # This makes it easy to switch out of DontKnow-only segments
        checkedButton = None
        dontknowButton = None
        for button in self.birds.buttons():
            if button.text() == "Other":
                # just toggle the long list box
                if button.isChecked():
                    self.birds3.setEnabled(True)
                else:
                    self.birds3.setEnabled(False)
            else:
                if button.text() == "Don't Know":
                    dontknowButton = button
                # figure out which one was changed now
                if button.isChecked():
                    if button.text() not in self.label:
                        # this was just ticked ON
                        checkedButton = button
                else:
                    if button.text() in self.label:
                        # this was just ticked OFF
                        checkedButton = button
        if checkedButton is None:
            print("Warning: unrecognized check event")
            return
        if checkedButton.isChecked():
            # if label was empty, just change from DontKnow:
            if self.label == ["Don't Know"]:
                self.label = [checkedButton.text()]
                if dontknowButton is not None:
                    dontknowButton.setChecked(False)
            else:
                self.label.append(checkedButton.text())
        else:
            # a button was unchecked:
            if checkedButton.text() in self.label:
                self.label.remove(checkedButton.text())
            # if this erased everything, revert to don't know:
            if self.label == []:
                self.label = ["Don't Know"]
                if dontknowButton is not None:
                    dontknowButton.setChecked(True)
        self.species.setText(','.join(self.label))

    def radioBirdsClicked(self):
        # Listener for when the user selects a radio button
        # Update the text and store the data
        for button in self.birdbtns:
            if button.isChecked():
                if button.text() == "Other":
                    self.birds3.setEnabled(True)
                else:
                    self.birds3.setEnabled(False)
                    self.label = [button.text()]
                    self.species.setText(button.text())

    def listBirdsClicked(self, item):
        # Listener for clicks in the listbox of birds
        # check for a corresponding button in the short list
        # - if the user is silly enough to click here when it's there as well
        checkedButton = None
        dontknowButton = None
        for button in self.birds.buttons():
            if button.text() == item.text() and button.text() != "Other":
                checkedButton = button
            if button.text() == "Don't Know":
                dontknowButton = button

        if (item.text() == "Other"):
            self.tbox.setEnabled(True)
        else:
            # Save the entry
            self.tbox.setEnabled(False)
            if self.multipleBirds:
                # mark this
                if item.isSelected() and item.text() not in self.label:
                    # if label was empty, just change from DontKnow:
                    if self.label == ["Don't Know"]:
                        self.label = [str(item.text())]
                        if dontknowButton is not None:
                            dontknowButton.setChecked(False)
                    else:
                        self.label.append(str(item.text()))
                        if checkedButton is not None:
                            checkedButton.setChecked(True)

                # unmark this
                if not item.isSelected() and item.text() in self.label:
                    self.label.remove(str(item.text()))
                    if checkedButton is not None:
                        checkedButton.setChecked(False)
                # if this erased everything, revert to don't know:
                if self.label == []:
                    self.label = ["Don't Know"]
                    if dontknowButton is not None:
                        dontknowButton.setChecked(True)
            else:
                self.label = [str(item.text())]
                # for radio buttons, only "Other" will be selected already

            self.species.setText(','.join(self.label))

    def birdTextEntered(self):
        # Listener for the text entry in the bird list
        # Check text isn't already in the listbox, and add if not
        # Then calls the usual handler for listbox selections
        textitem = self.tbox.text()
        item = self.birds3.findItems(textitem, Qt.MatchExactly)
        if not item:
            self.birds3.addItem(textitem)
            item = self.birds3.findItems(textitem, Qt.MatchExactly)

        item[0].setSelected(True)
        # this will deal with updating the label and buttons
        self.listBirdsClicked(item[0])

        self.saveConfig = True

    def setColourLevels(self):
        """ Listener for the brightness and contrast sliders being changed. Also called when spectrograms are loaded, etc.
        Translates the brightness and contrast values into appropriate image levels.
        Calculation is simple.
        """
        try:
            self.stopPlayback()
        except Exception:
            pass
        minsg = np.min(self.sg)
        maxsg = np.max(self.sg)
        if self.cmapInverted:
            brightness = self.brightnessSlider.value()
        else:
            brightness = 100-self.brightnessSlider.value()
        contrast = self.contrastSlider.value()

        self.colourStart = (brightness / 100.0 * contrast / 100.0) * (maxsg - minsg) + minsg
        self.colourEnd = (maxsg - minsg) * (1.0 - contrast / 100.0) + self.colourStart
        if self.cmapInverted:
            self.plot.setLevels([self.colourEnd, self.colourStart])
        else:
            self.plot.setLevels([self.colourStart, self.colourEnd])

    def getValues(self):
        return [self.label, self.saveConfig, self.tbox.text()]


class HumanClassify2a(QDialog):
    # This is a small popup dialog for selecting species to review in Classify2
    def __init__(self, birdlist,parent=None):
        QDialog.__init__(self, parent)
        self.setWindowTitle('Human review')
        self.setWindowIcon(QIcon('img/Avianz.ico'))
        self.setWindowFlags(self.windowFlags() ^ QtCore.Qt.WindowContextHelpButtonHint)

        self.birds = QListWidget(self)
        self.birds.setMaximumWidth(350)
        #self.birds.addItem('All calls')
        #self.birds.addItem('Uncertain calls')
        for item in birdlist:
            self.birds.addItem(item)
        #self.birds.setCurrentRow(0)
        self.birds.itemDoubleClicked.connect(self.dbl)

        ok = QPushButton('OK')
        cancel = QPushButton('Cancel')
        ok.clicked.connect(self.ok)
        cancel.clicked.connect(self.cancel)

        layout = QVBoxLayout()
        layout.addWidget(QLabel('Choose species/call type to review:'))
        layout.addWidget(self.birds)
        layout.addWidget(ok)
        layout.addWidget(cancel)

        # Now put everything into the frame
        self.setLayout(layout)

    def dbl(self,item):
        self.birds.setCurrentItem(item)
        self.accept()

    def ok(self):
        self.accept()

    def cancel(self):
        self.reject()

    def getValues(self):
        return self.birds.currentItem().text()

class HumanClassify2(QDialog):
    """ Single Species review main dialog.
        Puts all segments of a certain species together on buttons, and their labels.
        Allows quick confirm/leave/delete check over many segments.

        Construction:
        1-3. spectrogram, audiodata, segments. Just provide full versions of these,
          and this dialog will select the needed parts/segments.
        4. name of the species that we are reviewing
        5-6. sampleRate, audioFormat for playback
        7. increment which was used for the spectrogram
        8-13. spec color parameters
        14. page start, in seconds - to convert segment-time to spec-time
        15. ???
    """

    def __init__(self, sg, audiodata, segments, label, sampleRate, audioFormat, incr, lut, colourStart, colourEnd, cmapInverted, brightness, contrast, filename=None, startRead=0):
        QDialog.__init__(self)

        if len(segments)==0:
            print("No segments provided")
            return

        if filename:
            self.setWindowTitle('Human review - ' + filename)
        else:
            self.setWindowTitle('Human review')

        self.setWindowIcon(QIcon('img/Avianz.ico'))

        if platform.system() == 'Linux' or platform.system() == 'Darwin':
            self.setWindowFlags(self.windowFlags() ^ QtCore.Qt.WindowContextHelpButtonHint)
        else:
            self.setWindowFlags((self.windowFlags() ^ QtCore.Qt.WindowContextHelpButtonHint) & QtCore.Qt.WindowCloseButtonHint)
        # let the user quit without bothering rest of it

        self.sampleRate = sampleRate
        self.audiodata = audiodata
        self.audioFormat = audioFormat
        self.incr = incr
        self.lut = lut
        self.colourStart = colourStart
        self.colourEnd = colourEnd
        self.cmapInverted = cmapInverted
        self.startRead = startRead

        # Seems that image is backwards?
        self.sg = np.fliplr(sg)

        # filter segments for the requested species
        self.segments = segments
        self.indices2show = self.segments.getSpecies(label)
        for i in reversed(self.indices2show):
            # show segments which have midpoint in this page (ensures all are shown only once)
            mid = (segments[i][0] + segments[i][1]) / 2
            if mid < startRead or mid > startRead + len(audiodata)//sampleRate:
                del self.indices2show[i]

        self.errors = []

        # Volume control
        self.volSlider = QSlider(Qt.Horizontal)
        self.volSlider.valueChanged.connect(self.volSliderMoved)
        self.volSlider.setRange(0,100)
        self.volSlider.setValue(50)
        self.volIcon = QLabel()
        self.volIcon.setAlignment(QtCore.Qt.AlignRight | QtCore.Qt.AlignVCenter)
        self.volIcon.setPixmap(self.style().standardIcon(QtGui.QStyle.SP_MediaVolume).pixmap(32))

        # Brightness, and contrast sliders
        self.brightnessSlider = QSlider(Qt.Horizontal)
        self.brightnessSlider.setMinimum(0)
        self.brightnessSlider.setMaximum(100)
        self.brightnessSlider.setValue(brightness)
        self.brightnessSlider.setTickInterval(1)
        self.brightnessSlider.valueChanged.connect(self.setColourLevels)

        self.contrastSlider = QSlider(Qt.Horizontal)
        self.contrastSlider.setMinimum(0)
        self.contrastSlider.setMaximum(100)
        self.contrastSlider.setValue(contrast)
        self.contrastSlider.setTickInterval(1)
        self.contrastSlider.valueChanged.connect(self.setColourLevels)

        hboxSpecContr = QHBoxLayout()
        hboxSpecContr.addWidget(self.volIcon)
        hboxSpecContr.addWidget(self.volSlider)
        labelBr = QLabel("Bright.")
        hboxSpecContr.addWidget(labelBr)
        hboxSpecContr.addWidget(self.brightnessSlider)
        labelCo = QLabel("Contr.")
        hboxSpecContr.addWidget(labelCo)
        hboxSpecContr.addWidget(self.contrastSlider)

        label1 = QLabel('Click on the images that are incorrectly labelled.')
        label1.setFont(QtGui.QFont('SansSerif', 10))
        species = QLabel(label)
        font = QtGui.QFont('SansSerif', 12)
        font.setBold(True)
        species.setFont(font)

        # species label and sliders
        vboxTop = QVBoxLayout()
        vboxTop.addWidget(label1)
        vboxTop.addWidget(species)
        vboxTop.addLayout(hboxSpecContr)

        # Controls at the bottom
        #self.buttonPrev = QtGui.QToolButton()
        #self.buttonPrev.setArrowType(Qt.LeftArrow)
        #self.buttonPrev.setIconSize(QtCore.QSize(30,30))
        #self.buttonPrev.clicked.connect(self.prevPage)

        #self.buttonNext = QtGui.QToolButton()
        #self.buttonNext.setArrowType(Qt.RightArrow)
        #self.buttonNext.setIconSize(QtCore.QSize(30,30))
        #self.buttonNext.clicked.connect(self.nextPage)

        # TODO: Is this useful?
        self.pageLabel = QLabel()

        self.none = QPushButton("Toggle all")
        self.none.setSizePolicy(QSizePolicy(5,5))
        self.none.setMaximumSize(250, 30)
        self.none.clicked.connect(self.toggleAll)

        # Either the next or finish button is visible. They have different internal
        # functionality, but look the same to the user
        self.next = QPushButton("Next")
        self.next.setSizePolicy(QSizePolicy(5,5))
        self.next.setMaximumSize(250, 30)
        self.next.clicked.connect(self.nextPage)

        self.finish = QPushButton("Next")
        self.finish.setSizePolicy(QSizePolicy(5,5))
        self.finish.setMaximumSize(250, 30)

        # movement buttons and page numbers
        self.vboxBot = QHBoxLayout()
        #vboxBot.addWidget(self.buttonPrev)
        #vboxBot.addWidget(self.buttonNext)
        #vboxBot.addSpacing(20)
        self.vboxBot.addWidget(self.pageLabel)
        self.vboxBot.addSpacing(20)
        self.vboxBot.addWidget(self.none)
        self.vboxBot.addWidget(self.next)

        # set up the middle section of images
        self.numPicsV = 0
        self.numPicsH = 0
        # create the button objects, and we'll show them as needed
        # (fills self.buttons)
        # self.flowLayout = QGridLayout()
        self.flowLayout = pg.LayoutWidget()
        # these sizes ensure at least one image fits:
        self.specV = 0
        self.specH = 0
        self.createButtons()

        # sets a lot of self properties needed before showing anything
        self.butStart = 0
        self.countPages()

        self.flowLayout.setMinimumSize(self.specH+20, self.specV+20)

        # set overall layout of the dialog
        self.vboxFull = QVBoxLayout()
        # self.vboxFull.setSpacing(0)
        self.vboxFull.addLayout(vboxTop)
        self.vboxSpacer = QSpacerItem(1,1, 5, 5)
        self.vboxFull.addItem(self.vboxSpacer)
        self.vboxFull.addWidget(self.flowLayout)
        self.vboxFull.addLayout(self.vboxBot)
        # must be fixed size!
        vboxTop.setSizeConstraint(QLayout.SetFixedSize)
        # must be fixed size!
        self.vboxBot.setSizeConstraint(QLayout.SetFixedSize)

        # we need to know the true size of space available for flowLayout.
        # the idea is that spacer absorbs all height changes
        self.setSizePolicy(1,1)
        self.setMinimumSize(self.specH+100, self.specV+100)
        self.setLayout(self.vboxFull)
        self.vboxFull.setStretch(1, 100)
        # plan B could be to measure the sizes of the top/bottom boxes and subtract them
        # self.boxSpaceAdjustment = vboxTop.sizeHint().height() + vboxBot.sizeHint().height()

    def createButtons(self):
        """ Create the button objects, add audio, calculate spec, etc.
            So that when users flips through pages, we only need to
            retrieve the right ones from resizeEvent.
            No return, fills out self.buttons.
        """
        self.buttons = []
        self.marked = []
        for i in self.indices2show:
            seg = self.segments[i]

            # select 10 s region around segment center
            mid = (seg[0] + seg[1])/2 - self.startRead
            tstart = min(len(self.audiodata)/self.sampleRate-1, max(0, mid-5))
            tend = min(len(self.audiodata)/self.sampleRate, mid+5)

            # find the right boundaries from the audiodata
            x1a = int(tstart * self.sampleRate)
            x2a = int(tend * self.sampleRate)
            # get the right slice from the spectrogram:
            x1 = int(self.convertAmpltoSpec(tstart))
            x2 = int(self.convertAmpltoSpec(tend))

            # boundaries of raw segment, in spec units, relative to start of seg:
            unbufStart = self.convertAmpltoSpec(seg[0]-self.startRead) - x1
            unbufStop = self.convertAmpltoSpec(seg[1]-self.startRead) - x1

            # create the button:
            newButton = PicButton(i, self.sg[x1:x2, :], self.audiodata[x1a:x2a], self.audioFormat, tend-tstart, unbufStart, unbufStop, self.lut, self.colourStart, self.colourEnd, self.cmapInverted)
            if newButton.im1.size().width() > self.specH:
                self.specH = newButton.im1.size().width()
            if newButton.im1.size().height() > self.specV:
                self.specV = newButton.im1.size().height()

            #newButton.setMinimumSize(self.specH, self.specV//2)

            self.buttons.append(newButton)
            self.buttons[-1].buttonClicked=False
            self.marked.append(False)
        # set volume and brightness on these new buttons
        self.volSliderMoved(self.volSlider.value())
        self.setColourLevels()

    def resizeEvent(self, ev):
        """ On this event, choose which (and how many) buttons to display
            from self.buttons. It is also called on initialization.
        """
        QDialog.resizeEvent(self, ev)

        # space for remaining widgets:
        # width is just dialog width with small buffer for now
        spaceV = self.flowLayout.size().height() + self.vboxSpacer.geometry().height()
        spaceH = self.size().width() - 20

        # this is the grid that fits in dialog, and self.* is the current grid
        # Let's say we leave 10px for spacing
        numPicsV = spaceV // (self.specV+10)
        numPicsH = spaceH // (self.specH+10)
        # only need to redraw pics if the grid has changed
        if numPicsV!=self.numPicsV or numPicsH!=self.numPicsH:
            # clear
            self.clearButtons()
            # draw new
            self.numPicsV = numPicsV
            self.numPicsH = numPicsH
            self.redrawButtons()
            self.countPages()
        return

    def redrawButtons(self):
        butNum = 0
        for row in range(self.numPicsV):
            for col in range(self.numPicsH):
                # resizing shouldn't change which segments are displayed,
                # so we use a fixed start point for counting shown buttons.
                self.flowLayout.addWidget(self.buttons[self.butStart+butNum], row, col)
                # just in case, update the bounds of grid on every redraw
                self.flowLayout.layout.setColumnMinimumWidth(col, self.specH+10)
                self.flowLayout.layout.setRowMinimumHeight(row, self.specV+10)
                self.buttons[self.butStart+butNum].show()
                butNum += 1
                # stop if we are out of segments
                if self.butStart+butNum==len(self.buttons):
                    return

    def volSliderMoved(self, value):
        # try/pass to avoid race situations when smth is not initialized
        try:
            for btn in self.buttons:
                btn.media_obj.applyVolSlider(value)
        except Exception:
            pass

    def convertAmpltoSpec(self, x):
        return x * self.sampleRate / self.incr

    def countPages(self):
        """ Counts the total number of pages,
            finds where we are, how many remain, etc.
            Called on resize, so does not update current button position.
            Updates next/prev arrow states.
        """
        buttonsPerPage = self.numPicsV * self.numPicsH
        if buttonsPerPage == 0:
            # dialog still initializing or too small to show segments
            #self.buttonPrev.setEnabled(False)
            #self.buttonNext.setEnabled(False)
            return
        # basically, count how many segments are "before" the current
        # top-lef one, and see how many pages we need to fit them.
        currpage = int(np.ceil(self.butStart / buttonsPerPage)+1)
        self.totalPages = max(int(np.ceil(len(self.buttons) / buttonsPerPage)),currpage)
        self.pageLabel.setText("Page %d out of %d" % (currpage, self.totalPages))

        if currpage == self.totalPages:
            try:
                self.vboxBot.removeWidget(self.next)
                self.next.setVisible(False)
                self.vboxBot.addWidget(self.finish)
                self.finish.setVisible(True)
            except:
                pass
        else:
            if self.finish.isVisible():
                try:
                    self.vboxBot.removeWidget(self.finish)
                    self.finish.setVisible(False)
                    self.vboxBot.addWidget(self.next)
                    self.next.setVisible(True)
                except:
                    pass

        self.repaint()

        #if currpage==1:
            #self.buttonPrev.setEnabled(False)
        #else:
            #self.buttonPrev.setEnabled(True)
        #if currpage==self.totalPages:
            #self.buttonNext.setEnabled(False)
        #else:
            #self.buttonNext.setEnabled(True)

    def nextPage(self):
        """ Called on arrow button clicks.
            Updates current segment position, and calls other functions
            to deal with actual page recount/redraw.
        """
        buttonsPerPage = self.numPicsV * self.numPicsH
        # clear buttons while self.butStart is still old:
        self.clearButtons()
        self.butStart = min(len(self.buttons), self.butStart+buttonsPerPage)
        self.countPages()
        # redraw buttons:
        self.redrawButtons()

    def prevPage(self):
        """ Called on arrow button clicks.
            Updates current segment position, and calls other functions
            to deal with actual page recount/redraw.
        """
        buttonsPerPage = self.numPicsV * self.numPicsH
        # clear buttons while self.butStart is still old:
        self.clearButtons()
        self.butStart = max(0, self.butStart-buttonsPerPage)
        self.countPages()
        # redraw buttons:
        self.redrawButtons()

    def clearButtons(self):
        for btnum in reversed(range(self.flowLayout.layout.count())):
            item = self.flowLayout.layout.itemAt(btnum)
            if item is not None:
                self.flowLayout.layout.removeItem(item)
                r,c = self.flowLayout.items[item.widget()]
                self.flowLayout.layout.setColumnMinimumWidth(c, 1)
                self.flowLayout.layout.setRowMinimumHeight(r, 1)
                del self.flowLayout.rows[r][c]
                item.widget().hide()
        self.flowLayout.update()

    def toggleAll(self):
        for btn in self.buttons:
            btn.changePic(False)

    def setColourLevels(self):
        """ Listener for the brightness and contrast sliders being changed. Also called when spectrograms are loaded, etc.
        Translates the brightness and contrast values into appropriate image levels.
        Calculation is simple.
        """
        minsg = np.min(self.sg)
        maxsg = np.max(self.sg)
        brightness = self.brightnessSlider.value()
        contrast = self.contrastSlider.value()
        colourStart = (brightness / 100.0 * contrast / 100.0) * (maxsg - minsg) + minsg
        colourEnd = (maxsg - minsg) * (1.0 - contrast / 100.0) + colourStart
        for btn in self.buttons:
            btn.stopPlayback()
            btn.setImage(self.lut, colourStart, colourEnd, self.cmapInverted)
            btn.update()


class PicButton(QAbstractButton):
    # Class for HumanClassify dialogs to put spectrograms on buttons
    # Also includes playback capability.
    def __init__(self, index, spec, audiodata, format, duration, unbufStart, unbufStop, lut, colStart, colEnd, cmapInv, parent=None, cluster=False):
        super(PicButton, self).__init__(parent)
        self.index = index
        self.mark = "green"
        self.spec = spec
        self.unbufStart = unbufStart
        self.unbufStop = unbufStop
        self.cluster = cluster
        self.setMouseTracking(True)
        # setImage reads some properties from self, to allow easy update
        # when color map changes
        self.setImage(lut, colStart, colEnd, cmapInv)

        self.buttonClicked = False
        # if not self.cluster:
        self.clicked.connect(self.changePic)
        # fixed size
        self.setSizePolicy(0,0)
        self.setMinimumSize(self.im1.size())

        # playback things
        self.media_obj = SupportClasses.ControllableAudio(format)
        self.media_obj.notify.connect(self.endListener)
        self.audiodata = audiodata
        self.duration = duration * 1000 # in ms

        self.playButton = QtGui.QToolButton(self)
        self.playButton.setIcon(self.style().standardIcon(QtGui.QStyle.SP_MediaPlay))
        self.playButton.clicked.connect(self.playImage)
        self.playButton.hide()

    def setImage(self, lut, colStart, colEnd, cmapInv):
        # takes in a piece of spectrogram and produces a pair of images
        if cmapInv:
            im, alpha = fn.makeARGB(self.spec, lut=lut, levels=[colEnd, colStart])
        else:
            im, alpha = fn.makeARGB(self.spec, lut=lut, levels=[colStart, colEnd])
        im1 = fn.makeQImage(im, alpha)
        if im1.size().width() == 0:
            print("ERROR: button not shown, likely bad spectrogram coordinates")
            return

        # hardcode all image sizes
        if self.cluster:
            self.im1 = im1.scaled(200, 150)
        else:
            self.specReductionFact = im1.size().width()/500
            self.im1 = im1.scaled(500, im1.size().height())

        # draw lines
        if not self.cluster:
            unbufStartAdj = self.unbufStart / self.specReductionFact
            unbufStopAdj = self.unbufStop / self.specReductionFact
            self.line1 = QLineF(unbufStartAdj, 0, unbufStartAdj, im1.size().height())
            self.line2 = QLineF(unbufStopAdj, 0, unbufStopAdj, im1.size().height())

    def paintEvent(self, event):
        if type(event) is not bool:
            painter = QPainter(self)
            painter.setPen(QPen(QColor(80,255,80), 2))
            if self.cluster:
                if self.mark == "yellow":
                    painter.setOpacity(0.5)
            else:
                if self.mark == "yellow":
                    painter.setOpacity(0.8)
                elif self.mark == "red":
                    painter.setOpacity(0.5)
            painter.drawImage(event.rect(), self.im1)
            if not self.cluster:
                painter.drawLine(self.line1)
                painter.drawLine(self.line2)

            # draw decision mark
            fontsize = int(self.im1.size().height() * 0.65)
            if self.mark == "green":
                pass
            elif self.mark == "yellow" and not self.cluster:
                painter.setOpacity(0.9)
                painter.setPen(QPen(QColor(220,220,0)))
                painter.setFont(QFont("Helvetica", fontsize))
                painter.drawText(self.im1.rect(), Qt.AlignHCenter | Qt.AlignVCenter, "?")
            elif self.mark == "yellow" and self.cluster:
                painter.setOpacity(0.9)
                painter.setPen(QPen(QColor(220, 220, 0)))
                painter.setFont(QFont("Helvetica", fontsize))
                painter.drawText(self.im1.rect(), Qt.AlignHCenter | Qt.AlignVCenter, "√")
            elif self.mark == "red":
                painter.setOpacity(0.8)
                painter.setPen(QPen(QColor(220,0,0)))
                painter.setFont(QFont("Helvetica", fontsize))
                painter.drawText(self.im1.rect(), Qt.AlignHCenter | Qt.AlignVCenter, "X")
            else:
                print("ERROR: unrecognized segment mark")
                return

    def enterEvent(self, QEvent):
        # to reset the icon if it didn't stop cleanly
        if not self.media_obj.isPlaying():
            self.playButton.setIcon(self.style().standardIcon(QtGui.QStyle.SP_MediaPlay))
        self.playButton.show()

    def leaveEvent(self, QEvent):
        if not self.media_obj.isPlaying():
            self.playButton.hide()

    def playImage(self):
        if self.media_obj.isPlaying():
            self.stopPlayback()
        else:
            self.playButton.setIcon(self.style().standardIcon(QtGui.QStyle.SP_MediaStop))
            self.media_obj.loadArray(self.audiodata)

    def endListener(self):
        timeel = self.media_obj.elapsedUSecs() // 1000
        if timeel > self.duration:
            self.stopPlayback()

    def stopPlayback(self):
        self.media_obj.pressedStop()
        self.playButton.hide()
        self.playButton.setIcon(self.style().standardIcon(QtGui.QStyle.SP_MediaPlay))

    def sizeHint(self):
        return self.im1.size()

    def minimumSizeHint(self):
        return self.im1.size()

    def changePic(self,event):
        # cycle through CONFIRM / DELETE / RECHECK marks
        if self.cluster:
            if self.mark == "green":
                self.mark = "yellow"
            elif self.mark == "yellow":
                self.mark = "green"
        else:
            if self.mark == "green":
                self.mark = "red"
            elif self.mark == "red":
                self.mark = "yellow"
            elif self.mark == "yellow":
                self.mark = "green"
        self.paintEvent(event)
        #self.update()
        self.repaint()
        pg.QtGui.QApplication.processEvents()


class FilterManager(QDialog):
    def __init__(self, filtdir, parent=None):
        super(FilterManager, self).__init__(parent)
        self.setWindowTitle("Manage filters")
        self.setWindowIcon(QIcon('img/Avianz.ico'))

        if platform.system() == 'Linux' or platform.system() == 'Darwin':
            self.setWindowFlags(self.windowFlags() ^ QtCore.Qt.WindowContextHelpButtonHint)
        else:
            self.setWindowFlags((self.windowFlags() ^ QtCore.Qt.WindowContextHelpButtonHint) & QtCore.Qt.WindowCloseButtonHint)
        self.filtdir = filtdir

        # filter dir name
        labDirName = QLineEdit()
        labDirName.setText(filtdir)
        labDirName.setReadOnly(True)
        labDirName.setFocusPolicy(Qt.NoFocus)
        labDirName.setStyleSheet("background-color: #e0e0e0")

        # filter dir contents
        self.listFiles = QListWidget()
        self.listFiles.setMinimumWidth(150)
        self.listFiles.setMinimumHeight(275)
        self.listFiles.setSelectionMode(QAbstractItemView.SingleSelection)

        self.readContents()

        # rename a filter
        self.enterFiltName = QLineEdit()

        class FiltValidator(QValidator):
            def validate(self, input, pos):
                if not input.endswith('.txt'):
                    input = input+'.txt'
                if input==".txt" or input=="":
                    return(QValidator.Intermediate, input, pos)
                if self.listFiles.findItems(input, Qt.MatchExactly):
                    print("duplicated input", input)
                    return(QValidator.Intermediate, input, pos)
                else:
                    return(QValidator.Acceptable, input, pos)

        renameFiltValid = FiltValidator()
        renameFiltValid.listFiles = self.listFiles
        self.enterFiltName.setValidator(renameFiltValid)

        self.renameBtn = QPushButton("Rename")
        self.renameBtn.clicked.connect(self.rename)

        # delete a filter
        self.deleteBtn = QPushButton("Delete")
        self.deleteBtn.clicked.connect(self.delete)

        # upload a filter
        self.uploadBtn = QPushButton("Upload")
        self.uploadBtn.clicked.connect(self.upload)

        # download more filters
        self.downloadBtn = QPushButton("Download")
        self.downloadBtn.clicked.connect(self.download)

        # make button state respond to selection + name entry
        self.refreshButtons()
        self.listFiles.itemSelectionChanged.connect(self.refreshButtons)
        self.enterFiltName.textChanged.connect(self.refreshButtons)

        # layouts
        box_rename = QHBoxLayout()
        box_rename.addWidget(self.enterFiltName)
        box_rename.addWidget(self.renameBtn)

        layout = QVBoxLayout()
        layout.addWidget(QLabel("Filters are stored in:"))
        layout.addWidget(labDirName)
        layout.addWidget(QLabel("The following filters are present:"))
        layout.addWidget(self.listFiles)
        layout.addWidget(QLabel("To rename a filter, select one and enter a new (unique) name below:"))
        layout.addLayout(box_rename)

        layout.addWidget(self.deleteBtn)
        layout.addWidget(self.uploadBtn)
        layout.addWidget(self.downloadBtn)
        self.setLayout(layout)

    def readContents(self):
        self.listFiles.clear()
        filelist = QDir(self.filtdir).entryList(filters=QDir.NoDotAndDotDot | QDir.Files)
        for file in filelist:
            item = QListWidgetItem(self.listFiles)
            item.setText(file)

    def refreshButtons(self):
        if len(self.listFiles.selectedItems())==0:
            self.deleteBtn.setEnabled(False)
            self.uploadBtn.setEnabled(False)
            self.enterFiltName.setEnabled(False)
            self.renameBtn.setEnabled(False)
        else:
            self.deleteBtn.setEnabled(True)
            self.uploadBtn.setEnabled(True)
            self.enterFiltName.setEnabled(True)
            if self.enterFiltName.hasAcceptableInput():
                self.renameBtn.setEnabled(True)
            else:
                self.renameBtn.setEnabled(False)

    def rename(self):
        """ move the filter file. """
        source = self.listFiles.currentItem().text()
        source = os.path.join(self.filtdir, source)
        target = self.enterFiltName.text()
        target = os.path.join(self.filtdir, target)
        # figured we should have our own gentle error handling
        # before trying to force move with shutil
        if os.path.isfile(target) or not target.endswith(".txt"):
            print("ERROR: unable to rename, bad target", target)
            return
        if not os.path.isfile(source):
            print("ERROR: unable to rename, bad source", source)
            return
        try:
            os.rename(source, target)
            self.readContents()
            self.enterFiltName.setText("")
        except Exception as e:
            print("ERROR: could not rename:", e)

    def delete(self):
        """ confirm and delete the file. """
        source = self.listFiles.currentItem().text()
        source = os.path.join(self.filtdir, source)
        if not os.path.isfile(source):
            print("ERROR: unable to delete, bad source", source)
            return
        msg = SupportClasses.MessagePopup("w", "Confirm delete", "Warning: you are about to permanently delete filter %s.\nAre you sure?" % source)
        msg.setStandardButtons(QMessageBox.Yes | QMessageBox.Cancel)
        reply = msg.exec_()
        if reply != QMessageBox.Yes:
            return
        try:
            print("removing", source)
            os.remove(source)
            self.readContents()
        except Exception as e:
            print("ERROR: could not delete:", e)

    def download(self):
        print("Not implemented yet")

    def upload(self):
<<<<<<< HEAD
        print("Not implemented yet")


class BuildRecAdvWizard(QWizard):
    # page for selecting training data
    class WPageData(QWizardPage):
        def __init__(self, parent=None):
            super(BuildRecAdvWizard.WPageData, self).__init__(parent)
            self.setTitle('Training data')
            self.setSubTitle('Select the folder with training data, then choose species')

            self.setMinimumSize(250, 150)
            self.setSizePolicy(QSizePolicy.Minimum, QSizePolicy.Minimum)
            self.adjustSize()

            self.trainDirName = QLineEdit()
            self.trainDirName.setReadOnly(True)
            self.btnBrowse = QPushButton('Browse')
            self.btnBrowse.clicked.connect(self.browseTrainData)

            self.listFiles = QListWidget()
            self.listFiles.setMinimumWidth(150)
            self.listFiles.setMinimumHeight(275)
            self.listFiles.setSelectionMode(QAbstractItemView.NoSelection)

            selectSpLabel = QLabel("Choose the species for which you want to build the recogniser")
            self.species = QComboBox()  # fill during browse
            self.species.addItems(['Choose species...'])

            space = QLabel()
            space.setFixedHeight(20)

            # SampleRate parameter
            self.fs = QSlider(Qt.Horizontal)
            self.fs.setTickPosition(QSlider.TicksBelow)
            self.fs.setTickInterval(2000)
            self.fs.setRange(0, 32000)
            self.fs.setValue(0)
            self.fs.setSingleStep(2000)
            self.fs.valueChanged.connect(self.fsChange)
            self.fstext = QLabel('')
            form1 = QFormLayout()
            form1.addRow('', self.fstext)
            form1.addRow('Preferred sampling rate (Hz)', self.fs)

            # training page layout
            layout1 = QHBoxLayout()
            layout1.addWidget(self.trainDirName)
            layout1.addWidget(self.btnBrowse)
            layout = QVBoxLayout()
            layout.addWidget(space)
            layout.addLayout(layout1)
            layout.addWidget(self.listFiles)
            layout.addWidget(space)
            layout.addWidget(selectSpLabel)
            layout.addWidget(self.species)
            layout.addLayout(form1)
            layout.setAlignment(Qt.AlignVCenter)
            self.setLayout(layout)

        def browseTrainData(self):
            trainDir = QtGui.QFileDialog.getExistingDirectory(self, 'Choose folder for training')
            self.trainDirName.setText(trainDir)
            self.fillFileList(trainDir)

        def fsChange(self, value):
            value = value - (value % 1000)
            if value < 1000:
                value = 1000
            self.fstext.setText(str(value))

        def fillFileList(self, dirName):
            """ Generates the list of files for a file listbox. """
            if not os.path.isdir(dirName):
                print("Warning: directory doesn't exist")
                return

            self.listFiles.clear()
            spList = set()
            fs = []
            # collect possible species from annotations:
            for root, dirs, files in os.walk(dirName):
                for filename in files:
                    if filename.endswith('.wav') and filename+'.data' in files:
                        # this wav has data, so see what species are in there
                        segments = Segment.SegmentList()
                        segments.parseJSON(os.path.join(root, filename+'.data'))
                        spList.update([lab["species"] for seg in segments for lab in seg[4]])

                        # also retrieve its sample rate
                        samplerate = wavio.read(os.path.join(root, filename), 1).rate
                        fs.append(samplerate)

            # might need better limits on selectable sample rate here
            self.fs.setValue(int(np.min(fs)))
            self.fs.setRange(0, int(np.max(fs)))

            spList = list(spList)
            spList.insert(0, 'Choose species...')
            self.species.clear()
            self.species.addItems(spList)

            listOfFiles = QDir(dirName).entryInfoList(['*.wav'], filters=QDir.AllDirs | QDir.NoDotAndDotDot | QDir.Files,sort=QDir.DirsFirst)
            listOfDataFiles = QDir(dirName).entryList(['*.wav.data'])
            for file in listOfFiles:
                # Add the filename to the right list
                item = QListWidgetItem(self.listFiles)
                # count wavs in directories:
                if file.isDir():
                    numwavs = 0
                    for root, dirs, files in os.walk(file.filePath()):
                        numwavs += sum(f.endswith('.wav') for f in files)
                    item.setText("%s/\t\t(%d wav files)" % (file.fileName(), numwavs))
                else:
                    item.setText(file.fileName())
                # If there is a .data version, colour the name red to show it has been labelled
                if file.fileName()+'.data' in listOfDataFiles:
                    item.setForeground(Qt.red)

    class WPagePrecluster(QWizardPage):
        def __init__(self, parent=None):
            super(BuildRecAdvWizard.WPagePrecluster, self).__init__(parent)
            self.setTitle('Confirm data input')
            self.setSubTitle('When ready, press \"Cluster\" to start clustering. The process may take a long time.')
            self.setMinimumSize(250, 150)
            self.setSizePolicy(QSizePolicy.Minimum, QSizePolicy.Minimum)
            self.adjustSize()

            revtop = QLabel("The following parameters were set:")
            self.params = QLabel("")
            self.params.setStyleSheet("QLabel { color : #808080; }")

            layout2 = QVBoxLayout()
            layout2.addWidget(revtop)
            layout2.addWidget(self.params)
            self.setLayout(layout2)
            self.setButtonText(QWizard.NextButton, 'Cluster >')

        def initializePage(self):
            # parse some params
            fs = int(self.field("fs"))//1000*1000
            self.params.setText("Species: %s\nTraining data: %s\nSampling rate: %d\n" % (self.field("species"), self.field("trainDir"), fs))

    # page 3 - calculate and adjust clusters
    class WPageCluster(QWizardPage):
        def __init__(self, config, parent=None):
            super(BuildRecAdvWizard.WPageCluster, self).__init__(parent)
            self.setTitle('Cluster similar looking calls')
            self.setSubTitle('This page displays the automatically created clusters for the dataset. Change if required.')
            self.setMinimumSize(800, 500)
            self.setSizePolicy(QSizePolicy.Minimum, QSizePolicy.MinimumExpanding)
            self.adjustSize()

            self.sampleRate = 0
            self.segments = []
            self.clusters = {}
            self.clustercentres = {}
            self.feature = 'we'
            self.picbuttons = []
            self.cboxes = []
            self.tboxes = []
            self.nclasses = 0
            self.config = config
            self.segsChanged = False

            self.lblSpecies = QLabel()
            self.lblSpecies.setStyleSheet("QLabel { color : #808080; }")

            # Volume control
            self.volSlider = QSlider(Qt.Horizontal)
            self.volSlider.valueChanged.connect(self.volSliderMoved)
            self.volSlider.setRange(0, 100)
            self.volSlider.setValue(50)
            volIcon = QLabel()
            volIcon.setAlignment(QtCore.Qt.AlignRight | QtCore.Qt.AlignVCenter)
            volIcon.setPixmap(self.style().standardIcon(QtGui.QStyle.SP_MediaVolume).pixmap(32))

            # Brightness, and contrast sliders
            labelBr = QLabel(" Bright.")
            self.brightnessSlider = QSlider(Qt.Horizontal)
            self.brightnessSlider.setMinimum(0)
            self.brightnessSlider.setMaximum(100)
            self.brightnessSlider.setValue(20)
            self.brightnessSlider.setTickInterval(1)
            self.brightnessSlider.valueChanged.connect(self.setColourLevels)

            labelCo = QLabel("Contr.")
            self.contrastSlider = QSlider(Qt.Horizontal)
            self.contrastSlider.setMinimum(0)
            self.contrastSlider.setMaximum(100)
            self.contrastSlider.setValue(20)
            self.contrastSlider.setTickInterval(1)
            self.contrastSlider.valueChanged.connect(self.setColourLevels)

            self.btnMerge = QPushButton('Merge Clusters')
            self.btnMerge.clicked.connect(self.merge)
            self.btnMerge.setEnabled(False)
            lb = QLabel('Move Selected Segment/s to Cluster')
            lb.setAlignment(QtCore.Qt.AlignRight | QtCore.Qt.AlignVCenter)
            self.cmbUpdateSeg = QComboBox()
            self.btnUpdateSeg = QPushButton('Apply')
            self.btnUpdateSeg.clicked.connect(self.moveSelectedSegs)

            # page 2 layout
            layout1 = QVBoxLayout()
            layout1.addWidget(self.lblSpecies)
            hboxSpecContr = QHBoxLayout()
            hboxSpecContr.addWidget(labelBr)
            hboxSpecContr.addWidget(self.brightnessSlider)
            hboxSpecContr.addWidget(labelCo)
            hboxSpecContr.addWidget(self.contrastSlider)
            hboxSpecContr.addWidget(volIcon)
            hboxSpecContr.addWidget(self.volSlider)

            hboxBtns = QHBoxLayout()
            hboxBtns.addWidget(self.btnMerge)
            hboxBtns.addWidget(lb)
            hboxBtns.addWidget(self.cmbUpdateSeg)
            hboxBtns.addWidget(self.btnUpdateSeg)

            # top part
            vboxTop = QVBoxLayout()
            vboxTop.addLayout(hboxSpecContr)
            vboxTop.addLayout(hboxBtns)

            # set up the images
            self.flowLayout = pg.LayoutWidget()
            self.flowLayout.setGeometry(QtCore.QRect(0, 0, 380, 247))

            self.scrollArea = QtGui.QScrollArea(self)
            self.scrollArea.setWidgetResizable(True)
            self.scrollArea.setWidget(self.flowLayout)

            # set overall layout of the dialog
            self.vboxFull = QVBoxLayout()
            self.vboxFull.addLayout(layout1)
            self.vboxFull.addLayout(vboxTop)
            self.vboxFull.addWidget(self.scrollArea)
            self.setLayout(self.vboxFull)

        def initializePage(self):
            # parse field shared by all subfilters
            fs = int(self.field("fs"))//1000*1000
            self.wizard().speciesData = {"species": self.field("species"), "SampleRate": fs, "Filters": []}

            with pg.BusyCursor():
                print("Processing. Please wait...")
                # return format:
                # self.segments: [parent_audio_file, [segment], [features], class_label]
                # fs: sampling freq
                # self.nclasses: number of class_labels
                self.cluster = Clustering.Clustering([], [])
                self.segments, fs, self.nclasses, self.clustercentres = self.cluster.cluster(self.field("trainDir"),
                                                                                        feature=self.feature,
                                                                                        n_clusters=5)
                # self.segments, fs, self.nclasses = Clustering.cluster_by_dist(self.dName, feature='we', max_cluste       rs=5, single=True)
                # clusterPage.sampleRate = fs

                # Create and show the buttons
                self.clearButtons()
                self.addButtons()
                self.updateButtons()
                self.segsChanged = True
                self.completeChanged.emit()

        def isComplete(self):
            # empty cluster names?
            if len(self.clusters)==0:
                return False
            # duplicate cluster names aren't updated:
            for ID in range(self.nclasses):
                if self.clusters[ID] != self.tboxes[ID].text():
                    return False
            # no segments at all?
            if len(self.segments)==0:
                return False

            # if all good, then check if we need to redo the pages.
            # segsChanged should be updated by any user changes!
            if self.segsChanged:
                # update the cluster centres
                self.clustercentres = self.cluster.getClusterCenters(self.segments, self.nclasses)
                self.segsChanged = False
                self.wizard().redoTrainPages()
            return True

        def merge(self):
            """ Listner for the merge button. Merge the rows (clusters) checked into one cluster.
            """
            # Find which clusters/rows to merge
            self.segsChanged = True
            tomerge = []
            i = 0
            for cbox in self.cboxes:
                if cbox.checkState() != 0:
                    tomerge.append(i)
                i += 1
            print('rows/clusters to merge are:', tomerge)
            if len(tomerge) < 2:
                return

            # Generate new class labels
            nclasses = self.nclasses - len(tomerge) + 1
            max_label = nclasses - 1
            labels = []
            c = self.nclasses - 1
            while c > -1:
                if c in tomerge:
                    labels.append((c, 0))
                else:
                    labels.append((c, max_label))
                    max_label -= 1
                c -= 1

            # print('[old, new] labels')
            labels = dict(labels)
            print(labels)

            keys = [i for i in range(self.nclasses) if i not in tomerge]        # the old keys those didn't merge
            print('old keys left: ', keys)

            # update clusters dictionary {ID: cluster_name}
            clusters = {0: self.clusters[tomerge[0]]}
            for i in keys:
                clusters.update({labels[i]: self.clusters[i]})

            print('before update: ', self.clusters)
            self.clusters = clusters
            print('after update: ', self.clusters)

            self.nclasses = nclasses

            # update the segments
            for seg in self.segments:
                seg[-1] = labels[seg[-1]]

            # update the cluster combobox
            self.cmbUpdateSeg.clear()
            for x in self.clusters:
                self.cmbUpdateSeg.addItem(self.clusters[x])

            # Clean and redraw
            self.clearButtons()
            self.updateButtons()
            self.completeChanged.emit()
            print('updated')

        def moveSelectedSegs(self):
            """ Listner for Apply button to move the selected segments to another cluster.
                Change the cluster ID of those selected buttons and redraw all the clusters.
            """
            self.segsChanged = True
            moveto = self.cmbUpdateSeg.currentText()
            # find the clusterID from name
            for key in self.clusters.keys():
                if moveto == self.clusters[key]:
                    movetoID = key
                    break
            print(moveto, movetoID)

            for ix in range(len(self.picbuttons)):
                if self.picbuttons[ix].mark == 'yellow':
                    self.segments[ix][-1] = movetoID
                    self.picbuttons[ix].mark = 'green'

            # update self.clusters, delete clusters with no members
            todelete = []
            for ID, label in self.clusters.items():
                empty = True
                for seg in self.segments:
                    if seg[-1] == ID:
                        empty = False
                        break
                if empty:
                    todelete.append(ID)

            self.clearButtons()

            # Generate new class labels
            if len(todelete) > 0:
                keys = [i for i in range(self.nclasses) if i not in todelete]        # the old keys those didn't delete
                print('old keys left: ', keys)

                nclasses = self.nclasses - len(todelete)
                max_label = nclasses - 1
                labels = []
                c = self.nclasses - 1
                while c > -1:
                    if c in keys:
                        labels.append((c, max_label))
                        max_label -= 1
                    c -= 1

                # print('[old, new] labels')
                labels = dict(labels)
                print(labels)

                # update clusters dictionary {ID: cluster_name}
                clusters = {}
                for i in keys:
                    clusters.update({labels[i]: self.clusters[i]})

                print('before move: ', self.clusters)
                self.clusters = clusters
                print('after move: ', self.clusters)

                # update the segments
                for seg in self.segments:
                    seg[-1] = labels[seg[-1]]

                self.nclasses = nclasses

            # redraw the buttons
            self.updateButtons()
            self.completeChanged.emit()

        def updateClusterNames(self):
            # Check duplicate names
            self.segsChanged = True
            names = [self.tboxes[ID].text() for ID in range(self.nclasses)]
            if len(names) != len(set(names)):
                msg = SupportClasses.MessagePopup("w", "Name error", "Duplicate cluster names! \nTry again")
                msg.exec_()
                self.completeChanged.emit()
                return

            for ID in range(self.nclasses):
                self.clusters[ID] = self.tboxes[ID].text()

            self.cmbUpdateSeg.clear()
            for x in self.clusters:
                self.cmbUpdateSeg.addItem(self.clusters[x])
            self.completeChanged.emit()
            print('updated clusters: ', self.clusters)

        def addButtons(self):
            """ Only makes the PicButtons and self.clusters dict
            """
            self.clusters = []
            self.picbuttons = []
            for i in range(self.nclasses):
                self.clusters.append((i, 'Cluster_' + str(i)))
            self.clusters = dict(self.clusters)     # Dictionary of {ID: cluster_name}

            self.cmbUpdateSeg.clear()
            for x in self.clusters:
                self.cmbUpdateSeg.addItem(self.clusters[x])

            # Create the buttons for each segment
            for seg in self.segments:
                sg, audiodata, audioFormat = self.loadFile(seg[0], seg[1][1]-seg[1][0], seg[1][0])
                newButton = PicButton(1, np.fliplr(sg), audiodata, audioFormat, seg[1][1]-seg[1][0], 0, seg[1][1], self.lut, self.colourStart, self.colourEnd, False, cluster=True)
                self.picbuttons.append(newButton)
            # (updateButtons will place them in layouts and show them)

        def checkMerge(self):
            """ Updates merge buttons state when two clusters are selected """
            sumCh = sum([box.isChecked() for box in self.cboxes])
            if sumCh>=2:
                self.btnMerge.setEnabled(True)
            else:
                self.btnMerge.setEnabled(False)

        def updateButtons(self):
            """ Draw the existing buttons, and create check- and text-boxes.
            Called when merging clusters or initializing the page. """
            self.cboxes = []    # List of check boxes
            self.tboxes = []    # Corresponding list of text boxes
            for r in range(self.nclasses):
                c = 0
                tbox = QLineEdit(self.clusters[r])
                tbox.setMinimumWidth(80)
                tbox.setMaximumHeight(150)
                # tbox.setStyleSheet("border: none; background: rgba(0,0,0,0%); text-align: center; vertical-align: middle;")
                tbox.setStyleSheet("border: none;")
                tbox.setAlignment(QtCore.Qt.AlignCenter)
                tbox.textChanged.connect(self.updateClusterNames)
                self.tboxes.append(tbox)
                self.flowLayout.addWidget(self.tboxes[-1], r, c)
                c += 1
                cbox = QCheckBox("")
                cbox.clicked.connect(self.checkMerge)
                self.cboxes.append(cbox)
                self.flowLayout.addWidget(self.cboxes[-1], r, c)
                c += 1
                # Find the segments under this class and show them
                for segix in range(len(self.segments)):
                    if self.segments[segix][-1] == r:
                        self.flowLayout.addWidget(self.picbuttons[segix], r, c)
                        c += 1
                        self.picbuttons[segix].show()
            self.flowLayout.update()

        def clearButtons(self):
            """ Remove existing buttons, call when merging clusters
            """
            for ch in self.cboxes:
                ch.hide()
            for tbx in self.tboxes:
                tbx.hide()
            for btnum in reversed(range(self.flowLayout.layout.count())):
                item = self.flowLayout.layout.itemAt(btnum)
                if item is not None:
                    self.flowLayout.layout.removeItem(item)
                    r, c = self.flowLayout.items[item.widget()]
                    del self.flowLayout.items[item.widget()]
                    del self.flowLayout.rows[r][c]
                    item.widget().hide()
            self.flowLayout.update()

        def setColourLevels(self):
            """ Listener for the brightness and contrast sliders being changed. Also called when spectrograms are loaded, etc.
            Translates the brightness and contrast values into appropriate image levels.
            """
            minsg = np.min(self.sg)
            maxsg = np.max(self.sg)
            brightness = self.brightnessSlider.value()
            contrast = self.contrastSlider.value()
            colourStart = (brightness / 100.0 * contrast / 100.0) * (maxsg - minsg) + minsg
            colourEnd = (maxsg - minsg) * (1.0 - contrast / 100.0) + colourStart
            for btn in self.picbuttons:
                btn.stopPlayback()
                btn.setImage(self.lut, colourStart, colourEnd, False)
                btn.update()

        def volSliderMoved(self, value):
            # try/pass to avoid race situations when smth is not initialized
            try:
                for btn in self.picbuttons:
                    btn.media_obj.applyVolSlider(value)
            except Exception:
                pass

        def loadFile(self, filename, duration=0, offset=0):
            if offset == 0 and duration == 0:
                wavobj = wavio.read(filename)
            else:
                wavobj = wavio.read(filename, duration, offset)

            prepro = Segment.preProcess(wavObj=wavobj)
            sgRaw = prepro.sp.spectrogram(prepro.audioData, window_width=512,
                                          incr=256, window='Hann', mean_normalise=True, onesided=True,
                                          multitaper=False, need_even=False)
            maxsg = np.min(sgRaw)
            self.sg = np.abs(np.where(sgRaw == 0, 0.0, 10.0 * np.log10(sgRaw / maxsg)))
            self.setColourMap()

            return self.sg, prepro.audioData, prepro.audioFormat

        def setColourMap(self):
            """ Listener for the menu item that chooses a colour map.
            Loads them from the file as appropriate and sets the lookup table.
            """
            cmap = self.config['cmap']

            pos, colour, mode = colourMaps.colourMaps(cmap)

            cmap = pg.ColorMap(pos, colour,mode)
            self.lut = cmap.getLookupTable(0.0, 1.0, 256)
            minsg = np.min(self.sg)
            maxsg = np.max(self.sg)
            self.colourStart = (self.config['brightness'] / 100.0 * self.config['contrast'] / 100.0) * (maxsg - minsg) + minsg
            self.colourEnd = (maxsg - minsg) * (1.0 - self.config['contrast'] / 100.0) + self.colourStart

    # page 4 - set params for training
    class WPageParams(QWizardPage):
        def __init__(self, cluster, segments, parent=None):
            super(BuildRecAdvWizard.WPageParams, self).__init__(parent)
            self.setTitle("Training parameters: %s" % cluster)
            self.setSubTitle("These fields were propagated using training data. Adjust if required.\nWhen ready, "
                             "press \"Train\". The process may take a long time.")
            self.setMinimumSize(250, 350)
            self.setSizePolicy(QSizePolicy.Minimum, QSizePolicy.Minimum)
            self.adjustSize()

            self.lblSpecies = QLabel("")
            self.lblSpecies.setStyleSheet("QLabel { color : #808080; }")
            self.numSegs = QLabel("")
            self.numSegs.setStyleSheet("QLabel { color : #808080; }")
            self.segments = segments
            lblCluster = QLabel(cluster)
            lblCluster.setStyleSheet("QLabel { color : #808080; }")

            # TimeRange parameters
            form1_step4 = QFormLayout()
            form1_step4.addRow('Species:', self.lblSpecies)
            form1_step4.addRow('Call type:', lblCluster)
            form1_step4.addRow('Number of segments:', self.numSegs)
            self.minlen = QLineEdit(self)
            self.minlen.setText('')
            form1_step4.addRow('Min call length (secs)', self.minlen)
            self.maxlen = QLineEdit(self)
            self.maxlen.setText('')
            form1_step4.addRow('Max call length (secs)', self.maxlen)

            # FreqRange parameters
            self.fLow = QSlider(Qt.Horizontal)
            self.fLow.setTickPosition(QSlider.TicksBelow)
            self.fLow.setTickInterval(2000)
            self.fLow.setRange(0, 32000)
            self.fLow.setSingleStep(100)
            self.fLow.valueChanged.connect(self.fLowChange)
            self.fLowtext = QLabel('')
            form1_step4.addRow('', self.fLowtext)
            form1_step4.addRow('Lower frq. limit (Hz)', self.fLow)
            self.fHigh = QSlider(Qt.Horizontal)
            self.fHigh.setTickPosition(QSlider.TicksBelow)
            self.fHigh.setTickInterval(2000)
            self.fHigh.setRange(0, 32000)
            self.fHigh.setSingleStep(100)
            self.fHigh.valueChanged.connect(self.fHighChange)
            self.fHightext = QLabel('')
            form1_step4.addRow('', self.fHightext)
            form1_step4.addRow('Upper frq. limit (Hz)', self.fHigh)

            # thr, M parameters
            MLabel = QLabel('ROC curve lines (M)')
            thrLabel = QLabel('ROC curve points per line (thr)')
            self.cbxThr = QComboBox()
            self.cbxThr.addItems(['4', '5', '6', '7', '8', '9', '10'])
            self.cbxM = QComboBox()
            self.cbxM.addItems(['2', '3', '4', '5'])
            form2_step4 = QFormLayout()
            form2_step4.addRow(thrLabel, self.cbxThr)
            form2_step4.addRow(MLabel, self.cbxM)

            ### Step4 layout
            layout_step4 = QVBoxLayout()
            layout_step4.addItem(QSpacerItem(1, 1, 5, 5))
            layout_step4.addLayout(form1_step4)
            layout_step4.addLayout(form2_step4)
            self.setLayout(layout_step4)

            self.setButtonText(QWizard.NextButton, 'Train >')

        def fLowChange(self, value):
            value = value - (value % 10)
            if value < 50:
                value = 50
            self.fLowtext.setText(str(value))

        def fHighChange(self, value):
            value = value - (value % 10)
            if value < 100:
                value = 100
            self.fHightext.setText(str(value))

        def initializePage(self):
            # populates values based on training files
            f_low = []
            f_high = []
            len_min = []
            len_max = []
            fs = int(self.field("fs")) // 1000 * 1000
            # Now generate GT binary
            window = 1
            inc = None
            print("Working on segments", self.segments)
            with pg.BusyCursor():
                for root, dirs, files in os.walk(self.field("trainDir")):
                    for file in files:
                        wavFile = os.path.join(root, file)
                        if file.endswith('.wav') and os.stat(wavFile).st_size != 0 and file + '.data' in files:
                            segments = Segment.SegmentList()
                            segments.parseJSON(wavFile + '.data')

                            # CLUSTERS COME IN HERE:
                            # replace segments with the current cluster
                            for segix in reversed(range(len(segments))):
                                del segments[segix]
                            for longseg in self.segments:
                                # long seg has format: [file [segment] clusternum]
                                if longseg[0] == wavFile:
                                    segments.addSegment(longseg[1])

                            # So, each page will overwrite a file with the 0/1 annots,
                            # and recalculate the stats for that cluster.

                            # exports 0/1 annotations and retrieves segment time, freq bounds
                            metaData = segments.exportGT(wavFile, self.field("species"), window=window, inc=inc)
                            len_min.append(metaData[0])
                            len_max.append(metaData[1])
                            f_low.append(metaData[2])
                            f_high.append(metaData[3])

            self.minlen.setText(str(round(np.min(len_min),2)))
            self.maxlen.setText(str(round(np.max(len_max),2)))
            self.fLow.setRange(0, fs/2)
            # TODO ?
            self.fLow.setValue(max(0,int(np.min(f_low))))
            self.fHigh.setRange(0, fs/2)
            self.fHigh.setValue(min(fs/2,int(np.max(f_high))))

    # page 5 - run training, show ROC
    class WPageTrain(QWizardPage):
        def __init__(self, id, clust, clustercentre, parent=None):
            super(BuildRecAdvWizard.WPageTrain, self).__init__(parent)
            self.setTitle('Training results')
            self.setMinimumSize(600, 500)
            self.setSizePolicy(QSizePolicy.Minimum, QSizePolicy.Minimum)
            self.adjustSize()

            self.segments = []
            self.clust = clust
            self.clustercentre = clustercentre
            # this ID links it to the parameter fields
            self.pageId = id

            self.lblTrainDir = QLabel()
            self.lblTrainDir.setStyleSheet("QLabel { color : #808080; }")
            self.lblSpecies = QLabel()
            self.lblSpecies.setStyleSheet("QLabel { color : #808080; }")
            self.lblCluster = QLabel()
            self.lblCluster.setStyleSheet("QLabel { color : #808080; }")
            space = QLabel()
            space.setFixedHeight(25)
            spaceH = QLabel()
            spaceH.setFixedWidth(30)

            self.lblUpdate = QLabel()

            # These are connected to fields and actually control the wizard's flow
            self.bestM = QLineEdit()
            self.bestThr = QLineEdit()
            self.bestNodes = QLineEdit()
            self.bestM.setReadOnly(True)
            self.bestThr.setReadOnly(True)
            self.bestNodes.setReadOnly(True)
            filtSummary = QFormLayout()
            filtSummary.addRow("Current M:", self.bestM)
            filtSummary.addRow("Current thr:", self.bestThr)
            filtSummary.addRow("Current nodes:", self.bestNodes)

            # this is the Canvas Widget that displays the plot
            self.figCanvas = ROCCanvas(self)
            self.figCanvas.plotme()
            self.marker = self.figCanvas.ax.plot([0,1], [0,1], marker='o', color='black', linestyle='dotted')[0]

            # figure click handler
            def onclick(event):
                fpr_cl = event.xdata
                tpr_cl = event.ydata
                if tpr_cl is None or fpr_cl is None:
                    return

                # get M and thr for closest point
                distarr = (tpr_cl - self.TPR) ** 2 + (fpr_cl - self.FPR) ** 2
                M_min_ind, thr_min_ind = np.unravel_index(np.argmin(distarr), distarr.shape)
                tpr_near = self.TPR[M_min_ind, thr_min_ind]
                fpr_near = self.FPR[M_min_ind, thr_min_ind]
                self.marker.set_visible(False)
                self.figCanvas.draw()
                self.marker.set_xdata([fpr_cl, fpr_near])
                self.marker.set_ydata([tpr_cl, tpr_near])
                self.marker.set_visible(True)
                self.figCanvas.ax.draw_artist(self.marker)
                self.figCanvas.update()

                print("fpr_cl, tpr_cl: ", fpr_near, tpr_near)

                # update sidebar
                self.lblUpdate.setText('DETECTION SUMMARY\n\nTPR:\t' + str(round(tpr_near * 100, 2)) + '%'
                                              '\nFPR:\t' + str(round(fpr_near * 100, 2)) + '%\n\nClick "Next" to proceed.')

                # this will save the best parameters to the global fields
                self.bestM.setText("%.4f" % self.MList[M_min_ind])
                self.bestThr.setText("%.4f" % self.thrList[thr_min_ind])
                # Get nodes for closest point
                self.bestNodes.setText(str(self.nodes[M_min_ind][thr_min_ind]))

            self.figCanvas.figure.canvas.mpl_connect('button_press_event', onclick)


            vboxHead = QFormLayout()
            vboxHead.addRow("Training data:", self.lblTrainDir)
            vboxHead.addRow("Target species:", self.lblSpecies)
            vboxHead.addRow("Target calltype:", self.lblCluster)
            vboxHead.addWidget(space)

            hbox2 = QHBoxLayout()
            hbox2.addWidget(self.figCanvas)

            hbox3 = QHBoxLayout()
            hbox3.addLayout(filtSummary)
            hbox3.addWidget(spaceH)
            hbox3.addWidget(self.lblUpdate)

            vbox = QVBoxLayout()
            vbox.addLayout(vboxHead)
            vbox.addLayout(hbox2)
            vbox.addLayout(hbox3)

            self.setLayout(vbox)

        # ACTUAL TRAINING IS DONE HERE
        def initializePage(self):
            self.lblTrainDir.setText(self.field("trainDir"))
            self.lblSpecies.setText(self.field("species"))
            self.lblCluster.setText(self.clust)

            # parse fields specific to this subfilter
            minlen = float(self.field("minlen"+str(self.pageId)))
            maxlen = float(self.field("maxlen"+str(self.pageId)))
            fLow = int(self.field("fLow"+str(self.pageId)))
            fHigh = int(self.field("fHigh"+str(self.pageId)))
            numthr = int(self.field("thr"+str(self.pageId)))
            numM = int(self.field("M"+str(self.pageId)))
            # note: for each page we reset the filter to contain 1 calltype
            self.wizard().speciesData["Filters"] = [{'calltype': self.clust, 'TimeRange': [minlen, maxlen], 'FreqRange': [fLow, fHigh]}]

            # need to obtain fundamental frequency range
            # TODO add wind, rain, ff fields somewhere
            if self.field("ff"):
                print("measuring fundamental frequency range...")
                f0_low = []  # could add a field to input these
                f0_high = []
                for root, dirs, files in os.walk(str(self.field("trainDir"))):
                    for file in files:
                        if not file.endswith('.wav') or os.stat(root + '/' + file).st_size==0 or not file[:-4] + '-sec.txt' in files or not file + '.data' in files:
                            continue

                        with pg.BusyCursor():
                            f0_l, f0_h = self.getFundFreq(os.path.join(root, file), self.wizard().speciesData)
                        if f0_l != 0 and f0_h != 0:
                            f0_low.append(f0_l)
                            f0_high.append(f0_h)

                if len(f0_low) > 0 and len(f0_high) > 0:
                    f0_low = np.min(f0_low)
                    f0_high = np.max(f0_high)
                else:
                    # user to enter?
                    f0_low = fLow
                    f0_high = fHigh
                print("Determined ff bounds:", f0_low, f0_high)
            # done with fund freq

            # Get detection measures over all M,thr combinations
            print("starting wavelet training")
            with pg.BusyCursor():
                opstartingtime = time.time()
                ws = WaveletSegment.WaveletSegment(self.wizard().speciesData)
                # returns 2d lists of nodes over M x thr, or stats over M x thr
                self.thrList = np.linspace(0.2, 1, num=numthr)
                self.MList = np.linspace(0.25, 1.5, num=numM)  # TODO determine from syllable length
                # options for training are:
                #  recold - no antialias, recaa - partial AA, recaafull - full AA
                #  Window and inc - in seconds
                window = 1
                inc = None
                self.nodes, TP, FP, TN, FN = ws.waveletSegment_train(self.field("trainDir"),
                                                                self.thrList, self.MList,
                                                                d=False, rf=True,
                                                                learnMode="recaa", window=window, inc=inc)
                print("Filtered nodes: ", self.nodes)
                print("TRAINING COMPLETED IN ", time.time() - opstartingtime)
                self.TPR = TP/(TP+FN)
                self.FPR = 1 - TN/(FP+TN)
                print("TP rate: ", self.TPR)
                print("FP rate: ", self.FPR)

                self.marker.set_visible(False)
                self.figCanvas.plotmeagain(self.TPR, self.FPR)

        def getFundFreq(self, file, speciesData):
            """ Extracts fund freq range from a wav file with annotations """

            datFile = file + '.data'

            # get segments which contain this species
            segments = Segment.SegmentList()
            segments.parseJSON(datFile)
            thisSpSegs = segments.getSpecies(self.field("species"))
            if len(thisSpSegs)==0:
                return 0, 0

            for segix in thisSpSegs:
                seg = segments[segix]
                secs = seg[1] - seg[0]
                wavobj = wavio.read(file, nseconds=secs, offset=seg[0])
                self.sampleRate = wavobj.rate
                self.audioData = wavobj.data
                if np.shape(np.shape(self.audioData))[0] > 1:
                    self.audioData = self.audioData[:, 0]
                if self.audioData.dtype != 'float':
                    self.audioData = self.audioData.astype('float')
                post = Segment.PostProcess(audioData=self.audioData, sampleRate=self.sampleRate, segments=[], subfilter={})
                data, sampleRate = post.denoise_filter(level=8, d=True, f=False, f1=fLow, f2=fHigh)
                sp = SignalProc.SignalProc([], 0, 256, 128)
                # spectrogram is not necessary if we're not returning segments
                segment = Segment.Segmenter(data, [], sp, sampleRate, 256, 128)
                pitch, y, minfreq, W = segment.yin(minfreq=100, returnSegs=False)
                ind = np.squeeze(np.where(pitch > minfreq))
                pitch = pitch[ind]
                if pitch.size == 0:
                    return 0, 0
                if ind.size < 2:
                    f0 = pitch
                    return f0, f0
                else:
                    return round(np.min(pitch)), round(np.max(pitch))

    class WLastPage(QWizardPage):
        def __init__(self, filtdir, parent=None):
            super(BuildRecAdvWizard.WLastPage, self).__init__(parent)
            self.setTitle('Save recogniser')
            self.setSubTitle('Check the overall call detection summary and save the recogniser.')
            self.setMinimumSize(400, 500)
            self.setSizePolicy(QSizePolicy.Minimum, QSizePolicy.Minimum)
            self.adjustSize()

            self.lblTrainDir = QLabel()
            self.lblTrainDir.setStyleSheet("QLabel { color : #808080; }")
            self.lblSpecies = QLabel()
            self.lblSpecies.setStyleSheet("QLabel { color : #808080; }")
            space = QLabel()
            space.setFixedHeight(25)
            spaceH = QLabel()
            spaceH.setFixedWidth(30)

            # wind/rain/fund freq checkboxes
            self.ckbWind = QCheckBox()
            self.wind_label = QLabel('Filter wind')
            self.ckbWind.setChecked(False)
            self.ckbRain = QCheckBox()
            self.rain_label = QLabel('Filter rain')
            self.ckbRain.setChecked(False)
            self.ckbFF = QCheckBox()
            self.ff_label = QLabel('Fundamental frequency     ')
            self.ckbFF.setChecked(False)
            self.ckbWind.clicked.connect(self.updateFilter)
            self.ckbRain.clicked.connect(self.updateFilter)
            self.ckbFF.clicked.connect(self.updateFilter)

            self.lblFilter = QLabel('')
            self.lblFilter.setWordWrap(True)
            self.lblFilter.setStyleSheet("QLabel { color : #808080; border: 1px solid black }")

            # filter dir listbox
            self.listFiles = QListWidget()
            self.listFiles.setSelectionMode(QAbstractItemView.NoSelection)
            self.listFiles.setMinimumWidth(150)
            self.listFiles.setMinimumHeight(250)
            filtdir = QDir(filtdir).entryList(filters=QDir.NoDotAndDotDot | QDir.Files)
            for file in filtdir:
                item = QListWidgetItem(self.listFiles)
                item.setText(file)

            # filter file name
            self.enterFiltName = QLineEdit()

            class FiltValidator(QValidator):
                def validate(self, input, pos):
                    if not input.endswith('.txt'):
                        input = input+'.txt'
                    if self.listFiles.findItems(input, Qt.MatchExactly):
                        print("duplicated input", input)
                        return(QValidator.Intermediate, input, pos)
                    else:
                        return(QValidator.Acceptable, input, pos)

            trainFiltValid = FiltValidator()
            trainFiltValid.listFiles = self.listFiles
            self.enterFiltName.setValidator(trainFiltValid)

            # layouts
            vboxHead = QFormLayout()
            vboxHead.addRow("Training data:", self.lblTrainDir)
            vboxHead.addRow("Target species:", self.lblSpecies)
            vboxHead.addWidget(space)

            hBox_step6 = QHBoxLayout()
            hBox_step6.addWidget(self.wind_label)
            hBox_step6.addWidget(self.ckbWind)
            hBox_step6.addWidget(self.rain_label)
            hBox_step6.addWidget(self.ckbRain)
            hBox_step6.addWidget(self.ff_label)
            hBox_step6.addWidget(self.ckbFF)

            layout = QVBoxLayout()
            layout.addLayout(vboxHead)
            layout.addLayout(hBox_step6)
            layout.addWidget(space)
            layout.addWidget(QLabel("The following filter was produced:"))
            layout.addWidget(self.lblFilter)
            layout.addWidget(QLabel("Currently available filters"))
            layout.addWidget(self.listFiles)
            layout.addWidget(space)
            layout.addWidget(QLabel("Enter file name (must be unique)"))
            layout.addWidget(self.enterFiltName)

            self.setButtonText(QWizard.FinishButton, 'Save and Finish')
            self.setLayout(layout)

        def initializePage(self):
            self.lblTrainDir.setText(self.field("trainDir"))
            self.lblSpecies.setText(self.field("species"))

            self.wizard().speciesData["Filters"] = []

            # collect parameters from training pages (except this)
            for pageId in self.wizard().trainpages[:-1]:
                minlen = float(self.field("minlen"+str(pageId)))
                maxlen = float(self.field("maxlen"+str(pageId)))
                fLow = int(self.field("fLow"+str(pageId)))
                fHigh = int(self.field("fHigh"+str(pageId)))
                thr = float(self.field("bestThr"+str(pageId)))
                M = float(self.field("bestM"+str(pageId)))
                nodes = eval(self.field("bestNodes"+str(pageId)))

                newSubfilt = {'calltype': self.wizard().page(pageId+1).clust, 'TimeRange': [minlen, maxlen], 'FreqRange': [fLow, fHigh], 'WaveletParams': [thr, M, nodes], 'ClusterCentre': list(self.wizard().page(pageId+1).clustercentre), 'Feature': self.wizard().clusterPage.feature}
                print(newSubfilt)
                self.wizard().speciesData["Filters"].append(newSubfilt)

            self.updateFilter()
            self.lblFilter.setText(str(self.wizard().speciesData))

        def updateFilter(self):
            self.wizard().speciesData["Wind"] = self.ckbWind.isChecked()
            self.wizard().speciesData["Rain"] = self.ckbRain.isChecked()
            self.wizard().speciesData["FF"] = self.ckbFF.isChecked()
            self.lblFilter.setText(str(self.wizard().speciesData))

        def validatePage(self):
            # actually write out the filter
            try:
                filename = os.path.join(self.wizard().filtersDir, self.field("filtfile"))
                f = open(filename, 'w')
                f.write(json.dumps(self.wizard().speciesData))
                f.close()
                # prompt the user
                print("Saving new filter to ", filename)
                # Add it to the Filter list
                msg = SupportClasses.MessagePopup("d", "Training completed!", 'Training completed!\nWe recommend to test it on a separate dataset before actual use.')
                msg.exec_()
                return True
            except Exception as e:
                print("ERROR: could not save filter because:", e)
                return False

    # Main init of the training wizard
    def __init__(self, filtdir, config, parent=None):
        super(BuildRecAdvWizard, self).__init__()
        self.setWindowTitle("Build Recogniser")
        self.setWindowIcon(QIcon('img/Avianz.ico'))
        self.setSizePolicy(QSizePolicy.Minimum, QSizePolicy.Minimum)
        if platform.system() == 'Linux':
            self.setWindowFlags(self.windowFlags() ^ QtCore.Qt.WindowContextHelpButtonHint)
        else:
            self.setWindowFlags((self.windowFlags() ^ QtCore.Qt.WindowContextHelpButtonHint) & QtCore.Qt.WindowCloseButtonHint)
        self.setWizardStyle(QWizard.ModernStyle)

        self.filtersDir = filtdir

        # page 1: select training data
        browsedataPage = BuildRecAdvWizard.WPageData()
        browsedataPage.registerField("trainDir*", browsedataPage.trainDirName)
        browsedataPage.registerField("species*", browsedataPage.species, "currentText", browsedataPage.species.currentTextChanged)
        browsedataPage.registerField("fs*", browsedataPage.fs)
        self.addPage(browsedataPage)

        # page 2
        self.preclusterPage = BuildRecAdvWizard.WPagePrecluster()
        self.addPage(self.preclusterPage)

        # page 3: clustering results
        # clusters are created as self.clusterPage.clusters
        self.clusterPage = BuildRecAdvWizard.WPageCluster(config)
        self.addPage(self.clusterPage)
        self.trainpages = []
        self.speciesData = {}
        # then a pair of pages for each calltype will be created by redoTrainPages.

        # Size adjustment between pages:
        self.currentIdChanged.connect(self.pageChangeResize)

    def redoTrainPages(self):
        self.speciesData["Filters"] = []
        for page in self.trainpages:
            # remove two pages for each calltype
            self.removePage(page)
            self.removePage(page+1)
        self.trainpages = []

        for key, value in self.clusterPage.clusters.items():
            print("adding pages for ", key, value)
            # retrieve the segments for this cluster:
            newsegs = []
            for seg in self.clusterPage.segments:
                # save source file, actual segment, and cluster ID
                if seg[-1] == key:
                    newsegs.append([seg[0], seg[1], seg[-1]])

            # page 4: set training params
            page4 = BuildRecAdvWizard.WPageParams(value, newsegs)
            page4.lblSpecies.setText(self.field("species"))
            page4.numSegs.setText(str(len(newsegs)))
            pageid = self.addPage(page4)
            self.trainpages.append(pageid)

            # Note: these need to be unique
            page4.registerField("minlen"+str(pageid), page4.minlen)
            page4.registerField("maxlen"+str(pageid), page4.maxlen)
            page4.registerField("fLow"+str(pageid), page4.fLow)
            page4.registerField("fHigh"+str(pageid), page4.fHigh)
            page4.registerField("thr"+str(pageid), page4.cbxThr, "currentText", page4.cbxThr.currentTextChanged)
            page4.registerField("M"+str(pageid), page4.cbxM, "currentText", page4.cbxM.currentTextChanged)

            # page 5: get training results
            page5 = BuildRecAdvWizard.WPageTrain(pageid, value, self.clusterPage.clustercentres[key])
            self.addPage(page5)

            # note: pageid is the same for both page fields
            page5.registerField("bestThr"+str(pageid)+"*", page5.bestThr)
            page5.registerField("bestM"+str(pageid)+"*", page5.bestM)
            page5.registerField("bestNodes"+str(pageid)+"*", page5.bestNodes)

        # page 6: confirm the results & save
        page6 = BuildRecAdvWizard.WLastPage(self.filtersDir)
        pageid = self.addPage(page6)
        # (store this as well, so that we could wipe it without worrying about page order)
        self.trainpages.append(pageid)
        page6.registerField("wind", page6.ckbWind)
        page6.registerField("rain", page6.ckbRain)
        page6.registerField("FF", page6.ckbFF)
        page6.registerField("filtfile*", page6.enterFiltName)

        self.clusterPage.setFinalPage(False)
        self.clusterPage.completeChanged.emit()

    def pageChangeResize(self, pageid):
        try:
            if self.page(pageid) is not None:
                newsize = self.page(pageid).sizeHint()
                self.setMinimumSize(newsize)
                self.adjustSize()
        except Exception as e:
            print(e)


class TestRecWizard(QWizard):
    class WPageData(QWizardPage):
        def __init__(self, parent=None):
            super(TestRecWizard.WPageData, self).__init__(parent)
            self.setTitle('Testing data')
            self.setSubTitle('Select the folder with testing data, then choose species')

            self.setMinimumSize(250, 150)
            self.setSizePolicy(QSizePolicy.Minimum, QSizePolicy.Minimum)
            self.adjustSize()

            self.testDirName = QLineEdit()
            self.testDirName.setReadOnly(True)
            self.btnBrowse = QPushButton('Browse')
            self.btnBrowse.clicked.connect(self.browseTestData)

            self.listFiles = QListWidget()
            self.listFiles.setMinimumWidth(150)
            self.listFiles.setMinimumHeight(275)
            self.listFiles.setSelectionMode(QAbstractItemView.NoSelection)

            selectSpLabel = QLabel("Choose the filter that you want to test")
            self.species = QComboBox()  # fill during browse
            self.species.addItems(['Choose filter...'])

            space = QLabel()
            space.setFixedHeight(20)

            # data selection page layout
            layout1 = QHBoxLayout()
            layout1.addWidget(self.testDirName)
            layout1.addWidget(self.btnBrowse)
            layout = QVBoxLayout()
            layout.addWidget(space)
            layout.addLayout(layout1)
            layout.addWidget(self.listFiles)
            layout.addWidget(space)
            layout.addWidget(selectSpLabel)
            layout.addWidget(self.species)
            layout.setAlignment(Qt.AlignVCenter)
            self.setLayout(layout)

        def initializePage(self):
            filternames = [key + ".txt" for key in self.wizard().filterlist.keys()]
            self.species.addItems(filternames)
            try:
                self.species.currentTextChanged.connect(self.wizard().redoTestPages)
            except Exception:
                pass

        def browseTestData(self):
            dirName = QtGui.QFileDialog.getExistingDirectory(self, 'Choose folder for testing')
            self.testDirName.setText(dirName)

            self.listFiles.clear()
            listOfFiles = QDir(dirName).entryInfoList(['*.wav'], filters=QDir.AllDirs | QDir.NoDotAndDotDot | QDir.Files,sort=QDir.DirsFirst)
            listOfDataFiles = QDir(dirName).entryList(['*.wav.data'])
            for file in listOfFiles:
                # Add the filename to the right list
                item = QListWidgetItem(self.listFiles)
                # count wavs in directories:
                if file.isDir():
                    numwavs = 0
                    for root, dirs, files in os.walk(file.filePath()):
                        numwavs += sum(f.endswith('.wav') for f in files)
                    item.setText("%s/\t\t(%d wav files)" % (file.fileName(), numwavs))
                else:
                    item.setText(file.fileName())
                # If there is a .data version, colour the name red to show it has been labelled
                if file.fileName()+'.data' in listOfDataFiles:
                    item.setForeground(Qt.red)

    class WPageTest(QWizardPage):
        def __init__(self, clustnum, parent=None):
            super(TestRecWizard.WPageTest, self).__init__(parent)
            self.setTitle('Testing results')
            self.setSubTitle('Testing results are shown here')

            self.setMinimumSize(250, 150)
            self.setSizePolicy(QSizePolicy.Minimum, QSizePolicy.Minimum)
            self.adjustSize()

            self.lblTestDir = QLabel()
            self.lblTestDir.setStyleSheet("QLabel { color : #808080; }")
            self.lblSpecies = QLabel()
            self.lblSpecies.setStyleSheet("QLabel { color : #808080; }")
            self.lblCluster = QLabel()
            self.lblCluster.setStyleSheet("QLabel { color : #808080; }")
            space = QLabel()
            space.setFixedHeight(25)
            self.testRes = QLabel()

            # NOTE: this is not the subfilter name, but the number!
            self.clustnum = clustnum

            filtSummary = QLabel("")

            # testing results page layout
            vboxHead = QFormLayout()
            vboxHead.addRow("Testing data:", self.lblTestDir)
            vboxHead.addRow("Filter name:", self.lblSpecies)
            vboxHead.addRow("Target calltype:", self.lblCluster)
            vboxHead.addWidget(space)
            vboxHead.addWidget(filtSummary)

            vboxHead.addWidget(QLabel("Detection summary:"))
            vboxHead.addWidget(self.testRes)

            self.setLayout(vboxHead)
            self.setButtonText(QWizard.NextButton, 'Test >')

        # Actual testing is done here
        def initializePage(self):
            speciesData = self.wizard().filterlist[self.field("species")[:-4]]
            subfilter = speciesData["Filters"][self.clustnum]

            self.lblTestDir.setText(self.field("testDir"))
            self.lblSpecies.setText(speciesData["species"])
            self.lblCluster.setText(subfilter["calltype"])

            with pg.BusyCursor():
                species = speciesData["species"]
                # not sure if this is needed?
                ind = species.find('>')
                if ind != -1:
                    species = species.replace('>', '(')
                    species = species + ')'

                ws = WaveletSegment.WaveletSegment(speciesData, 'dmey2')
                window = 1
                inc = None
                # Generate GT files from annotations in test folder
                print('Generating GT...')
                for root, dirs, files in os.walk(self.field("testDir")):
                    for file in files:
                        wavFile = os.path.join(root, file)
                        if file.endswith('.wav') and os.stat(wavFile).st_size != 0 and file + '.data' in files:
                            segments = Segment.SegmentList()
                            segments.parseJSON(wavFile + '.data')

                            # keep segments if any label has the current calltype
                            for segix in reversed(range(len(segments))):
                                keepSeg = False
                                for lab in segments[segix][4]:
                                    if lab["species"]==species:
                                        if "calltype" in lab.keys() and lab["calltype"]==subfilter["calltype"]:
                                            keepSeg = True
                                if not keepSeg:
                                    del segments[segix]

                            # export 0/1 annotations for this calltype
                            # (next page will overwrite the same files)
                            _ = segments.exportGT(wavFile, species, window=window, inc=inc)

                Segments, TP, FP, TN, FN = ws.waveletSegment_test(self.field("testDir"),
                                               subfilter, d=False, rf=True, learnMode='recaa',
                                               savedetections=False, window=window, inc=inc)
                print('--Test summary--\n%d %d %d %d' %(TP, FP, TN, FN))
                if TP+FP+TN+FN == 0:
                    print("ERROR: failed to find any testing data")
                    return
                if TP+FN != 0:
                    recall = TP/(TP+FN)
                else:
                    recall = 0
                if TP+FP != 0:
                    precision = TP/(TP+FP)
                else:
                    precision = 0
                if TN+FP != 0:
                    specificity = TN/(TN+FP)
                else:
                    specificity = 0

                accuracy = (TP+TN)/(TP+FP+TN+FN)
                self.testRes.setText('TPR:%.2f%% -- FPR:%.2f%%\n\t\t  Recall:%.2f%%\n\t\t  Precision:%.2f%%\n\t\t  Specificity:%.2f%%\n\t\t  Accuracy:%.2f%%' % (recall*100, 100-specificity*100, recall*100, precision*100, specificity*100, accuracy*100))

    # Main init of the testing wizard
    def __init__(self, filtdir, parent=None):
        super(TestRecWizard, self).__init__()
        self.setWindowTitle("Test Recogniser")
        self.setWindowIcon(QIcon('img/Avianz.ico'))
        self.setSizePolicy(QSizePolicy.Minimum, QSizePolicy.Minimum)
        if platform.system() == 'Linux':
            self.setWindowFlags(self.windowFlags() ^ QtCore.Qt.WindowContextHelpButtonHint)
        else:
            self.setWindowFlags((self.windowFlags() ^ QtCore.Qt.WindowContextHelpButtonHint) & QtCore.Qt.WindowCloseButtonHint)
        self.setWizardStyle(QWizard.ModernStyle)

        cl = SupportClasses.ConfigLoader()
        self.filterlist = cl.filters(filtdir)
        browsedataPage = TestRecWizard.WPageData()
        browsedataPage.registerField("testDir", browsedataPage.testDirName)
        browsedataPage.registerField("species*", browsedataPage.species, "currentText", browsedataPage.species.currentTextChanged)
        self.addPage(browsedataPage)
        self.testpages = []

    def redoTestPages(self):
        speciesData = self.filterlist[self.field("species")[:-4]]
        print("using filter", speciesData)
        # remove old test pages
        for page in self.testpages:
            self.removePage(page)
        self.testpages = []

        # add new
        # TODO: how to deal with multiple call subtypes?
        for subf in range(len(speciesData["Filters"])):
            testRes = TestRecWizard.WPageTest(0)
            pageid = self.addPage(testRes)
            self.testpages.append(pageid)

        # self.addPage(FINALPAGE)
        self.currentPage().setFinalPage(False)


class ROCCanvas(FigureCanvas):
    def __init__(self, parent=None, width=5, height=6, dpi=100):
        plt.style.use('ggplot')
        self.MList = []
        self.thrList = []
        self.TPR = []
        self.FPR = []
        self.fpr_cl = None
        self.tpr_cl = None
        self.parent = parent

        self.lines = None
        self.plotLines = []

        fig = Figure(figsize=(width, height), dpi=dpi)

        FigureCanvas.__init__(self, fig)
        self.setParent(parent)

    def plotme(self):
        valid_markers = ([item[0] for item in mks.MarkerStyle.markers.items() if
                          item[1] is not 'nothing' and not item[1].startswith('tick') and not item[1].startswith('caret')])
        markers = np.random.choice(valid_markers, 5, replace=False)

        self.ax = self.figure.subplots()
        for i in range(5):
            self.lines, = self.ax.plot([], [], marker=markers[i])
            self.plotLines.append(self.lines)
        self.ax.set_title('ROC curve')
        self.ax.set_xlabel('False Positive Rate (FPR)')
        self.ax.set_ylabel('True Positive Rate (TPR)')
        # fig.canvas.set_window_title('ROC Curve')
        self.ax.set_ybound(0, 1)
        self.ax.set_xbound(0, 1)
        self.ax.yaxis.set_major_formatter(mtick.PercentFormatter(1, 0))
        self.ax.xaxis.set_major_formatter(mtick.PercentFormatter(1, 0))
        # ax.legend()

    def plotmeagain(self, TPR, FPR):
        # Update data (with the new _and_ the old points)
        for i in range(np.shape(TPR)[0]):
            self.plotLines[i].set_xdata(FPR[i])
            self.plotLines[i].set_ydata(TPR[i])

        # Need both of these in order to rescale
        self.ax.relim()
        self.ax.autoscale_view()
        # We need to draw *and* flush
        self.figure.canvas.draw()
        self.figure.canvas.flush_events()
=======
        print("Not implemented yet")
>>>>>>> c42d3133
<|MERGE_RESOLUTION|>--- conflicted
+++ resolved
@@ -2341,1413 +2341,4 @@
         print("Not implemented yet")
 
     def upload(self):
-<<<<<<< HEAD
-        print("Not implemented yet")
-
-
-class BuildRecAdvWizard(QWizard):
-    # page for selecting training data
-    class WPageData(QWizardPage):
-        def __init__(self, parent=None):
-            super(BuildRecAdvWizard.WPageData, self).__init__(parent)
-            self.setTitle('Training data')
-            self.setSubTitle('Select the folder with training data, then choose species')
-
-            self.setMinimumSize(250, 150)
-            self.setSizePolicy(QSizePolicy.Minimum, QSizePolicy.Minimum)
-            self.adjustSize()
-
-            self.trainDirName = QLineEdit()
-            self.trainDirName.setReadOnly(True)
-            self.btnBrowse = QPushButton('Browse')
-            self.btnBrowse.clicked.connect(self.browseTrainData)
-
-            self.listFiles = QListWidget()
-            self.listFiles.setMinimumWidth(150)
-            self.listFiles.setMinimumHeight(275)
-            self.listFiles.setSelectionMode(QAbstractItemView.NoSelection)
-
-            selectSpLabel = QLabel("Choose the species for which you want to build the recogniser")
-            self.species = QComboBox()  # fill during browse
-            self.species.addItems(['Choose species...'])
-
-            space = QLabel()
-            space.setFixedHeight(20)
-
-            # SampleRate parameter
-            self.fs = QSlider(Qt.Horizontal)
-            self.fs.setTickPosition(QSlider.TicksBelow)
-            self.fs.setTickInterval(2000)
-            self.fs.setRange(0, 32000)
-            self.fs.setValue(0)
-            self.fs.setSingleStep(2000)
-            self.fs.valueChanged.connect(self.fsChange)
-            self.fstext = QLabel('')
-            form1 = QFormLayout()
-            form1.addRow('', self.fstext)
-            form1.addRow('Preferred sampling rate (Hz)', self.fs)
-
-            # training page layout
-            layout1 = QHBoxLayout()
-            layout1.addWidget(self.trainDirName)
-            layout1.addWidget(self.btnBrowse)
-            layout = QVBoxLayout()
-            layout.addWidget(space)
-            layout.addLayout(layout1)
-            layout.addWidget(self.listFiles)
-            layout.addWidget(space)
-            layout.addWidget(selectSpLabel)
-            layout.addWidget(self.species)
-            layout.addLayout(form1)
-            layout.setAlignment(Qt.AlignVCenter)
-            self.setLayout(layout)
-
-        def browseTrainData(self):
-            trainDir = QtGui.QFileDialog.getExistingDirectory(self, 'Choose folder for training')
-            self.trainDirName.setText(trainDir)
-            self.fillFileList(trainDir)
-
-        def fsChange(self, value):
-            value = value - (value % 1000)
-            if value < 1000:
-                value = 1000
-            self.fstext.setText(str(value))
-
-        def fillFileList(self, dirName):
-            """ Generates the list of files for a file listbox. """
-            if not os.path.isdir(dirName):
-                print("Warning: directory doesn't exist")
-                return
-
-            self.listFiles.clear()
-            spList = set()
-            fs = []
-            # collect possible species from annotations:
-            for root, dirs, files in os.walk(dirName):
-                for filename in files:
-                    if filename.endswith('.wav') and filename+'.data' in files:
-                        # this wav has data, so see what species are in there
-                        segments = Segment.SegmentList()
-                        segments.parseJSON(os.path.join(root, filename+'.data'))
-                        spList.update([lab["species"] for seg in segments for lab in seg[4]])
-
-                        # also retrieve its sample rate
-                        samplerate = wavio.read(os.path.join(root, filename), 1).rate
-                        fs.append(samplerate)
-
-            # might need better limits on selectable sample rate here
-            self.fs.setValue(int(np.min(fs)))
-            self.fs.setRange(0, int(np.max(fs)))
-
-            spList = list(spList)
-            spList.insert(0, 'Choose species...')
-            self.species.clear()
-            self.species.addItems(spList)
-
-            listOfFiles = QDir(dirName).entryInfoList(['*.wav'], filters=QDir.AllDirs | QDir.NoDotAndDotDot | QDir.Files,sort=QDir.DirsFirst)
-            listOfDataFiles = QDir(dirName).entryList(['*.wav.data'])
-            for file in listOfFiles:
-                # Add the filename to the right list
-                item = QListWidgetItem(self.listFiles)
-                # count wavs in directories:
-                if file.isDir():
-                    numwavs = 0
-                    for root, dirs, files in os.walk(file.filePath()):
-                        numwavs += sum(f.endswith('.wav') for f in files)
-                    item.setText("%s/\t\t(%d wav files)" % (file.fileName(), numwavs))
-                else:
-                    item.setText(file.fileName())
-                # If there is a .data version, colour the name red to show it has been labelled
-                if file.fileName()+'.data' in listOfDataFiles:
-                    item.setForeground(Qt.red)
-
-    class WPagePrecluster(QWizardPage):
-        def __init__(self, parent=None):
-            super(BuildRecAdvWizard.WPagePrecluster, self).__init__(parent)
-            self.setTitle('Confirm data input')
-            self.setSubTitle('When ready, press \"Cluster\" to start clustering. The process may take a long time.')
-            self.setMinimumSize(250, 150)
-            self.setSizePolicy(QSizePolicy.Minimum, QSizePolicy.Minimum)
-            self.adjustSize()
-
-            revtop = QLabel("The following parameters were set:")
-            self.params = QLabel("")
-            self.params.setStyleSheet("QLabel { color : #808080; }")
-
-            layout2 = QVBoxLayout()
-            layout2.addWidget(revtop)
-            layout2.addWidget(self.params)
-            self.setLayout(layout2)
-            self.setButtonText(QWizard.NextButton, 'Cluster >')
-
-        def initializePage(self):
-            # parse some params
-            fs = int(self.field("fs"))//1000*1000
-            self.params.setText("Species: %s\nTraining data: %s\nSampling rate: %d\n" % (self.field("species"), self.field("trainDir"), fs))
-
-    # page 3 - calculate and adjust clusters
-    class WPageCluster(QWizardPage):
-        def __init__(self, config, parent=None):
-            super(BuildRecAdvWizard.WPageCluster, self).__init__(parent)
-            self.setTitle('Cluster similar looking calls')
-            self.setSubTitle('This page displays the automatically created clusters for the dataset. Change if required.')
-            self.setMinimumSize(800, 500)
-            self.setSizePolicy(QSizePolicy.Minimum, QSizePolicy.MinimumExpanding)
-            self.adjustSize()
-
-            self.sampleRate = 0
-            self.segments = []
-            self.clusters = {}
-            self.clustercentres = {}
-            self.feature = 'we'
-            self.picbuttons = []
-            self.cboxes = []
-            self.tboxes = []
-            self.nclasses = 0
-            self.config = config
-            self.segsChanged = False
-
-            self.lblSpecies = QLabel()
-            self.lblSpecies.setStyleSheet("QLabel { color : #808080; }")
-
-            # Volume control
-            self.volSlider = QSlider(Qt.Horizontal)
-            self.volSlider.valueChanged.connect(self.volSliderMoved)
-            self.volSlider.setRange(0, 100)
-            self.volSlider.setValue(50)
-            volIcon = QLabel()
-            volIcon.setAlignment(QtCore.Qt.AlignRight | QtCore.Qt.AlignVCenter)
-            volIcon.setPixmap(self.style().standardIcon(QtGui.QStyle.SP_MediaVolume).pixmap(32))
-
-            # Brightness, and contrast sliders
-            labelBr = QLabel(" Bright.")
-            self.brightnessSlider = QSlider(Qt.Horizontal)
-            self.brightnessSlider.setMinimum(0)
-            self.brightnessSlider.setMaximum(100)
-            self.brightnessSlider.setValue(20)
-            self.brightnessSlider.setTickInterval(1)
-            self.brightnessSlider.valueChanged.connect(self.setColourLevels)
-
-            labelCo = QLabel("Contr.")
-            self.contrastSlider = QSlider(Qt.Horizontal)
-            self.contrastSlider.setMinimum(0)
-            self.contrastSlider.setMaximum(100)
-            self.contrastSlider.setValue(20)
-            self.contrastSlider.setTickInterval(1)
-            self.contrastSlider.valueChanged.connect(self.setColourLevels)
-
-            self.btnMerge = QPushButton('Merge Clusters')
-            self.btnMerge.clicked.connect(self.merge)
-            self.btnMerge.setEnabled(False)
-            lb = QLabel('Move Selected Segment/s to Cluster')
-            lb.setAlignment(QtCore.Qt.AlignRight | QtCore.Qt.AlignVCenter)
-            self.cmbUpdateSeg = QComboBox()
-            self.btnUpdateSeg = QPushButton('Apply')
-            self.btnUpdateSeg.clicked.connect(self.moveSelectedSegs)
-
-            # page 2 layout
-            layout1 = QVBoxLayout()
-            layout1.addWidget(self.lblSpecies)
-            hboxSpecContr = QHBoxLayout()
-            hboxSpecContr.addWidget(labelBr)
-            hboxSpecContr.addWidget(self.brightnessSlider)
-            hboxSpecContr.addWidget(labelCo)
-            hboxSpecContr.addWidget(self.contrastSlider)
-            hboxSpecContr.addWidget(volIcon)
-            hboxSpecContr.addWidget(self.volSlider)
-
-            hboxBtns = QHBoxLayout()
-            hboxBtns.addWidget(self.btnMerge)
-            hboxBtns.addWidget(lb)
-            hboxBtns.addWidget(self.cmbUpdateSeg)
-            hboxBtns.addWidget(self.btnUpdateSeg)
-
-            # top part
-            vboxTop = QVBoxLayout()
-            vboxTop.addLayout(hboxSpecContr)
-            vboxTop.addLayout(hboxBtns)
-
-            # set up the images
-            self.flowLayout = pg.LayoutWidget()
-            self.flowLayout.setGeometry(QtCore.QRect(0, 0, 380, 247))
-
-            self.scrollArea = QtGui.QScrollArea(self)
-            self.scrollArea.setWidgetResizable(True)
-            self.scrollArea.setWidget(self.flowLayout)
-
-            # set overall layout of the dialog
-            self.vboxFull = QVBoxLayout()
-            self.vboxFull.addLayout(layout1)
-            self.vboxFull.addLayout(vboxTop)
-            self.vboxFull.addWidget(self.scrollArea)
-            self.setLayout(self.vboxFull)
-
-        def initializePage(self):
-            # parse field shared by all subfilters
-            fs = int(self.field("fs"))//1000*1000
-            self.wizard().speciesData = {"species": self.field("species"), "SampleRate": fs, "Filters": []}
-
-            with pg.BusyCursor():
-                print("Processing. Please wait...")
-                # return format:
-                # self.segments: [parent_audio_file, [segment], [features], class_label]
-                # fs: sampling freq
-                # self.nclasses: number of class_labels
-                self.cluster = Clustering.Clustering([], [])
-                self.segments, fs, self.nclasses, self.clustercentres = self.cluster.cluster(self.field("trainDir"),
-                                                                                        feature=self.feature,
-                                                                                        n_clusters=5)
-                # self.segments, fs, self.nclasses = Clustering.cluster_by_dist(self.dName, feature='we', max_cluste       rs=5, single=True)
-                # clusterPage.sampleRate = fs
-
-                # Create and show the buttons
-                self.clearButtons()
-                self.addButtons()
-                self.updateButtons()
-                self.segsChanged = True
-                self.completeChanged.emit()
-
-        def isComplete(self):
-            # empty cluster names?
-            if len(self.clusters)==0:
-                return False
-            # duplicate cluster names aren't updated:
-            for ID in range(self.nclasses):
-                if self.clusters[ID] != self.tboxes[ID].text():
-                    return False
-            # no segments at all?
-            if len(self.segments)==0:
-                return False
-
-            # if all good, then check if we need to redo the pages.
-            # segsChanged should be updated by any user changes!
-            if self.segsChanged:
-                # update the cluster centres
-                self.clustercentres = self.cluster.getClusterCenters(self.segments, self.nclasses)
-                self.segsChanged = False
-                self.wizard().redoTrainPages()
-            return True
-
-        def merge(self):
-            """ Listner for the merge button. Merge the rows (clusters) checked into one cluster.
-            """
-            # Find which clusters/rows to merge
-            self.segsChanged = True
-            tomerge = []
-            i = 0
-            for cbox in self.cboxes:
-                if cbox.checkState() != 0:
-                    tomerge.append(i)
-                i += 1
-            print('rows/clusters to merge are:', tomerge)
-            if len(tomerge) < 2:
-                return
-
-            # Generate new class labels
-            nclasses = self.nclasses - len(tomerge) + 1
-            max_label = nclasses - 1
-            labels = []
-            c = self.nclasses - 1
-            while c > -1:
-                if c in tomerge:
-                    labels.append((c, 0))
-                else:
-                    labels.append((c, max_label))
-                    max_label -= 1
-                c -= 1
-
-            # print('[old, new] labels')
-            labels = dict(labels)
-            print(labels)
-
-            keys = [i for i in range(self.nclasses) if i not in tomerge]        # the old keys those didn't merge
-            print('old keys left: ', keys)
-
-            # update clusters dictionary {ID: cluster_name}
-            clusters = {0: self.clusters[tomerge[0]]}
-            for i in keys:
-                clusters.update({labels[i]: self.clusters[i]})
-
-            print('before update: ', self.clusters)
-            self.clusters = clusters
-            print('after update: ', self.clusters)
-
-            self.nclasses = nclasses
-
-            # update the segments
-            for seg in self.segments:
-                seg[-1] = labels[seg[-1]]
-
-            # update the cluster combobox
-            self.cmbUpdateSeg.clear()
-            for x in self.clusters:
-                self.cmbUpdateSeg.addItem(self.clusters[x])
-
-            # Clean and redraw
-            self.clearButtons()
-            self.updateButtons()
-            self.completeChanged.emit()
-            print('updated')
-
-        def moveSelectedSegs(self):
-            """ Listner for Apply button to move the selected segments to another cluster.
-                Change the cluster ID of those selected buttons and redraw all the clusters.
-            """
-            self.segsChanged = True
-            moveto = self.cmbUpdateSeg.currentText()
-            # find the clusterID from name
-            for key in self.clusters.keys():
-                if moveto == self.clusters[key]:
-                    movetoID = key
-                    break
-            print(moveto, movetoID)
-
-            for ix in range(len(self.picbuttons)):
-                if self.picbuttons[ix].mark == 'yellow':
-                    self.segments[ix][-1] = movetoID
-                    self.picbuttons[ix].mark = 'green'
-
-            # update self.clusters, delete clusters with no members
-            todelete = []
-            for ID, label in self.clusters.items():
-                empty = True
-                for seg in self.segments:
-                    if seg[-1] == ID:
-                        empty = False
-                        break
-                if empty:
-                    todelete.append(ID)
-
-            self.clearButtons()
-
-            # Generate new class labels
-            if len(todelete) > 0:
-                keys = [i for i in range(self.nclasses) if i not in todelete]        # the old keys those didn't delete
-                print('old keys left: ', keys)
-
-                nclasses = self.nclasses - len(todelete)
-                max_label = nclasses - 1
-                labels = []
-                c = self.nclasses - 1
-                while c > -1:
-                    if c in keys:
-                        labels.append((c, max_label))
-                        max_label -= 1
-                    c -= 1
-
-                # print('[old, new] labels')
-                labels = dict(labels)
-                print(labels)
-
-                # update clusters dictionary {ID: cluster_name}
-                clusters = {}
-                for i in keys:
-                    clusters.update({labels[i]: self.clusters[i]})
-
-                print('before move: ', self.clusters)
-                self.clusters = clusters
-                print('after move: ', self.clusters)
-
-                # update the segments
-                for seg in self.segments:
-                    seg[-1] = labels[seg[-1]]
-
-                self.nclasses = nclasses
-
-            # redraw the buttons
-            self.updateButtons()
-            self.completeChanged.emit()
-
-        def updateClusterNames(self):
-            # Check duplicate names
-            self.segsChanged = True
-            names = [self.tboxes[ID].text() for ID in range(self.nclasses)]
-            if len(names) != len(set(names)):
-                msg = SupportClasses.MessagePopup("w", "Name error", "Duplicate cluster names! \nTry again")
-                msg.exec_()
-                self.completeChanged.emit()
-                return
-
-            for ID in range(self.nclasses):
-                self.clusters[ID] = self.tboxes[ID].text()
-
-            self.cmbUpdateSeg.clear()
-            for x in self.clusters:
-                self.cmbUpdateSeg.addItem(self.clusters[x])
-            self.completeChanged.emit()
-            print('updated clusters: ', self.clusters)
-
-        def addButtons(self):
-            """ Only makes the PicButtons and self.clusters dict
-            """
-            self.clusters = []
-            self.picbuttons = []
-            for i in range(self.nclasses):
-                self.clusters.append((i, 'Cluster_' + str(i)))
-            self.clusters = dict(self.clusters)     # Dictionary of {ID: cluster_name}
-
-            self.cmbUpdateSeg.clear()
-            for x in self.clusters:
-                self.cmbUpdateSeg.addItem(self.clusters[x])
-
-            # Create the buttons for each segment
-            for seg in self.segments:
-                sg, audiodata, audioFormat = self.loadFile(seg[0], seg[1][1]-seg[1][0], seg[1][0])
-                newButton = PicButton(1, np.fliplr(sg), audiodata, audioFormat, seg[1][1]-seg[1][0], 0, seg[1][1], self.lut, self.colourStart, self.colourEnd, False, cluster=True)
-                self.picbuttons.append(newButton)
-            # (updateButtons will place them in layouts and show them)
-
-        def checkMerge(self):
-            """ Updates merge buttons state when two clusters are selected """
-            sumCh = sum([box.isChecked() for box in self.cboxes])
-            if sumCh>=2:
-                self.btnMerge.setEnabled(True)
-            else:
-                self.btnMerge.setEnabled(False)
-
-        def updateButtons(self):
-            """ Draw the existing buttons, and create check- and text-boxes.
-            Called when merging clusters or initializing the page. """
-            self.cboxes = []    # List of check boxes
-            self.tboxes = []    # Corresponding list of text boxes
-            for r in range(self.nclasses):
-                c = 0
-                tbox = QLineEdit(self.clusters[r])
-                tbox.setMinimumWidth(80)
-                tbox.setMaximumHeight(150)
-                # tbox.setStyleSheet("border: none; background: rgba(0,0,0,0%); text-align: center; vertical-align: middle;")
-                tbox.setStyleSheet("border: none;")
-                tbox.setAlignment(QtCore.Qt.AlignCenter)
-                tbox.textChanged.connect(self.updateClusterNames)
-                self.tboxes.append(tbox)
-                self.flowLayout.addWidget(self.tboxes[-1], r, c)
-                c += 1
-                cbox = QCheckBox("")
-                cbox.clicked.connect(self.checkMerge)
-                self.cboxes.append(cbox)
-                self.flowLayout.addWidget(self.cboxes[-1], r, c)
-                c += 1
-                # Find the segments under this class and show them
-                for segix in range(len(self.segments)):
-                    if self.segments[segix][-1] == r:
-                        self.flowLayout.addWidget(self.picbuttons[segix], r, c)
-                        c += 1
-                        self.picbuttons[segix].show()
-            self.flowLayout.update()
-
-        def clearButtons(self):
-            """ Remove existing buttons, call when merging clusters
-            """
-            for ch in self.cboxes:
-                ch.hide()
-            for tbx in self.tboxes:
-                tbx.hide()
-            for btnum in reversed(range(self.flowLayout.layout.count())):
-                item = self.flowLayout.layout.itemAt(btnum)
-                if item is not None:
-                    self.flowLayout.layout.removeItem(item)
-                    r, c = self.flowLayout.items[item.widget()]
-                    del self.flowLayout.items[item.widget()]
-                    del self.flowLayout.rows[r][c]
-                    item.widget().hide()
-            self.flowLayout.update()
-
-        def setColourLevels(self):
-            """ Listener for the brightness and contrast sliders being changed. Also called when spectrograms are loaded, etc.
-            Translates the brightness and contrast values into appropriate image levels.
-            """
-            minsg = np.min(self.sg)
-            maxsg = np.max(self.sg)
-            brightness = self.brightnessSlider.value()
-            contrast = self.contrastSlider.value()
-            colourStart = (brightness / 100.0 * contrast / 100.0) * (maxsg - minsg) + minsg
-            colourEnd = (maxsg - minsg) * (1.0 - contrast / 100.0) + colourStart
-            for btn in self.picbuttons:
-                btn.stopPlayback()
-                btn.setImage(self.lut, colourStart, colourEnd, False)
-                btn.update()
-
-        def volSliderMoved(self, value):
-            # try/pass to avoid race situations when smth is not initialized
-            try:
-                for btn in self.picbuttons:
-                    btn.media_obj.applyVolSlider(value)
-            except Exception:
-                pass
-
-        def loadFile(self, filename, duration=0, offset=0):
-            if offset == 0 and duration == 0:
-                wavobj = wavio.read(filename)
-            else:
-                wavobj = wavio.read(filename, duration, offset)
-
-            prepro = Segment.preProcess(wavObj=wavobj)
-            sgRaw = prepro.sp.spectrogram(prepro.audioData, window_width=512,
-                                          incr=256, window='Hann', mean_normalise=True, onesided=True,
-                                          multitaper=False, need_even=False)
-            maxsg = np.min(sgRaw)
-            self.sg = np.abs(np.where(sgRaw == 0, 0.0, 10.0 * np.log10(sgRaw / maxsg)))
-            self.setColourMap()
-
-            return self.sg, prepro.audioData, prepro.audioFormat
-
-        def setColourMap(self):
-            """ Listener for the menu item that chooses a colour map.
-            Loads them from the file as appropriate and sets the lookup table.
-            """
-            cmap = self.config['cmap']
-
-            pos, colour, mode = colourMaps.colourMaps(cmap)
-
-            cmap = pg.ColorMap(pos, colour,mode)
-            self.lut = cmap.getLookupTable(0.0, 1.0, 256)
-            minsg = np.min(self.sg)
-            maxsg = np.max(self.sg)
-            self.colourStart = (self.config['brightness'] / 100.0 * self.config['contrast'] / 100.0) * (maxsg - minsg) + minsg
-            self.colourEnd = (maxsg - minsg) * (1.0 - self.config['contrast'] / 100.0) + self.colourStart
-
-    # page 4 - set params for training
-    class WPageParams(QWizardPage):
-        def __init__(self, cluster, segments, parent=None):
-            super(BuildRecAdvWizard.WPageParams, self).__init__(parent)
-            self.setTitle("Training parameters: %s" % cluster)
-            self.setSubTitle("These fields were propagated using training data. Adjust if required.\nWhen ready, "
-                             "press \"Train\". The process may take a long time.")
-            self.setMinimumSize(250, 350)
-            self.setSizePolicy(QSizePolicy.Minimum, QSizePolicy.Minimum)
-            self.adjustSize()
-
-            self.lblSpecies = QLabel("")
-            self.lblSpecies.setStyleSheet("QLabel { color : #808080; }")
-            self.numSegs = QLabel("")
-            self.numSegs.setStyleSheet("QLabel { color : #808080; }")
-            self.segments = segments
-            lblCluster = QLabel(cluster)
-            lblCluster.setStyleSheet("QLabel { color : #808080; }")
-
-            # TimeRange parameters
-            form1_step4 = QFormLayout()
-            form1_step4.addRow('Species:', self.lblSpecies)
-            form1_step4.addRow('Call type:', lblCluster)
-            form1_step4.addRow('Number of segments:', self.numSegs)
-            self.minlen = QLineEdit(self)
-            self.minlen.setText('')
-            form1_step4.addRow('Min call length (secs)', self.minlen)
-            self.maxlen = QLineEdit(self)
-            self.maxlen.setText('')
-            form1_step4.addRow('Max call length (secs)', self.maxlen)
-
-            # FreqRange parameters
-            self.fLow = QSlider(Qt.Horizontal)
-            self.fLow.setTickPosition(QSlider.TicksBelow)
-            self.fLow.setTickInterval(2000)
-            self.fLow.setRange(0, 32000)
-            self.fLow.setSingleStep(100)
-            self.fLow.valueChanged.connect(self.fLowChange)
-            self.fLowtext = QLabel('')
-            form1_step4.addRow('', self.fLowtext)
-            form1_step4.addRow('Lower frq. limit (Hz)', self.fLow)
-            self.fHigh = QSlider(Qt.Horizontal)
-            self.fHigh.setTickPosition(QSlider.TicksBelow)
-            self.fHigh.setTickInterval(2000)
-            self.fHigh.setRange(0, 32000)
-            self.fHigh.setSingleStep(100)
-            self.fHigh.valueChanged.connect(self.fHighChange)
-            self.fHightext = QLabel('')
-            form1_step4.addRow('', self.fHightext)
-            form1_step4.addRow('Upper frq. limit (Hz)', self.fHigh)
-
-            # thr, M parameters
-            MLabel = QLabel('ROC curve lines (M)')
-            thrLabel = QLabel('ROC curve points per line (thr)')
-            self.cbxThr = QComboBox()
-            self.cbxThr.addItems(['4', '5', '6', '7', '8', '9', '10'])
-            self.cbxM = QComboBox()
-            self.cbxM.addItems(['2', '3', '4', '5'])
-            form2_step4 = QFormLayout()
-            form2_step4.addRow(thrLabel, self.cbxThr)
-            form2_step4.addRow(MLabel, self.cbxM)
-
-            ### Step4 layout
-            layout_step4 = QVBoxLayout()
-            layout_step4.addItem(QSpacerItem(1, 1, 5, 5))
-            layout_step4.addLayout(form1_step4)
-            layout_step4.addLayout(form2_step4)
-            self.setLayout(layout_step4)
-
-            self.setButtonText(QWizard.NextButton, 'Train >')
-
-        def fLowChange(self, value):
-            value = value - (value % 10)
-            if value < 50:
-                value = 50
-            self.fLowtext.setText(str(value))
-
-        def fHighChange(self, value):
-            value = value - (value % 10)
-            if value < 100:
-                value = 100
-            self.fHightext.setText(str(value))
-
-        def initializePage(self):
-            # populates values based on training files
-            f_low = []
-            f_high = []
-            len_min = []
-            len_max = []
-            fs = int(self.field("fs")) // 1000 * 1000
-            # Now generate GT binary
-            window = 1
-            inc = None
-            print("Working on segments", self.segments)
-            with pg.BusyCursor():
-                for root, dirs, files in os.walk(self.field("trainDir")):
-                    for file in files:
-                        wavFile = os.path.join(root, file)
-                        if file.endswith('.wav') and os.stat(wavFile).st_size != 0 and file + '.data' in files:
-                            segments = Segment.SegmentList()
-                            segments.parseJSON(wavFile + '.data')
-
-                            # CLUSTERS COME IN HERE:
-                            # replace segments with the current cluster
-                            for segix in reversed(range(len(segments))):
-                                del segments[segix]
-                            for longseg in self.segments:
-                                # long seg has format: [file [segment] clusternum]
-                                if longseg[0] == wavFile:
-                                    segments.addSegment(longseg[1])
-
-                            # So, each page will overwrite a file with the 0/1 annots,
-                            # and recalculate the stats for that cluster.
-
-                            # exports 0/1 annotations and retrieves segment time, freq bounds
-                            metaData = segments.exportGT(wavFile, self.field("species"), window=window, inc=inc)
-                            len_min.append(metaData[0])
-                            len_max.append(metaData[1])
-                            f_low.append(metaData[2])
-                            f_high.append(metaData[3])
-
-            self.minlen.setText(str(round(np.min(len_min),2)))
-            self.maxlen.setText(str(round(np.max(len_max),2)))
-            self.fLow.setRange(0, fs/2)
-            # TODO ?
-            self.fLow.setValue(max(0,int(np.min(f_low))))
-            self.fHigh.setRange(0, fs/2)
-            self.fHigh.setValue(min(fs/2,int(np.max(f_high))))
-
-    # page 5 - run training, show ROC
-    class WPageTrain(QWizardPage):
-        def __init__(self, id, clust, clustercentre, parent=None):
-            super(BuildRecAdvWizard.WPageTrain, self).__init__(parent)
-            self.setTitle('Training results')
-            self.setMinimumSize(600, 500)
-            self.setSizePolicy(QSizePolicy.Minimum, QSizePolicy.Minimum)
-            self.adjustSize()
-
-            self.segments = []
-            self.clust = clust
-            self.clustercentre = clustercentre
-            # this ID links it to the parameter fields
-            self.pageId = id
-
-            self.lblTrainDir = QLabel()
-            self.lblTrainDir.setStyleSheet("QLabel { color : #808080; }")
-            self.lblSpecies = QLabel()
-            self.lblSpecies.setStyleSheet("QLabel { color : #808080; }")
-            self.lblCluster = QLabel()
-            self.lblCluster.setStyleSheet("QLabel { color : #808080; }")
-            space = QLabel()
-            space.setFixedHeight(25)
-            spaceH = QLabel()
-            spaceH.setFixedWidth(30)
-
-            self.lblUpdate = QLabel()
-
-            # These are connected to fields and actually control the wizard's flow
-            self.bestM = QLineEdit()
-            self.bestThr = QLineEdit()
-            self.bestNodes = QLineEdit()
-            self.bestM.setReadOnly(True)
-            self.bestThr.setReadOnly(True)
-            self.bestNodes.setReadOnly(True)
-            filtSummary = QFormLayout()
-            filtSummary.addRow("Current M:", self.bestM)
-            filtSummary.addRow("Current thr:", self.bestThr)
-            filtSummary.addRow("Current nodes:", self.bestNodes)
-
-            # this is the Canvas Widget that displays the plot
-            self.figCanvas = ROCCanvas(self)
-            self.figCanvas.plotme()
-            self.marker = self.figCanvas.ax.plot([0,1], [0,1], marker='o', color='black', linestyle='dotted')[0]
-
-            # figure click handler
-            def onclick(event):
-                fpr_cl = event.xdata
-                tpr_cl = event.ydata
-                if tpr_cl is None or fpr_cl is None:
-                    return
-
-                # get M and thr for closest point
-                distarr = (tpr_cl - self.TPR) ** 2 + (fpr_cl - self.FPR) ** 2
-                M_min_ind, thr_min_ind = np.unravel_index(np.argmin(distarr), distarr.shape)
-                tpr_near = self.TPR[M_min_ind, thr_min_ind]
-                fpr_near = self.FPR[M_min_ind, thr_min_ind]
-                self.marker.set_visible(False)
-                self.figCanvas.draw()
-                self.marker.set_xdata([fpr_cl, fpr_near])
-                self.marker.set_ydata([tpr_cl, tpr_near])
-                self.marker.set_visible(True)
-                self.figCanvas.ax.draw_artist(self.marker)
-                self.figCanvas.update()
-
-                print("fpr_cl, tpr_cl: ", fpr_near, tpr_near)
-
-                # update sidebar
-                self.lblUpdate.setText('DETECTION SUMMARY\n\nTPR:\t' + str(round(tpr_near * 100, 2)) + '%'
-                                              '\nFPR:\t' + str(round(fpr_near * 100, 2)) + '%\n\nClick "Next" to proceed.')
-
-                # this will save the best parameters to the global fields
-                self.bestM.setText("%.4f" % self.MList[M_min_ind])
-                self.bestThr.setText("%.4f" % self.thrList[thr_min_ind])
-                # Get nodes for closest point
-                self.bestNodes.setText(str(self.nodes[M_min_ind][thr_min_ind]))
-
-            self.figCanvas.figure.canvas.mpl_connect('button_press_event', onclick)
-
-
-            vboxHead = QFormLayout()
-            vboxHead.addRow("Training data:", self.lblTrainDir)
-            vboxHead.addRow("Target species:", self.lblSpecies)
-            vboxHead.addRow("Target calltype:", self.lblCluster)
-            vboxHead.addWidget(space)
-
-            hbox2 = QHBoxLayout()
-            hbox2.addWidget(self.figCanvas)
-
-            hbox3 = QHBoxLayout()
-            hbox3.addLayout(filtSummary)
-            hbox3.addWidget(spaceH)
-            hbox3.addWidget(self.lblUpdate)
-
-            vbox = QVBoxLayout()
-            vbox.addLayout(vboxHead)
-            vbox.addLayout(hbox2)
-            vbox.addLayout(hbox3)
-
-            self.setLayout(vbox)
-
-        # ACTUAL TRAINING IS DONE HERE
-        def initializePage(self):
-            self.lblTrainDir.setText(self.field("trainDir"))
-            self.lblSpecies.setText(self.field("species"))
-            self.lblCluster.setText(self.clust)
-
-            # parse fields specific to this subfilter
-            minlen = float(self.field("minlen"+str(self.pageId)))
-            maxlen = float(self.field("maxlen"+str(self.pageId)))
-            fLow = int(self.field("fLow"+str(self.pageId)))
-            fHigh = int(self.field("fHigh"+str(self.pageId)))
-            numthr = int(self.field("thr"+str(self.pageId)))
-            numM = int(self.field("M"+str(self.pageId)))
-            # note: for each page we reset the filter to contain 1 calltype
-            self.wizard().speciesData["Filters"] = [{'calltype': self.clust, 'TimeRange': [minlen, maxlen], 'FreqRange': [fLow, fHigh]}]
-
-            # need to obtain fundamental frequency range
-            # TODO add wind, rain, ff fields somewhere
-            if self.field("ff"):
-                print("measuring fundamental frequency range...")
-                f0_low = []  # could add a field to input these
-                f0_high = []
-                for root, dirs, files in os.walk(str(self.field("trainDir"))):
-                    for file in files:
-                        if not file.endswith('.wav') or os.stat(root + '/' + file).st_size==0 or not file[:-4] + '-sec.txt' in files or not file + '.data' in files:
-                            continue
-
-                        with pg.BusyCursor():
-                            f0_l, f0_h = self.getFundFreq(os.path.join(root, file), self.wizard().speciesData)
-                        if f0_l != 0 and f0_h != 0:
-                            f0_low.append(f0_l)
-                            f0_high.append(f0_h)
-
-                if len(f0_low) > 0 and len(f0_high) > 0:
-                    f0_low = np.min(f0_low)
-                    f0_high = np.max(f0_high)
-                else:
-                    # user to enter?
-                    f0_low = fLow
-                    f0_high = fHigh
-                print("Determined ff bounds:", f0_low, f0_high)
-            # done with fund freq
-
-            # Get detection measures over all M,thr combinations
-            print("starting wavelet training")
-            with pg.BusyCursor():
-                opstartingtime = time.time()
-                ws = WaveletSegment.WaveletSegment(self.wizard().speciesData)
-                # returns 2d lists of nodes over M x thr, or stats over M x thr
-                self.thrList = np.linspace(0.2, 1, num=numthr)
-                self.MList = np.linspace(0.25, 1.5, num=numM)  # TODO determine from syllable length
-                # options for training are:
-                #  recold - no antialias, recaa - partial AA, recaafull - full AA
-                #  Window and inc - in seconds
-                window = 1
-                inc = None
-                self.nodes, TP, FP, TN, FN = ws.waveletSegment_train(self.field("trainDir"),
-                                                                self.thrList, self.MList,
-                                                                d=False, rf=True,
-                                                                learnMode="recaa", window=window, inc=inc)
-                print("Filtered nodes: ", self.nodes)
-                print("TRAINING COMPLETED IN ", time.time() - opstartingtime)
-                self.TPR = TP/(TP+FN)
-                self.FPR = 1 - TN/(FP+TN)
-                print("TP rate: ", self.TPR)
-                print("FP rate: ", self.FPR)
-
-                self.marker.set_visible(False)
-                self.figCanvas.plotmeagain(self.TPR, self.FPR)
-
-        def getFundFreq(self, file, speciesData):
-            """ Extracts fund freq range from a wav file with annotations """
-
-            datFile = file + '.data'
-
-            # get segments which contain this species
-            segments = Segment.SegmentList()
-            segments.parseJSON(datFile)
-            thisSpSegs = segments.getSpecies(self.field("species"))
-            if len(thisSpSegs)==0:
-                return 0, 0
-
-            for segix in thisSpSegs:
-                seg = segments[segix]
-                secs = seg[1] - seg[0]
-                wavobj = wavio.read(file, nseconds=secs, offset=seg[0])
-                self.sampleRate = wavobj.rate
-                self.audioData = wavobj.data
-                if np.shape(np.shape(self.audioData))[0] > 1:
-                    self.audioData = self.audioData[:, 0]
-                if self.audioData.dtype != 'float':
-                    self.audioData = self.audioData.astype('float')
-                post = Segment.PostProcess(audioData=self.audioData, sampleRate=self.sampleRate, segments=[], subfilter={})
-                data, sampleRate = post.denoise_filter(level=8, d=True, f=False, f1=fLow, f2=fHigh)
-                sp = SignalProc.SignalProc([], 0, 256, 128)
-                # spectrogram is not necessary if we're not returning segments
-                segment = Segment.Segmenter(data, [], sp, sampleRate, 256, 128)
-                pitch, y, minfreq, W = segment.yin(minfreq=100, returnSegs=False)
-                ind = np.squeeze(np.where(pitch > minfreq))
-                pitch = pitch[ind]
-                if pitch.size == 0:
-                    return 0, 0
-                if ind.size < 2:
-                    f0 = pitch
-                    return f0, f0
-                else:
-                    return round(np.min(pitch)), round(np.max(pitch))
-
-    class WLastPage(QWizardPage):
-        def __init__(self, filtdir, parent=None):
-            super(BuildRecAdvWizard.WLastPage, self).__init__(parent)
-            self.setTitle('Save recogniser')
-            self.setSubTitle('Check the overall call detection summary and save the recogniser.')
-            self.setMinimumSize(400, 500)
-            self.setSizePolicy(QSizePolicy.Minimum, QSizePolicy.Minimum)
-            self.adjustSize()
-
-            self.lblTrainDir = QLabel()
-            self.lblTrainDir.setStyleSheet("QLabel { color : #808080; }")
-            self.lblSpecies = QLabel()
-            self.lblSpecies.setStyleSheet("QLabel { color : #808080; }")
-            space = QLabel()
-            space.setFixedHeight(25)
-            spaceH = QLabel()
-            spaceH.setFixedWidth(30)
-
-            # wind/rain/fund freq checkboxes
-            self.ckbWind = QCheckBox()
-            self.wind_label = QLabel('Filter wind')
-            self.ckbWind.setChecked(False)
-            self.ckbRain = QCheckBox()
-            self.rain_label = QLabel('Filter rain')
-            self.ckbRain.setChecked(False)
-            self.ckbFF = QCheckBox()
-            self.ff_label = QLabel('Fundamental frequency     ')
-            self.ckbFF.setChecked(False)
-            self.ckbWind.clicked.connect(self.updateFilter)
-            self.ckbRain.clicked.connect(self.updateFilter)
-            self.ckbFF.clicked.connect(self.updateFilter)
-
-            self.lblFilter = QLabel('')
-            self.lblFilter.setWordWrap(True)
-            self.lblFilter.setStyleSheet("QLabel { color : #808080; border: 1px solid black }")
-
-            # filter dir listbox
-            self.listFiles = QListWidget()
-            self.listFiles.setSelectionMode(QAbstractItemView.NoSelection)
-            self.listFiles.setMinimumWidth(150)
-            self.listFiles.setMinimumHeight(250)
-            filtdir = QDir(filtdir).entryList(filters=QDir.NoDotAndDotDot | QDir.Files)
-            for file in filtdir:
-                item = QListWidgetItem(self.listFiles)
-                item.setText(file)
-
-            # filter file name
-            self.enterFiltName = QLineEdit()
-
-            class FiltValidator(QValidator):
-                def validate(self, input, pos):
-                    if not input.endswith('.txt'):
-                        input = input+'.txt'
-                    if self.listFiles.findItems(input, Qt.MatchExactly):
-                        print("duplicated input", input)
-                        return(QValidator.Intermediate, input, pos)
-                    else:
-                        return(QValidator.Acceptable, input, pos)
-
-            trainFiltValid = FiltValidator()
-            trainFiltValid.listFiles = self.listFiles
-            self.enterFiltName.setValidator(trainFiltValid)
-
-            # layouts
-            vboxHead = QFormLayout()
-            vboxHead.addRow("Training data:", self.lblTrainDir)
-            vboxHead.addRow("Target species:", self.lblSpecies)
-            vboxHead.addWidget(space)
-
-            hBox_step6 = QHBoxLayout()
-            hBox_step6.addWidget(self.wind_label)
-            hBox_step6.addWidget(self.ckbWind)
-            hBox_step6.addWidget(self.rain_label)
-            hBox_step6.addWidget(self.ckbRain)
-            hBox_step6.addWidget(self.ff_label)
-            hBox_step6.addWidget(self.ckbFF)
-
-            layout = QVBoxLayout()
-            layout.addLayout(vboxHead)
-            layout.addLayout(hBox_step6)
-            layout.addWidget(space)
-            layout.addWidget(QLabel("The following filter was produced:"))
-            layout.addWidget(self.lblFilter)
-            layout.addWidget(QLabel("Currently available filters"))
-            layout.addWidget(self.listFiles)
-            layout.addWidget(space)
-            layout.addWidget(QLabel("Enter file name (must be unique)"))
-            layout.addWidget(self.enterFiltName)
-
-            self.setButtonText(QWizard.FinishButton, 'Save and Finish')
-            self.setLayout(layout)
-
-        def initializePage(self):
-            self.lblTrainDir.setText(self.field("trainDir"))
-            self.lblSpecies.setText(self.field("species"))
-
-            self.wizard().speciesData["Filters"] = []
-
-            # collect parameters from training pages (except this)
-            for pageId in self.wizard().trainpages[:-1]:
-                minlen = float(self.field("minlen"+str(pageId)))
-                maxlen = float(self.field("maxlen"+str(pageId)))
-                fLow = int(self.field("fLow"+str(pageId)))
-                fHigh = int(self.field("fHigh"+str(pageId)))
-                thr = float(self.field("bestThr"+str(pageId)))
-                M = float(self.field("bestM"+str(pageId)))
-                nodes = eval(self.field("bestNodes"+str(pageId)))
-
-                newSubfilt = {'calltype': self.wizard().page(pageId+1).clust, 'TimeRange': [minlen, maxlen], 'FreqRange': [fLow, fHigh], 'WaveletParams': [thr, M, nodes], 'ClusterCentre': list(self.wizard().page(pageId+1).clustercentre), 'Feature': self.wizard().clusterPage.feature}
-                print(newSubfilt)
-                self.wizard().speciesData["Filters"].append(newSubfilt)
-
-            self.updateFilter()
-            self.lblFilter.setText(str(self.wizard().speciesData))
-
-        def updateFilter(self):
-            self.wizard().speciesData["Wind"] = self.ckbWind.isChecked()
-            self.wizard().speciesData["Rain"] = self.ckbRain.isChecked()
-            self.wizard().speciesData["FF"] = self.ckbFF.isChecked()
-            self.lblFilter.setText(str(self.wizard().speciesData))
-
-        def validatePage(self):
-            # actually write out the filter
-            try:
-                filename = os.path.join(self.wizard().filtersDir, self.field("filtfile"))
-                f = open(filename, 'w')
-                f.write(json.dumps(self.wizard().speciesData))
-                f.close()
-                # prompt the user
-                print("Saving new filter to ", filename)
-                # Add it to the Filter list
-                msg = SupportClasses.MessagePopup("d", "Training completed!", 'Training completed!\nWe recommend to test it on a separate dataset before actual use.')
-                msg.exec_()
-                return True
-            except Exception as e:
-                print("ERROR: could not save filter because:", e)
-                return False
-
-    # Main init of the training wizard
-    def __init__(self, filtdir, config, parent=None):
-        super(BuildRecAdvWizard, self).__init__()
-        self.setWindowTitle("Build Recogniser")
-        self.setWindowIcon(QIcon('img/Avianz.ico'))
-        self.setSizePolicy(QSizePolicy.Minimum, QSizePolicy.Minimum)
-        if platform.system() == 'Linux':
-            self.setWindowFlags(self.windowFlags() ^ QtCore.Qt.WindowContextHelpButtonHint)
-        else:
-            self.setWindowFlags((self.windowFlags() ^ QtCore.Qt.WindowContextHelpButtonHint) & QtCore.Qt.WindowCloseButtonHint)
-        self.setWizardStyle(QWizard.ModernStyle)
-
-        self.filtersDir = filtdir
-
-        # page 1: select training data
-        browsedataPage = BuildRecAdvWizard.WPageData()
-        browsedataPage.registerField("trainDir*", browsedataPage.trainDirName)
-        browsedataPage.registerField("species*", browsedataPage.species, "currentText", browsedataPage.species.currentTextChanged)
-        browsedataPage.registerField("fs*", browsedataPage.fs)
-        self.addPage(browsedataPage)
-
-        # page 2
-        self.preclusterPage = BuildRecAdvWizard.WPagePrecluster()
-        self.addPage(self.preclusterPage)
-
-        # page 3: clustering results
-        # clusters are created as self.clusterPage.clusters
-        self.clusterPage = BuildRecAdvWizard.WPageCluster(config)
-        self.addPage(self.clusterPage)
-        self.trainpages = []
-        self.speciesData = {}
-        # then a pair of pages for each calltype will be created by redoTrainPages.
-
-        # Size adjustment between pages:
-        self.currentIdChanged.connect(self.pageChangeResize)
-
-    def redoTrainPages(self):
-        self.speciesData["Filters"] = []
-        for page in self.trainpages:
-            # remove two pages for each calltype
-            self.removePage(page)
-            self.removePage(page+1)
-        self.trainpages = []
-
-        for key, value in self.clusterPage.clusters.items():
-            print("adding pages for ", key, value)
-            # retrieve the segments for this cluster:
-            newsegs = []
-            for seg in self.clusterPage.segments:
-                # save source file, actual segment, and cluster ID
-                if seg[-1] == key:
-                    newsegs.append([seg[0], seg[1], seg[-1]])
-
-            # page 4: set training params
-            page4 = BuildRecAdvWizard.WPageParams(value, newsegs)
-            page4.lblSpecies.setText(self.field("species"))
-            page4.numSegs.setText(str(len(newsegs)))
-            pageid = self.addPage(page4)
-            self.trainpages.append(pageid)
-
-            # Note: these need to be unique
-            page4.registerField("minlen"+str(pageid), page4.minlen)
-            page4.registerField("maxlen"+str(pageid), page4.maxlen)
-            page4.registerField("fLow"+str(pageid), page4.fLow)
-            page4.registerField("fHigh"+str(pageid), page4.fHigh)
-            page4.registerField("thr"+str(pageid), page4.cbxThr, "currentText", page4.cbxThr.currentTextChanged)
-            page4.registerField("M"+str(pageid), page4.cbxM, "currentText", page4.cbxM.currentTextChanged)
-
-            # page 5: get training results
-            page5 = BuildRecAdvWizard.WPageTrain(pageid, value, self.clusterPage.clustercentres[key])
-            self.addPage(page5)
-
-            # note: pageid is the same for both page fields
-            page5.registerField("bestThr"+str(pageid)+"*", page5.bestThr)
-            page5.registerField("bestM"+str(pageid)+"*", page5.bestM)
-            page5.registerField("bestNodes"+str(pageid)+"*", page5.bestNodes)
-
-        # page 6: confirm the results & save
-        page6 = BuildRecAdvWizard.WLastPage(self.filtersDir)
-        pageid = self.addPage(page6)
-        # (store this as well, so that we could wipe it without worrying about page order)
-        self.trainpages.append(pageid)
-        page6.registerField("wind", page6.ckbWind)
-        page6.registerField("rain", page6.ckbRain)
-        page6.registerField("FF", page6.ckbFF)
-        page6.registerField("filtfile*", page6.enterFiltName)
-
-        self.clusterPage.setFinalPage(False)
-        self.clusterPage.completeChanged.emit()
-
-    def pageChangeResize(self, pageid):
-        try:
-            if self.page(pageid) is not None:
-                newsize = self.page(pageid).sizeHint()
-                self.setMinimumSize(newsize)
-                self.adjustSize()
-        except Exception as e:
-            print(e)
-
-
-class TestRecWizard(QWizard):
-    class WPageData(QWizardPage):
-        def __init__(self, parent=None):
-            super(TestRecWizard.WPageData, self).__init__(parent)
-            self.setTitle('Testing data')
-            self.setSubTitle('Select the folder with testing data, then choose species')
-
-            self.setMinimumSize(250, 150)
-            self.setSizePolicy(QSizePolicy.Minimum, QSizePolicy.Minimum)
-            self.adjustSize()
-
-            self.testDirName = QLineEdit()
-            self.testDirName.setReadOnly(True)
-            self.btnBrowse = QPushButton('Browse')
-            self.btnBrowse.clicked.connect(self.browseTestData)
-
-            self.listFiles = QListWidget()
-            self.listFiles.setMinimumWidth(150)
-            self.listFiles.setMinimumHeight(275)
-            self.listFiles.setSelectionMode(QAbstractItemView.NoSelection)
-
-            selectSpLabel = QLabel("Choose the filter that you want to test")
-            self.species = QComboBox()  # fill during browse
-            self.species.addItems(['Choose filter...'])
-
-            space = QLabel()
-            space.setFixedHeight(20)
-
-            # data selection page layout
-            layout1 = QHBoxLayout()
-            layout1.addWidget(self.testDirName)
-            layout1.addWidget(self.btnBrowse)
-            layout = QVBoxLayout()
-            layout.addWidget(space)
-            layout.addLayout(layout1)
-            layout.addWidget(self.listFiles)
-            layout.addWidget(space)
-            layout.addWidget(selectSpLabel)
-            layout.addWidget(self.species)
-            layout.setAlignment(Qt.AlignVCenter)
-            self.setLayout(layout)
-
-        def initializePage(self):
-            filternames = [key + ".txt" for key in self.wizard().filterlist.keys()]
-            self.species.addItems(filternames)
-            try:
-                self.species.currentTextChanged.connect(self.wizard().redoTestPages)
-            except Exception:
-                pass
-
-        def browseTestData(self):
-            dirName = QtGui.QFileDialog.getExistingDirectory(self, 'Choose folder for testing')
-            self.testDirName.setText(dirName)
-
-            self.listFiles.clear()
-            listOfFiles = QDir(dirName).entryInfoList(['*.wav'], filters=QDir.AllDirs | QDir.NoDotAndDotDot | QDir.Files,sort=QDir.DirsFirst)
-            listOfDataFiles = QDir(dirName).entryList(['*.wav.data'])
-            for file in listOfFiles:
-                # Add the filename to the right list
-                item = QListWidgetItem(self.listFiles)
-                # count wavs in directories:
-                if file.isDir():
-                    numwavs = 0
-                    for root, dirs, files in os.walk(file.filePath()):
-                        numwavs += sum(f.endswith('.wav') for f in files)
-                    item.setText("%s/\t\t(%d wav files)" % (file.fileName(), numwavs))
-                else:
-                    item.setText(file.fileName())
-                # If there is a .data version, colour the name red to show it has been labelled
-                if file.fileName()+'.data' in listOfDataFiles:
-                    item.setForeground(Qt.red)
-
-    class WPageTest(QWizardPage):
-        def __init__(self, clustnum, parent=None):
-            super(TestRecWizard.WPageTest, self).__init__(parent)
-            self.setTitle('Testing results')
-            self.setSubTitle('Testing results are shown here')
-
-            self.setMinimumSize(250, 150)
-            self.setSizePolicy(QSizePolicy.Minimum, QSizePolicy.Minimum)
-            self.adjustSize()
-
-            self.lblTestDir = QLabel()
-            self.lblTestDir.setStyleSheet("QLabel { color : #808080; }")
-            self.lblSpecies = QLabel()
-            self.lblSpecies.setStyleSheet("QLabel { color : #808080; }")
-            self.lblCluster = QLabel()
-            self.lblCluster.setStyleSheet("QLabel { color : #808080; }")
-            space = QLabel()
-            space.setFixedHeight(25)
-            self.testRes = QLabel()
-
-            # NOTE: this is not the subfilter name, but the number!
-            self.clustnum = clustnum
-
-            filtSummary = QLabel("")
-
-            # testing results page layout
-            vboxHead = QFormLayout()
-            vboxHead.addRow("Testing data:", self.lblTestDir)
-            vboxHead.addRow("Filter name:", self.lblSpecies)
-            vboxHead.addRow("Target calltype:", self.lblCluster)
-            vboxHead.addWidget(space)
-            vboxHead.addWidget(filtSummary)
-
-            vboxHead.addWidget(QLabel("Detection summary:"))
-            vboxHead.addWidget(self.testRes)
-
-            self.setLayout(vboxHead)
-            self.setButtonText(QWizard.NextButton, 'Test >')
-
-        # Actual testing is done here
-        def initializePage(self):
-            speciesData = self.wizard().filterlist[self.field("species")[:-4]]
-            subfilter = speciesData["Filters"][self.clustnum]
-
-            self.lblTestDir.setText(self.field("testDir"))
-            self.lblSpecies.setText(speciesData["species"])
-            self.lblCluster.setText(subfilter["calltype"])
-
-            with pg.BusyCursor():
-                species = speciesData["species"]
-                # not sure if this is needed?
-                ind = species.find('>')
-                if ind != -1:
-                    species = species.replace('>', '(')
-                    species = species + ')'
-
-                ws = WaveletSegment.WaveletSegment(speciesData, 'dmey2')
-                window = 1
-                inc = None
-                # Generate GT files from annotations in test folder
-                print('Generating GT...')
-                for root, dirs, files in os.walk(self.field("testDir")):
-                    for file in files:
-                        wavFile = os.path.join(root, file)
-                        if file.endswith('.wav') and os.stat(wavFile).st_size != 0 and file + '.data' in files:
-                            segments = Segment.SegmentList()
-                            segments.parseJSON(wavFile + '.data')
-
-                            # keep segments if any label has the current calltype
-                            for segix in reversed(range(len(segments))):
-                                keepSeg = False
-                                for lab in segments[segix][4]:
-                                    if lab["species"]==species:
-                                        if "calltype" in lab.keys() and lab["calltype"]==subfilter["calltype"]:
-                                            keepSeg = True
-                                if not keepSeg:
-                                    del segments[segix]
-
-                            # export 0/1 annotations for this calltype
-                            # (next page will overwrite the same files)
-                            _ = segments.exportGT(wavFile, species, window=window, inc=inc)
-
-                Segments, TP, FP, TN, FN = ws.waveletSegment_test(self.field("testDir"),
-                                               subfilter, d=False, rf=True, learnMode='recaa',
-                                               savedetections=False, window=window, inc=inc)
-                print('--Test summary--\n%d %d %d %d' %(TP, FP, TN, FN))
-                if TP+FP+TN+FN == 0:
-                    print("ERROR: failed to find any testing data")
-                    return
-                if TP+FN != 0:
-                    recall = TP/(TP+FN)
-                else:
-                    recall = 0
-                if TP+FP != 0:
-                    precision = TP/(TP+FP)
-                else:
-                    precision = 0
-                if TN+FP != 0:
-                    specificity = TN/(TN+FP)
-                else:
-                    specificity = 0
-
-                accuracy = (TP+TN)/(TP+FP+TN+FN)
-                self.testRes.setText('TPR:%.2f%% -- FPR:%.2f%%\n\t\t  Recall:%.2f%%\n\t\t  Precision:%.2f%%\n\t\t  Specificity:%.2f%%\n\t\t  Accuracy:%.2f%%' % (recall*100, 100-specificity*100, recall*100, precision*100, specificity*100, accuracy*100))
-
-    # Main init of the testing wizard
-    def __init__(self, filtdir, parent=None):
-        super(TestRecWizard, self).__init__()
-        self.setWindowTitle("Test Recogniser")
-        self.setWindowIcon(QIcon('img/Avianz.ico'))
-        self.setSizePolicy(QSizePolicy.Minimum, QSizePolicy.Minimum)
-        if platform.system() == 'Linux':
-            self.setWindowFlags(self.windowFlags() ^ QtCore.Qt.WindowContextHelpButtonHint)
-        else:
-            self.setWindowFlags((self.windowFlags() ^ QtCore.Qt.WindowContextHelpButtonHint) & QtCore.Qt.WindowCloseButtonHint)
-        self.setWizardStyle(QWizard.ModernStyle)
-
-        cl = SupportClasses.ConfigLoader()
-        self.filterlist = cl.filters(filtdir)
-        browsedataPage = TestRecWizard.WPageData()
-        browsedataPage.registerField("testDir", browsedataPage.testDirName)
-        browsedataPage.registerField("species*", browsedataPage.species, "currentText", browsedataPage.species.currentTextChanged)
-        self.addPage(browsedataPage)
-        self.testpages = []
-
-    def redoTestPages(self):
-        speciesData = self.filterlist[self.field("species")[:-4]]
-        print("using filter", speciesData)
-        # remove old test pages
-        for page in self.testpages:
-            self.removePage(page)
-        self.testpages = []
-
-        # add new
-        # TODO: how to deal with multiple call subtypes?
-        for subf in range(len(speciesData["Filters"])):
-            testRes = TestRecWizard.WPageTest(0)
-            pageid = self.addPage(testRes)
-            self.testpages.append(pageid)
-
-        # self.addPage(FINALPAGE)
-        self.currentPage().setFinalPage(False)
-
-
-class ROCCanvas(FigureCanvas):
-    def __init__(self, parent=None, width=5, height=6, dpi=100):
-        plt.style.use('ggplot')
-        self.MList = []
-        self.thrList = []
-        self.TPR = []
-        self.FPR = []
-        self.fpr_cl = None
-        self.tpr_cl = None
-        self.parent = parent
-
-        self.lines = None
-        self.plotLines = []
-
-        fig = Figure(figsize=(width, height), dpi=dpi)
-
-        FigureCanvas.__init__(self, fig)
-        self.setParent(parent)
-
-    def plotme(self):
-        valid_markers = ([item[0] for item in mks.MarkerStyle.markers.items() if
-                          item[1] is not 'nothing' and not item[1].startswith('tick') and not item[1].startswith('caret')])
-        markers = np.random.choice(valid_markers, 5, replace=False)
-
-        self.ax = self.figure.subplots()
-        for i in range(5):
-            self.lines, = self.ax.plot([], [], marker=markers[i])
-            self.plotLines.append(self.lines)
-        self.ax.set_title('ROC curve')
-        self.ax.set_xlabel('False Positive Rate (FPR)')
-        self.ax.set_ylabel('True Positive Rate (TPR)')
-        # fig.canvas.set_window_title('ROC Curve')
-        self.ax.set_ybound(0, 1)
-        self.ax.set_xbound(0, 1)
-        self.ax.yaxis.set_major_formatter(mtick.PercentFormatter(1, 0))
-        self.ax.xaxis.set_major_formatter(mtick.PercentFormatter(1, 0))
-        # ax.legend()
-
-    def plotmeagain(self, TPR, FPR):
-        # Update data (with the new _and_ the old points)
-        for i in range(np.shape(TPR)[0]):
-            self.plotLines[i].set_xdata(FPR[i])
-            self.plotLines[i].set_ydata(TPR[i])
-
-        # Need both of these in order to rescale
-        self.ax.relim()
-        self.ax.autoscale_view()
-        # We need to draw *and* flush
-        self.figure.canvas.draw()
-        self.figure.canvas.flush_events()
-=======
-        print("Not implemented yet")
->>>>>>> c42d3133
+        print("Not implemented yet")