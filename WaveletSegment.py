# WaveletSegment.py
#
# Wavelet Segmentation

# Version 1.3 23/10/18
# Authors: Stephen Marsland, Nirosha Priyadarshani, Julius Juodakis

#    AviaNZ birdsong analysis program
#    Copyright (C) 2017--2018

#    This program is free software: you can redistribute it and/or modify
#    it under the terms of the GNU General Public License as published by
#    the Free Software Foundation, either version 3 of the License, or
#    (at your option) any later version.

#    This program is distributed in the hope that it will be useful,
#    but WITHOUT ANY WARRANTY; without even the implied warranty of
#    MERCHANTABILITY or FITNESS FOR A PARTICULAR PURPOSE.  See the
#    GNU General Public License for more details.

#    You should have received a copy of the GNU General Public License
#    along with this program.  If not, see <http://www.gnu.org/licenses/>.
import pywt
import WaveletFunctions
import wavio, librosa
import numpy as np
import json, time, os, math, csv, gc
import SignalProc
import Segment
from ext import ce_denoise as ce
import psutil
import copy, pickle, tempfile


# Nirosha's approach of simultaneous segmentation and recognition using wavelets
# (0) Bandpass filter with different parameters for each species
# (1) 5 level wavelet packet decomposition
# (2) Sort nodes of (1) into order by point-biserial correlation with training labels
# This is based on energy
# (3) Retain top nodes (up to 20)
# (4) Re-sort to favour child nodes
# (5) Reduce number using F_2 score
# This is based on thresholded reconstruction
# (6) Classify as call if OR of (5) is true

# Virginia: added window overlap
# NOTE: inc is supposed to be a "fair" fraction of window

# TODO: Inconsisient about symmlots of or zeros for the wavelet packet
# TODO: This still needs lots of tidying up

class WaveletSegment:
    # This class implements wavelet segmentation for the AviaNZ interface

    def __init__(self, data=[], sampleRate=0, wavelet='dmey2', annotation=[], mingap=0.3, minlength=0.2):
        self.annotation = annotation
        if data != []:
            self.data = data
            self.sampleRate = sampleRate
            if self.data.dtype is not 'float':
                self.data = self.data.astype('float') / 32768.0

        self.sp = SignalProc.SignalProc([], 0, 256, 128)
        self.WaveletFunctions = WaveletFunctions.WaveletFunctions(data=data, wavelet=wavelet, maxLevel=20)
        self.segmenter = Segment.Segment(data, None, self.sp, sampleRate, window_width=256, incr=128, mingap=mingap,
                                         minlength=minlength)


    # Virginia: this function to work with sliding windows
    def computeWaveletEnergy(self, data=None, sampleRate=0, nlevels=5, wpmode="pywt", window=1, inc=None):
        """ Computes the energy of the nodes in the wavelet packet decomposition
        Args:
        1. data (waveform)
        2. sample rate
        3. max levels for WP decomposition
        4. WP style ("pywt"-pywt, "new"-our non-downsampled, "aa"-our fully AA'd)
        There are 62 coefficients up to level 5 of the wavelet tree (without root), and 300 seconds [N sliding window]
        in 5 mins
        Hence coefs would then be a 62*300 matrix [62*N matrix]
        The energy is the sum of the squares of the data in each node divided by the total in that level of the tree as a percentage.
        """

        # Virginia changes:
        # Added window and inc input
        # Window is window length in sec.
        # Inc is increment length in sec.
        # Energy is calculated on sliding windows
        # the window is a "centered" window

        #Virginia: to made everything work if no increment it became equal to window
        if inc==None:
            inc=window

        if data is None:
            data = self.data
            sampleRate = self.sampleRate

        #Virginia: number of samples in window
        win_sr=int(math.ceil(window*sampleRate))
        # half-window length in samples
        win_sr2=int(math.ceil(win_sr/2))
        #Virginia: number of sample in increment
        inc_sr=math.ceil(inc*sampleRate)

        #Virginia:number of windows = number of center of length increment
        N=int(math.ceil(len(data)/inc_sr))

        #Virginia: changed columns dimension -> must be equal to number of sliding window
        coefs = np.zeros((2 ** (nlevels + 1) - 2, N))

        #Virginia-> for each sliding window:
        # start is the sample start of a window
        # center is the sample "center" of a window
        #end is the sample end of a window
        #The window is supposed to be "centered" so we must be careful with starting and ending windows
        center=int(math.ceil(inc_sr/2)) #inizialization: the "segment" window are supposed to be of length increment
        for t in range(N):
            E = []
            start=max(0,center-win_sr2)
            end = min(len(data), center+win_sr2)
            # generate a WP
            if wpmode == "pywt":
                wp = pywt.WaveletPacket(data=data[start:end], wavelet=self.WaveletFunctions.wavelet,
                                        mode='symmetric', maxlevel=nlevels)
            if wpmode == "new":
                wp = self.WaveletFunctions.WaveletPacket(data=data[start:end],
                                                         wavelet=self.WaveletFunctions.wavelet, mode='symmetric',
                                                         maxlevel=nlevels, antialias=False)
            if wpmode == "aa":
                wp = self.WaveletFunctions.WaveletPacket(data=data[start:end],
                                                         wavelet=self.WaveletFunctions.wavelet, mode='symmetric',
                                                         maxlevel=nlevels, antialias=True)

            # Calculate energies
            for level in range(1, nlevels + 1):
                if wpmode == "pywt":
                    lvlnodes = wp.get_level(level, "natural")
                    e = np.array([np.sum(n.data ** 2) for n in lvlnodes])
                else:
                    lvlnodes = wp[2 ** level - 1:2 ** (level + 1) - 1]
                    e = np.array([np.sum(n ** 2) for n in lvlnodes])
                if np.sum(e) > 0:
                    e = 100.0 * e / np.sum(e)
                E = np.concatenate((E, e), axis=0)
            #Virginia:update start
            center+=inc_sr # Virginia: corrected
            coefs[:, t] = E
        return coefs


    def fBetaScore(self, annotation, predicted, beta=2):
        """ Computes the beta scores given two sets of predictions """
        TP = np.sum(np.where((annotation == 1) & (predicted == 1), 1, 0))
        T = np.sum(annotation)
        P = np.sum(predicted)
        if T != 0:
            recall = float(TP) / T  # TruePositive/#True
        else:
            recall = None
        if P != 0:
            precision = float(TP) / P  # TruePositive/#Positive
        else:
            precision = None
        if recall != None and precision != None and not (recall == 0 and precision == 0):
            fB = ((1. + beta ** 2) * recall * precision) / (recall + beta ** 2 * precision)
        else:
            fB = None
        if recall == None and precision == None:
            print("TP=%d \tFP=%d \tTN=%d \tFN=%d \tRecall=%s \tPrecision=%s \tfB=%s" % (
            TP, P - TP, len(annotation) - (P + T - TP), T - TP, recall, precision, fB))
        elif recall == None:
            print("TP=%d \tFP=%d \tTN=%d \tFN=%d \tRecall=%s \tPrecision=%0.2f \tfB=%s" % (
            TP, P - TP, len(annotation) - (P + T - TP), T - TP, recall, precision, fB))
        elif precision == None:
            print("TP=%d \tFP=%d \tTN=%d \tFN=%d \tRecall=%0.2f \tPrecision=%s \tfB=%s" % (
            TP, P - TP, len(annotation) - (P + T - TP), T - TP, recall, precision, fB))
        elif fB == None:
            print("TP=%d \tFP=%d \tTN=%d \tFN=%d \tRecall=%0.2f \tPrecision=%0.2f \tfB=%s" % (
            TP, P - TP, len(annotation) - (P + T - TP), T - TP, recall, precision, fB))
        else:
            print("TP=%d \tFP=%d \tTN=%d \tFN=%d \tRecall=%0.2f \tPrecision=%0.2f \tfB=%0.2f" % (
            TP, P - TP, len(annotation) - (P + T - TP), T - TP, recall, precision, fB))
        # print TP, int(T), int(P), recall, precision, ((1.+beta**2)*recall*precision)/(recall + beta**2*precision)
        return fB, recall, TP, P - TP, len(annotation) - (P + T - TP), T - TP  # fB, recall, TP, FP, TN, FN


    def compute_r(self, annotation, waveletCoefs):
        """ Computes the point-biserial correlations for a set of labels and a set of wavelet coefficients.
            r = (M_p - M_q) / S * sqrt(p*q), M_p = mean for those that are 0, S = std dev overall, p = proportion that are 0.
            Inputs:
            1. annotation - np.array of length n, where n - number of blocks (with resolution length) in file
            2. waveletCoefs - np.array of DxN, where D - number of nodes in WP (62 for lvl 5) N= number of sliding windows
        """

        w0 = np.where(annotation == 0)[0]
        w1 = np.where(annotation == 1)[0]

        r = np.zeros(np.shape(waveletCoefs)[0])
        for node in range(len(r)):
            r[node] = (np.mean(waveletCoefs[(node, w1)]) - np.mean(waveletCoefs[(node, w0)])) / np.std(
                waveletCoefs[node, :]) * np.sqrt(len(w0) * len(w1)) / len(annotation)

        return r


    def sortListByChild(self, order):
        """ Inputs is a list sorted into order of correlation.
        This functions resort so that any children of the current node that are in the list go first.
        Assumes that there are five levels in the tree (easy to extend, though)
        """

        newlist = []
        currentIndex = 0
        # Need to keep track of where each level of the tree starts
        # Note that there is no root to the tree, hence the 0 then 2
        starts = [0, 2, 6, 14, 30, 62]
        while len(order) > 0:
            if order[0] < 30:
                # It could have children lower down the list
                # Build a list of the children of the first element of order
                level = int(np.log2(order[0] + 2))
                nc = 2
                first = order[0]
                for l in range(level + 1, 6):
                    children = []
                    current = currentIndex
                    for i in range(nc):
                        children.append(starts[l] + 2 * (first - starts[l - 1]) + i)
                    nc *= 2
                    first = starts[l] + 2 * (first - starts[l - 1])
                    # Have to do it this annoying way since Python seems to ignore the next element if you delete one while iterating over the list
                    i = 0
                    order_sub = []
                    while i < len(children):
                        if children[i] not in order:
                            del (children[i])
                        else:
                            order_sub.append(order.index(children[i]))
                            i += 1

                    # Sort into order
                    children = [x for (y, x) in sorted(zip(order_sub, children), key=lambda pair: pair[0])]

                    for a in children:
                        # If so, remove and insert at the current location in the new list
                        newlist.insert(current, a)
                        current += 1
                        order.remove(a)

            # Finally, add the first element
            newlist.append(order[0])
            currentIndex = newlist.index(order[0]) + 1
            del (order[0])

        return newlist


    def sortListByChild2(self, order):
        # Virginia's Version
        #it still needs test
        # It uses only the father to find the childre
        """ Inputs is a list sorted into order of correlation.
        This functions resort so that any children of the current node that are in the list go first.
        Assumes that there are five levels in the tree (easy to extend, though)
        """

        newlist = []
        currentIndex = 0
        # Need to keep track of where each level of the tree starts
        # Note that there is no root to the tree, hence the 0 then 2
        #starts = [0, 2, 6, 14, 30, 62]
        while len(order) > 0:
            if order[0] < 30:
                # It could have children lower down the list
                # Build a list of the children of the first element of order
                level = int(np.log2(order[0] + 2))
                nc = 2
                first = order[0]
                for l in range(level, 5):
                    children = []
                    current = currentIndex
                    for i in range(nc):
                        children.append(2*(first)+ i) #Virginia: find children from father
                    nc *= 2
                    first = 2*first+1 #Update father
                    # Have to do it this annoying way since Python seems to ignore the next element if you delete one while iterating over the list
                    i = 0
                    order_sub = []
                    while i < len(children):
                        if children[i] not in order:
                            del (children[i])
                        else:
                            order_sub.append(order.index(children[i]))
                            i += 1

                    # Sort into order
                    children = [x for (y, x) in sorted(zip(order_sub, children), key=lambda pair: pair[0])]

                    for a in children:
                        # If so, remove and insert at the current location in the new list
                        newlist.insert(current, a)
                        current += 1
                        order.remove(a)

            # Finally, add the first element
            newlist.append(order[0])
            currentIndex = newlist.index(order[0]) + 1
            del (order[0])

        return newlist


    # USE THIS FUNCTION FOR TESTING AND ACTUAL USE. FOR TRAINING USE detectCalls_sep
    def detectCalls(self, wp, sampleRate, listnodes=[], spInfo={}, withzeros=True, window=1, inc=None):
        # For a recording (not for training) and the set of nodes
        # Regenerate the signal from each node and threshold
        # Output detections (OR version)

        # Virginia: this function now works with sliding overlapping windows
        # window -> window length in seconds
        # inc -> increment length in seconds
        # It compute energy in "centered" window.

        #Virginia: if no increment I set it equal to window
        if inc==None:
            inc=window

        if sampleRate == 0:
            sampleRate = self.sampleRate
        thr = spInfo['WaveletParams'][0]


        # Virginia window length in samples
        win_sr = math.ceil(window * sampleRate)
        # Half window length in samples
        win_sr2=math.ceil(win_sr/2)
        #Increment length in samples
        inc_sr=math.ceil(inc*sampleRate)
        # Compute the number of samples in a window -- species specific
        # Virginia: changed sampleRate with win_sr
        M = int(spInfo['WaveletParams'][1] * win_sr / 2.0)
        # Virginia: number of segments = number of window centers of length inc
        nw= int(np.ceil(len(wp.data) / inc_sr))
        detected = np.zeros((nw, len(listnodes)))

        count = 0
        for index in listnodes:
            new_wp = pywt.WaveletPacket(data=None, wavelet=wp.wavelet, mode='symmetric', maxlevel=wp.maxlevel)
            if withzeros:
                for level in range(wp.maxlevel + 1):
                    for n in new_wp.get_level(level, 'natural'):
                        n.data = np.zeros(len(wp.get_level(level, 'natural')[0].data))

            bin = self.WaveletFunctions.ConvertWaveletNodeName(index)
            new_wp[bin] = wp[bin].data

            # Reconstruct the signal
            C = new_wp.reconstruct(update=True)
            # Filter
            C = self.sp.ButterworthBandpass(C, self.sampleRate, low=spInfo['FreqRange'][0], high=spInfo['FreqRange'][1],
                                            order=10)
            C = np.abs(C)
            N = len(C)
            # Compute the energy curve (a la Jinnai et al. 2012)
            E = ce.EnergyCurve(C, M)
            # Compute threshold
            threshold = np.exp(np.mean(np.log(C)) + np.std(np.log(C)) * thr)
            # If there is a call anywhere in the window, report it as a call
            #Virginia-> for each sliding window:
            # start is the sample start of a window
            # center is the sample "center" of a window
            #end is the sample end of a window
            #The window is supposed to be "centered" so we must be careful with starting and ending windows
            center=int(math.ceil(inc_sr/2)) #inizialization: the "segment" window are supposed to be of length increment
            for j in range(nw):
                start = max(0, center - win_sr2)
                end = min(N, center + win_sr2)
                detected[j, count] = np.any(E[start:end] > threshold)
                center+=inc_sr  #Virginia: corrected
            count += 1
        detected = np.max(detected, axis=1)
<<<<<<< HEAD
        del C
        gc.collect()
        return detected


=======
        return detected


>>>>>>> db23db7a
    def detectCalls_sep(self, new_wp, wp, sampleRate, nodes, spInfo={},window=1, inc=None):
        # For training
        # Regenerate the signal from the node and threshold
        # Output detection
        # Accepts nodes argument as list or as single node

        #Virginia: this function work with overlapping sliding window
        # window -> window length in sec
        # inc -> increment length in seconds
        # It compute energy in "centered" window.

        # Virginia: if no increment I set it equal to window
        if inc == None:
            inc = window

        if sampleRate == 0:
            sampleRate = self.sampleRate
        thr = spInfo['WaveletParams'][0]

        #Virginia: added window sample rate
        win_sr = math.ceil(window * sampleRate)
        # Half window length in samples
        win_sr2=math.ceil(win_sr/2)
        #Increment length in samples
        inc_sr = math.ceil(inc * sampleRate)
        # Compute the number of samples in a window -- species specific
        # Virginia: changed sampleRate with win_sr
        M = int(spInfo['WaveletParams'][1] * win_sr / 2.0)
        # Virginia: number of segments = number of centers of length inc
        nw=int(np.ceil(len(wp.data) / inc_sr))
        detected = np.zeros(nw)

        for level in range(wp.maxlevel + 1):
            for n in new_wp.get_level(level, 'natural'):
                n.data = np.zeros(len(wp.get_level(level, 'natural')[0].data))

        # put WC from test node(s) on the new tree
        for index in nodes:
            bin = self.WaveletFunctions.ConvertWaveletNodeName(index)
            new_wp[bin] = wp[bin].data

        # Get the coefficients
        C = new_wp.reconstruct(update=True)
        # Filter
        C = self.sp.ButterworthBandpass(C, self.sampleRate, low=spInfo['FreqRange'][0], high=spInfo['FreqRange'][1],
                                        order=10)
        C = np.abs(C)
        N = len(C)
        # Compute the energy curve (a la Jinnai et al. 2012)
        E = ce.EnergyCurve(C, M)
        # Compute threshold
        threshold = np.exp(np.mean(np.log(C)) + np.std(np.log(C)) * thr)

        # If there is a call anywhere in the window, report it as a call
        # Virginia-> for each sliding window:
        # start is the sample start of a window
        # center is the sample "center" of a window
        # end is the sample end of a window
        # The window is supposed to be "centered" so we must be careful with starting and ending windows
        center = int(math.ceil(inc_sr/2)) #inizialization: the "segment" window are supposed to be of length increment
        for j in range(nw):
            start = max(0, center - win_sr2)
            end = min(N, center + win_sr2)
            detected[j] = np.any(E[start:end] > threshold)
            center += inc_sr #Virginia: corrected
<<<<<<< HEAD
        del C
=======
>>>>>>> db23db7a
        gc.collect()
        return detected

    # Virginia:
    def detectCalls_aa(self, wp, sampleRate, node, spInfo={}, annots=None, window=1,inc=None):
        """
        For training. ANTIALIASED version of detectCalls_sep.
        Regenerates the signal from the node and threshold.
        Args:
        1. wp - homebrew wavelet packet (list of nodes)
        2. sampleRate - integer
        3. node - will reconstruct signal from this single node
        4. spInfo - for passing thr, M, and frequency range
        5. annotation - for calculating noise properties during training
        """

        # Virginia: this function now works with OVERLAPPING sliding windows
        # Added window and increment input.
        # Window is window length in seconds
        #inc is increment length in seconds
        # Changed detection to work with sliding overlapping window
        # It compute energy in "centered" window.

        # Virginia: if no increment I set it equal to window
        if inc == None:
            inc = window

        if sampleRate == 0:
            sampleRate = self.sampleRate

        # Virginia: added window sample rate
        win_sr = math.ceil(window * sampleRate)
        # Half window length in samples
        win_sr2 = math.ceil(win_sr/2)
        # Increment length in samples
        inc_sr = math.ceil(inc * sampleRate)

        thr = spInfo['WaveletParams'][0]
        # Compute the number of samples in a window -- species specific
        # Virginia: changed sampleRate with win_sr
        M = int(spInfo['WaveletParams'][1] * win_sr / 2.0)

        # put WC from test node(s) on the new tree
        C = self.WaveletFunctions.reconstructWP2(wp, self.WaveletFunctions.wavelet, node, True)

        # The following can be used for caching - just pass C as argument,
        # and copy tempC to cachedC on good node addition.
        # # store this reconstruction. If node is accepted, it will be cached.
        # self.tempC = copy.deepcopy(C)

        # Filter
        C = self.sp.ButterworthBandpass(C, self.sampleRate, low=spInfo['FreqRange'][0], high=spInfo['FreqRange'][1],
                                        order=10)
        C = np.abs(C)
        N = len(C)
        # Virginia: number of segments = number of centers of length inc
        nw=int(np.ceil(N / inc_sr))
        detected = np.zeros(nw)

        # Compute the energy curve (a la Jinnai et al. 2012)
        E = ce.EnergyCurve(C, M)
        # Compute threshold using mean & sd from non-call sections
        # Virginia: changed the base. I'm using inc_sr as a base.
        if annots is not None:
            C = C[:len(annots) * inc_sr]
            C = C[np.repeat(annots == 0, inc_sr)]
        C = np.log(C)
        threshold = np.exp(np.mean(C) + np.std(C) * thr)

        # If there is a call anywhere in the window, report it as a call
        # Virginia-> for each sliding window:
        # start is the sample start of a window
        # center is the sample "center" of a window
        # end is the sample end of a window
        # The window is supposed to be "centered" so we must be careful with starting and ending windows
        center = int(math.ceil(inc_sr/2)) #inizialization: the "segment" window are supposed to be of length increment
        for j in range(nw):
            start = max(0, center - win_sr2)
            end = min(N, center + win_sr2)
            detected[j] = np.any(E[start:end] > threshold)
            center += inc_sr #Virginia: corrected
        del C
        gc.collect()
        return detected

    def identifySegments(self, seg):  # , maxgap=1, minlength=1):
        # TODO: *** Replace with segmenter.checkSegmentLength(self,segs, mingap=0, minlength=0, maxlength=5.0)
        segments = []
        # print seg, type(seg)
        if len(seg) > 0:
            for s in seg:
                segments.append([s, s + 1])
        return segments

    # Usage functions
    def preprocess(self, spInfo, d=False, f=False):
        # set df=True to perform both denoise and filter
        # d=False to skip denoise
        # f=False to skip filtering
        fs = spInfo['SampleRate']

        if self.sampleRate != fs:
            print("Resampling from", self.sampleRate, "to", fs)
            self.data = librosa.core.audio.resample(self.data, self.sampleRate, fs)
            self.sampleRate = fs

        # Get the five level wavelet decomposition
        if d == True:
            denoisedData = self.WaveletFunctions.waveletDenoise(self.data, thresholdType='soft',
                                                                wavelet=self.WaveletFunctions.wavelet, maxLevel=5)
        else:
            denoisedData = self.data  # this is to avoid washing out very fade calls during the denoising

        if f == True:
            filteredDenoisedData = self.sp.ButterworthBandpass(denoisedData, self.sampleRate,
                                                               low=spInfo['FreqRange'][0], high=spInfo['FreqRange'][1])
        else:
            filteredDenoisedData = denoisedData
        return filteredDenoisedData

    def waveletSegment_train(self, dirName, thrList, MList, spInfo={}, d=False, f=False, feature=None,window=1,inc=None):
        """ Main caller of wavelet training, called from AviaNZ.py and _batch.py.
            Used as an entry point for switching between various training methods,
            so just passes the arguments to the right training method and returns all the results."""

        # Virginia changes
        # input change: added variables window and inc
        # window is window length in sec.
        # inc is increment length in sec.
        # Default values set to window=1 and inc=None

        # for reconstructing filters, all audio currently is stored in RAM
        # ("high memory" mode)
        keepaudio = (feature=="recsep" or feature=="recmulti" or feature=="recaa" or feature=="recaafull")
        # recommend using wpmode="new", because it is fast and almost alias-free.
        # Virginia: added window and inc input
        self.loadDirectory(dirName, spInfo, d, f, keepaudio, "new",window, inc)

        # Argument _feature_ will determine which detectCalls function is used:
        # feature=="ethr":
        # "1" - get wavelet node energies, threshold over those
        # feature=="elearn":
        # "5" - get wavelet node energies, learn a predictor from those
        # feature=="recsep":
        # "3" - reconstruct signal from each node individually, threshold over that
        # ("the old way")
        # feature=="recmulti":
        # "2" - reconstruct signal from all selected nodes, threshold over that
        # feature=="recaa":
        # reconstruct signal from each node individually,
        # using homebrew NOT antialiased WPs, and antialiased reconstruction.
        # feature=="recaafull":
        # reconstruct signal from each node individually,
        # using homebrew antialiased WPs (SLOW), and antialiased reconstruction.

        # # TODO: start training by generating and storing WPs for all files
        # not sure if this is useful for other modes, but definitely needed for recaafull
        if feature == "recaa":
            self.tempfiles = self.generateWPs(self.WaveletFunctions.wavelet, 5, wpmode="new")
        if feature == "recaafull":
            self.tempfiles = self.generateWPs(self.WaveletFunctions.wavelet, 5, wpmode="aa")

        # energies are stored in self.waveletCoefs,
        # or can be read-in from the export file.
        # Virginia: added window and inc input
        res = self.waveletSegment_train_sep(thrList, MList, spInfo, feature,window, inc)
        return res

    def loadDirectory(self, dirName, spInfo, denoise, filter, keepaudio, wpmode,window=1, inc=None):
        """ (moved out from individual training functions)
            Finds and reads wavs from directory dirName.
            Computes a WP and stores the node energies for each second.
            Computes and stores the WC-annotation correlations.
            Denoise and Filter args are passed to preprocessing.
            keepaudio arg controls whether audio is stored (needed for reconstructing signal).
                Otherwise only energies (matrix of 62 x duration in s) will be stored.
            wpmode selects WP decomposition function ("pywt", "new"-our but not AA'd, "aa"-our AA'd)
            Results: self.annotation, filelengths, [audioList,] waveletCoefs, nodeCorrs arrays.
            waveletCoefs also exported to a file.
            """
        # Virginia changes:
        # input changed: added window and inc for window's and increment's length in sec.
        # Default values setted as window=1 and inc=None

        #Virginia: if no inc I set resol equal to window, otherwise it is equal to inc
        if inc==None:
            resol=window
        else:
            resol=inc

        nlevels = 5
        self.annotation = []
        #Virginia: added but then changed. Keeped if needed in future
        #if inc!=window:
        #    self.annotation2=[]
        self.filelengths = []
        self.audioList = []
        self.waveletCoefs = np.array([]).reshape(2 ** (nlevels + 1) - 2, 0)
        self.nodeCorrs = np.array([]).reshape(2 ** (nlevels + 1) - 2, 0)

        for root, dirs, files in os.walk(str(dirName)):
            for file in files:
                if file.endswith('.wav') and os.stat(root + '/' + file).st_size != 0 and file[:-4] + '-'+str(resol)+'sec.txt' in files:
                    opstartingtime = time.time()
                    wavFile = root + '/' + file[:-4]
                    # adds to annotation and filelength arrays, sets self.data:
                    # Virginia: added resol input
                    self.loadData(wavFile,window, resol, trainPerFile=False)

                    # denoise and store actual audio data:
                    # note: preprocessing is a side effect on self.data
                    # (preprocess only requires SampleRate and FreqRange from spInfo)
                    filteredDenoisedData = self.preprocess(spInfo, d=denoise, f=filter)
                    if keepaudio:
                        self.audioList.append(filteredDenoisedData)

                    # Compute energy in each WP node and store
                    # Virginia: added window and inc input
                    currWCs = self.computeWaveletEnergy(filteredDenoisedData, self.sampleRate, 5, wpmode, window=window, inc=inc)
                    self.waveletCoefs = np.column_stack((self.waveletCoefs, currWCs))
                    # Compute all WC-annot correlations and store
                    currAnnot = np.array(self.annotation[-self.filelengths[-1]:])
                    self.nodeCorrs = np.column_stack(
                        (self.nodeCorrs, self.compute_r(currAnnot, currWCs)))

                    print("file loaded in", time.time() - opstartingtime)

        self.annotation = np.array(self.annotation)
        # Prepare WC data and annotation targets into a matrix for saving
        WC = np.transpose(self.waveletCoefs)
        ann = np.reshape(self.annotation, (len(self.annotation), 1))
        MLdata = np.append(WC, ann, axis=1)
        # np.savetxt(os.path.join(dirName, "energies.tsv"), MLdata, delimiter="\t")
        print("Directory loaded. %d/%d presence blocks found.\n" % (np.sum(self.annotation), len(self.annotation)))

    def generateWPs(self, wavelet, maxlevel, wpmode):
        """ Stores WPs of selected nodes for all loaded files.
            Useful for disk-caching when WP decomp is slow.

            Args:
            1. wavelet object
            2. maxlevel
            3. wpmode ("pywt", "new", "aa")
            Returns a list of file paths
        """
        # For each file:
        files = list()
        for indexF in range(len(self.filelengths)):
            data = self.audioList[indexF]
            # Generate a full 5 level wavelet packet decomposition
            if wpmode == "pywt":
                # wp = pywt.WaveletPacket(data=data, wavelet=wavelet, mode='symmetric', maxlevel=maxlevel)
                print("ERROR: cannot store pywt objects currently")
                return
            if wpmode == "new":
                wp = self.WaveletFunctions.WaveletPacket(data=data, wavelet=wavelet, mode='symmetric',
                                                         maxlevel=maxlevel, antialias=False)
            if wpmode == "aa":
                wp = self.WaveletFunctions.WaveletPacket(data=data, wavelet=wavelet, mode='symmetric',
                                                         maxlevel=maxlevel, antialias=True)

            # No need to store everything:
            # Find 10 most positively correlated nodes
            nodeCorrs = self.nodeCorrs[:, indexF]
            goodnodes = np.flip(np.argsort(nodeCorrs)[-10:])
            goodnodes = [n + 1 for n in goodnodes]

            # set other nodes to 0
            for ni in range(len(wp)):
                if ni not in goodnodes:
                    wp[ni] = [0]

            # save:
            files.append(os.path.join(tempfile.gettempdir(), "avianz_wp" + str(indexF)))
            file = open(files[indexF], 'w+b')
            pickle.dump(wp, file)
            file.flush()
            file.close()
            wp = []
            del wp
            print("saved WP to file", files[indexF])

        return (files)

    def waveletSegment_train_sep(self, thrList, MList, spInfo={}, feature=None, window=1, inc=None):
        """ Take list of files and other parameters,
             load files, compute wavelet coefficients and reuse them in each (M, thr) combination,
             perform grid search over thr and M parameters,
             do a stepwise search for best nodes.
             Output structure:
             1. 2d list of [nodes]
                 (1st d runs over M, 2nd d runs over thr)
             2-5. 2d np arrays of TP/FP/TN/FN
        """
        # Virginia changes
        # Added window and increment input
        # Window = window length in seconds
        # inc= increment length in seconds
        # If there is inc I call other functions to work with overlapping windows



        shape = (len(MList), len(thrList))
        tpa = np.zeros(shape)
        fpa = np.zeros(shape)
        tna = np.zeros(shape)
        fna = np.zeros(shape)
        finalnodes = []
        negative_nodes = []

        # Grid search over M x thr x Files
        for indexM in range(len(MList)):
            finalnodesT = []
            M = MList[indexM]
            for indext in range(len(thrList)):
                thr = thrList[indext]
                spInfo['WaveletParams'] = [thr, M]
                # Accumulate nodes for the set of files for this M and thr
                nodesacc = []
                detected_all = []
                # loop over files:
                for indexF in range(len(self.filelengths)):
                    # load the annots and WCs for this file

                    #Virginia: added before: keeped if needed in future
                    #if inc!=window:
                    #    annotation = self.annotation2[int(np.sum(self.filelengths[0:indexF])):int(np.sum(self.filelengths[0:indexF + 1]))]
                    #else:

                    annotation = self.annotation[int(np.sum(self.filelengths[0:indexF])):int(np.sum(self.filelengths[0:indexF + 1]))]

                    # Find 10 most positively correlated nodes
                    nodeCorrs = self.nodeCorrs[:, indexF]
                    nodes = np.flip(np.argsort(nodeCorrs)[-10:])

                    # Keep track of negative correlated nodes
                    negative_nodes.extend(np.argsort(nodeCorrs)[:10])

                    # Now for Nirosha's sorting
                    # Basically, for each node, put any of its children (and their children, iteratively) that are in the list in front of it
                    nodes = self.sortListByChild(np.ndarray.tolist(nodes))

                    # These nodes refer to the un-rooted tree, so add 1 to get the real indices
                    nodes = [n + 1 for n in nodes]

                    # Now check the F2 values and add node if it improves F2
                    listnodes = []
                    bestBetaScore = 0
                    bestRecall = 0
                    detected = np.zeros(self.filelengths[indexF])
                    wp = []

                    # prepare for reconstructing detectors
                    if feature == "recsep" or feature == "recmulti":
                        # Generate a full 5 level wavelet packet decomposition
                        wp = pywt.WaveletPacket(data=self.audioList[indexF], wavelet=self.WaveletFunctions.wavelet,
                                                mode='symmetric', maxlevel=5)
                        # Allocate memory for new WP
                        new_wp = pywt.WaveletPacket(data=None, wavelet=wp.wavelet, mode='symmetric',
                                                    maxlevel=wp.maxlevel)
                    # Generate a full 5 level wavelet packet decomposition, "our way"
                    # if feature=="recaa":
                    #    wp = self.WaveletFunctions.WaveletPacket(data=self.audioList[indexF], wavelet=self.WaveletFunctions.wavelet, mode='symmetric', maxlevel=5, antialias=False)

                    # Read a full 5 level packet decomposition from antialiased results
                    if feature == "recaafull" or feature == "recaa":
                        print("reading WP from file", self.tempfiles[indexF])
                        file = open(self.tempfiles[indexF], 'rb')
                        wp = pickle.load(file)
                        file.close()
                        # TODO: os.remove(file)

                    # stepwise search for best node combination:
                    for node in nodes:
                        testlist = listnodes[:]
                        testlist.append(node)
                        print("Test list: ", testlist)

                        # detect calls, using signal reconstructed from current node (recsep),
                        # current + all nodes in the filter together (recmulti),
                        # current node with antialias (freq squashing + non-downsampled tree, recaa...),
                        # or no reconstruction, just energy-based detection (ethr...)
                        # Virginia: added window and incr input. Now just one version of functions
                        if feature == "recsep":
                            detected_c = self.detectCalls_sep(new_wp, wp, spInfo['SampleRate'], nodes=[node],
                                                              spInfo=spInfo, window=window,inc=inc)
                        if feature == "recmulti":
                            detected_c = self.detectCalls_sep(new_wp, wp, spInfo['SampleRate'], nodes=testlist,
                                                              spInfo=spInfo, window=window,inc=inc)
                        if feature == "recaa" or feature == "recaafull":
                            detected_c = self.detectCalls_aa(wp, spInfo['SampleRate'], node=node, spInfo=spInfo,
                                                             annots=annotation, window=window,inc=inc)
                        if feature == "ethr" or feature == "elearn":
                            print("not implemented yet")
                                # TODO
                                # Non-reconstructing detectors:
                                # detected_c = self.detectCalls_en(self.audioList[indexF], self.sampleRate, nodes=testlist)
                            detected_c = self.detectCalls_sep(new_wp, wp, spInfo['SampleRate'], nodes=[node],spInfo=spInfo, window=window, inc=inc)

                        #Virginia: I'm supposing that detection are of the same length of annaotation on a window base
                        # adjust for rounding errors:
                        if len(detected_c) < len(detected):
                            detected_c = np.append(detected_c, [0])
                        if len(detected_c) > len(detected):
                            detected_c = detected_c[:len(detected)]

                        if feature == "recmulti":
                            # If multiple nodes are used, don't need to merge with sublists
                            detections = detected_c
                        else:
                            # Merge the detections from current node with those from previous nodes
                            detections = np.maximum.reduce([detected, detected_c])

                        fB, recall, tp, fp, tn, fn = self.fBetaScore(annotation, detections)
                        if fB is not None and fB > bestBetaScore:  # Keep this node and update fB, recall, detected, and optimum nodes
                            bestBetaScore = fB
                            bestRecall = recall
                            detected = detections
                            listnodes.append(node)
                        if bestBetaScore == 1 or bestRecall == 1:
                            break

                    # Memory cleanup:
                    wp = []
                    del wp
                    gc.collect()

                    detected_all = np.concatenate((detected_all, detected))
                    nodesacc.append(listnodes)
                    print("Iteration f %d/%d complete" % (indexF + 1, len(self.filelengths)))

                # One iteration done, store results
                nodesacc = [y for x in nodesacc for y in x]
                nodesacc = list(set(nodesacc))
                finalnodesT.append(nodesacc)
                # Get the measures with the selected node set for this threshold and M over the set of files

                # Virginia: Added because it could be useful. Keeped for the future
                #if inc!=window:
                #    fB, recall, tp, fp, tn, fn = self.fBetaScore(self.annotation2, detected_all)
                #else:

                fB, recall, tp, fp, tn, fn = self.fBetaScore(self.annotation, detected_all)
                tpa[indexM, indext] = tp
                fpa[indexM, indext] = fp
                tna[indexM, indext] = tn
                fna[indexM, indext] = fn
                print("Iteration t %d/%d complete\n----------------" % (indext + 1, len(thrList)))
            # One row done, store nodes
            finalnodes.append(finalnodesT)
            print("Iteration M %d/%d complete\n----------------\n----------------" % (indexM + 1, len(MList)))
        # Convert negative correlated nodes
        negative_nodes = [n + 1 for n in negative_nodes]
        # reduce to unique nodes:
        negative_nodes = set(negative_nodes)
        negative_nodes = list(negative_nodes)
        print("Negative nodes:", negative_nodes)
        return finalnodes, tpa, fpa, tna, fna, negative_nodes


    def waveletSegment_test(self, dirName, sampleRate=None, listnodes=None, spInfo={}, d=False, f=False, withzeros=True,
                            savedetections=False, window=1, inc=None):
        # Virginia changes
        # Added window and inc input
        # window -> window length in seconds
        # Inc -> increment length in seconds
        # Resol is the base of the annotations

        #attempt to merge detection functions

        # Virginia: if no increment I set resol equal of window otherwise it is equal to inc
        if inc==None:
            resol=window
        else:
            resol=inc

        # Load the relevant list of nodes
        if listnodes is None:
            nodes = spInfo['WaveletParams'][2]
        else:
            nodes = listnodes

        # clear storage for multifile processing
        self.annotation = []
        # Virginia: Added because it could be useful. Keeped for the future
        #if inc!=window:
         #   self.annotation2 =[]
        self.audioList = []
        self.filelengths = []
        self.filenames = []
        detected = np.array([])

        # populate storage
        for root, dirs, files in os.walk(str(dirName)):
            for file in files:
                if file.endswith('.wav') and os.stat(root + '/' + file).st_size != 0 and file[:-4] + '-'+str(resol)+'sec.txt' in files:
                    wavFile = root + '/' + file[:-4]
                    # Load data and annotation
                    # (preprocess only requires SampleRate and FreqRange from spInfo)
                    self.loadData(wavFile, window=window, resol=resol,savedetections=savedetections) #Virginia: add window and resolution
                    filteredDenoisedData = self.preprocess(spInfo, d=d, f=f)
                    self.audioList.append(filteredDenoisedData)

        # remember to convert main structures to np arrays

        # Virginia: Added because it could be useful. Keeped for the future
        #if inc!=window:
        #    self.annotation2 = np.array(self.annotation2)
        #    print("Testing with %s positive and %s negative annotations" % (np.sum(self.annotation2 == 1), np.sum(self.annotation2 == 0)))
        #else:

        self.annotation = np.array(self.annotation)
        print("Testing with %s positive and %s negative annotations" % (np.sum(self.annotation == 1), np.sum(self.annotation == 0)))

        # wavelet decomposition and call detection
        for fileId in range(len(self.audioList)):
            print('Processing file # ', fileId + 1)
            wp = pywt.WaveletPacket(data=self.audioList[fileId], wavelet=self.WaveletFunctions.wavelet,
                                    mode='symmetric', maxlevel=5)
            #Virginia: added window and inc input
            detected_c = self.detectCalls(wp, self.sampleRate, listnodes=nodes, spInfo=spInfo, withzeros=withzeros, window=window,inc=inc)
            # detected_c = detected_c[0:math.ceil(len(self.audioList[fileId])/self.sampleRate)]
            detected = np.concatenate((detected, detected_c))
            # Generate .data for this file
            # Merge neighbours in order to convert the detections into segments
            # Note: detected np[0 1 1 1] becomes [[1,3]]
            if savedetections:
                detected_c = np.where(detected_c > 0)
                if np.shape(detected_c)[1] > 1:
                    detected_c = self.identifySegments(np.squeeze(detected_c))
                elif np.shape(detected_c)[1] == 1:
                    detected_c = np.array(detected_c).flatten().tolist()
                    detected_c = self.identifySegments(detected_c)
                else:
                    detected_c = []
                detected_c = self.mergeSeg(detected_c)
                for item in detected_c:
                    item[0] = int(item[0])
                    item[1] = int(item[1])
                    item = item.append(spInfo['FreqRange'][0])
                for item in detected_c:
                    item = item.append(spInfo['FreqRange'][1])
                for item in detected_c:
                    item = item.append(spInfo['Name'])
                file = open(str(self.filenames[fileId]) + '.data', 'w')
                json.dump(detected_c, file)
            # memory cleanup:
            wp = []
            del wp
            gc.collect()
        # Virginia: Added because it could be useful. Keeped for the future
        #if inc != window:
        #    fB, recall, TP, FP, TN, FN = self.fBetaScore(self.annotation2, detected)
        #else:
        fB, recall, TP, FP, TN, FN = self.fBetaScore(self.annotation, detected)
        return detected, TP, FP, TN, FN


    def mergeSeg(self, detected):
        # Merge the neighbours, for now wavelet segments
        #     # **** Replace with segmenter.identifySegments(self, seg, maxgap=1, minlength=1,notSpec=False):
        indx = []
        for i in range(len(detected) - 1):
            if detected[i][1] == detected[i + 1][0]:
                indx.append(i)
        indx.reverse()
        for i in indx:
            detected[i][1] = detected[i + 1][1]
            del (detected[i + 1])
        return detected

    def loadData(self, fName, window, resol, trainPerFile=False, wavOnly=False, savedetections=False):
        # Load data
        # Virginia chamges
        # Added resol input as basic unit for read annotation file
        filename = fName + '.wav'  # 'train/kiwi/train1.wav'
        # Virginia: added resol for identify annotation txt
        filenameAnnotation = fName + '-'+str(resol)+'sec.txt'  # 'train/kiwi/train1-1sec.txt'
        try:
            wavobj = wavio.read(filename)
        except:
            print("unsupported file: ", filename)
            pass
        self.sampleRate = wavobj.rate
        self.data = wavobj.data
        if self.data.dtype is not 'float':
            self.data = self.data.astype('float')  # / 32768.0
        if np.shape(np.shape(self.data))[0] > 1:
            self.data = np.squeeze(self.data[:, 0])
        #Virginia-> number of entries in annotation file: built on resol scale
        n = math.ceil((len(self.data) / self.sampleRate)/resol)

        if not wavOnly:
            fileAnnotations = []
            # Get the segmentation from the txt file
            with open(filenameAnnotation) as f:
                reader = csv.reader(f, delimiter="\t")
                d = list(reader)
            if d[-1] == []:
                d = d[:-1]
            if len(d) != n:
                print("ERROR: annotation length %d does not match file duration %d!" % (len(d), n))
                self.annotation = None
                return

            # for each second, store 0/1 presence:
            sum = 0
            for row in d:
                fileAnnotations.append(int(row[1]))
                sum += int(row[1])

            # TWO VERSIONS FOR COMPATIBILITY WITH BOTH TRAINING LOOPS:
            if trainPerFile:
                self.annotation = np.array(fileAnnotations)
                # Virginia: Added because it could be useful. Keeped for the future
                #if resol != window:
                #    step = int(window / resol)
                #    N1 = len(fileAnnotations)
                #    N2 = int(math.ceil(N1 / step))
                #    annotation2 = np.zeros(N2)
                #    for indexA in range(N2):
                #        if np.any(fileAnnotations[indexA * step:min(indexA * (step + 1), N1)]):
                #            annotation2[indexA] = 1
                #    self.annotation2=np.array(annotation2)

            else:
                self.annotation.extend(fileAnnotations)
                # Virginia: Added because it could be useful. Keeped for the future
                #if resol != window:
                #    step = int(window / resol)
                 #   N1 = len(fileAnnotations)
                 #   N2 = int(math.ceil(N1 / step))
                 #   annotation2 = np.zeros(N2)
                #    for indexA in range(N2):
                #        if np.any(fileAnnotations[indexA * step:min(indexA * (step + 1), N1)]):
                #            annotation2[indexA] = 1
                #    self.annotation2.extend(annotation2)
                self.filelengths.append(n)
            if savedetections:
                self.filenames.append(filename)
            print( "%d blocks read, %d presence blocks found. %d blocks stored so far.\n" % (n, sum, len(self.annotation)))<|MERGE_RESOLUTION|>--- conflicted
+++ resolved
@@ -379,17 +379,11 @@
                 center+=inc_sr  #Virginia: corrected
             count += 1
         detected = np.max(detected, axis=1)
-<<<<<<< HEAD
         del C
         gc.collect()
         return detected
 
 
-=======
-        return detected
-
-
->>>>>>> db23db7a
     def detectCalls_sep(self, new_wp, wp, sampleRate, nodes, spInfo={},window=1, inc=None):
         # For training
         # Regenerate the signal from the node and threshold
@@ -455,10 +449,8 @@
             end = min(N, center + win_sr2)
             detected[j] = np.any(E[start:end] > threshold)
             center += inc_sr #Virginia: corrected
-<<<<<<< HEAD
+            center += inc_sr #Virginia: corrected
         del C
-=======
->>>>>>> db23db7a
         gc.collect()
         return detected
 
