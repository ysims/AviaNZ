--- conflicted
+++ resolved
@@ -1,3077 +1,3069 @@
-# AviaNZ.py
-#
-# This is the main class for the AviaNZ interface
-# Version 0.11 10/07/17
-# Author: Stephen Marsland, with input from Nirosha Priyadarshani
-
-#    AviaNZ birdsong analysis program
-#    Copyright (C) 2017
-
-#    This program is free software: you can redistribute it and/or modify
-#    it under the terms of the GNU General Public License as published by
-#    the Free Software Foundation, either version 3 of the License, or
-#    (at your option) any later version.
-
-#    This program is distributed in the hope that it will be useful,
-#    but WITHOUT ANY WARRANTY; without even the implied warranty of
-#    MERCHANTABILITY or FITNESS FOR A PARTICULAR PURPOSE.  See the
-#    GNU General Public License for more details.
-
-#    You should have received a copy of the GNU General Public License
-#    along with this program.  If not, see <http://www.gnu.org/licenses/>.
-
-import sys, os, json, platform
-from PyQt4.QtCore import *
-from PyQt4.QtGui import *
-#from PyQt4.QtWebKit import *
-import PyQt4.phonon as phonon
-
-import wavio
-import numpy as np
-
-import pyqtgraph as pg
-pg.setConfigOption('background','w')
-pg.setConfigOption('foreground','k')
-pg.setConfigOption('antialias',True)
-from pyqtgraph.Qt import QtCore, QtGui
-from pyqtgraph.dockarea import *
-import pyqtgraph.functions as fn
-
-import SupportClasses as SupportClasses
-import Dialogs as Dialogs
-import SignalProc
-import Segment
-import WaveletSegment
-import Wavelets
-#import Features
-#import Learning
-import interface_FindSpecies
-#import math
-
-from openpyxl import load_workbook, Workbook
-
-#import pyqtgraph.parametertree.parameterTypes as pTree
-# ==============
-# TODO
-
-# (4) pysox
-
-# Check that the paging works, add in a label to say where you are up to (where to put it?!)
-
-# Finish segmentation
-#   Mostly there, need to test them
-#   Add a minimum length of time for a segment -> make this a parameter
-#   Finish sorting out parameters for median clipping segmentation, energy segmentation
-#   Finish cross-correlation to pick out similar bits of spectrogram -> and what other methods?
-#   Add something that aggregates them -> needs planning
-
-# Integrate the wavelet segmentation
-    # Remove the code that is in SignalProc and use that one
-
-# At times the program does not respond and ask to repair/close (e.g. when move the overview slider fast or something like that).
-# Need to work on memory management!
-
-# Interface -> inverted spectrogram does not work - spec and amp do not synchronize
-
-# Actions -> Denoise -> median filter check
-# Make the median filter on the spectrogram have params and a dialog. Other options?
-
-# Fundamental frequency
-#   Smoothing?
-#   Add shape metric
-#   Try the harvest f0
-#   Try yaapt or bana (tried yaapt, awful)
-
-# Finish the raven features
-
-# Add in the wavelet segmentation for kiwi, ruru
-# Think about nice ways to train them
-
-# Would it be good to smooth the image? Actually, lots of ideas here! Might be nice way to denoise?
-    # Median filter, smoothing, consider also grab-cut
-    # Continue to play with inverting spectrogram
-
-# Colourmaps
-    # HistogramLUTItem
-
-# Make the scrollbar be the same size as the spectrogram -> hard!
-
-
-# Context menu different for day and night birds?
-
-# The ruru file is a good one to play with for now
-
-# Look into ParameterTree for saving the config stuff in particular
-
-# Needs decent testing
-
-# Minor:
-# Consider always resampling to 22050Hz (except when it's less in file :) )?
-# Font size to match segment size -> make it smaller, could also move it up or down as appropriate
-# Where should label be written?
-# Use intensity of colour to encode certainty?
-# If don't select something in context menu get error -> not critical
-# Colours of the segments to be visible with different colourmaps? Not important!
-
-# Look at raven and praat and luscinia -> what else is actually useful? Other annotations on graphs?
-
-# Given files > 5 mins, split them into 5 mins versions anyway (code is there, make it part of workflow)
-# Don't really want to load the whole thing, just 5 mins, and then move through with arrows -> how?
-# This is sometimes called paging, I think. (y, sr = librosa.load(filename, offset=15.0, duration=5.0) might help. Doesn't do much for the overview through)
-# I tried saving a figure of the overview, but they are too big in general
-
-# Things to remember
-    # When adding new classes, make sure to pass new data to them in undoing and loading
-
-# This version has the selection of birds using a context menu and then has removed the radio buttons
-# Code is still there, though, just commented out. Add as an option?
-
-# Diane:
-    # menu
-    # for matching, show matched segment, and extended 'guess' (with some overlap)
-    # Something to show nesting of segments, such as a number of segments in the top bit
-    # Find similar segments in other files -- other birds
-    # Group files by species
-
-# Rebecca:
-    # x colour spectrogram
-    # x add a marker on the overview to show where you have marked segments, with different colours for unknown, possible
-    # x reorder the list dynamically by amount of use -> done, but maybe it should be an option?
-    # Maybe include day or night differently in the context menu
-    # x have a hot key to add the same bird repeatedly
-    # Change the visible window width (or just add) magnify/shrink buttons
-    # x Add date, time, person, location, would be good to have weather info calculated automatically (wind, rain -> don't bother), broken sound recorder
-
-    # pull out any bird call (useful for if you don't know what a bird sounds like (Fiji petrel) or wind farm monitoring)
-    # do bats!
-    # Look up David Bryden (kokako data) looking at male, female, juvenile
-    # Get all calls of a species
-    # Look up freebird and raven and also BatSearch
-# ===============
-
-class AviaNZ(QMainWindow):
-    """Main class for the user interface.
-    Contains most of the user interface and plotting code"""
-
-    def __init__(self,root=None,configfile=None,DOC=True):
-        """Initialisation of the class. Load a configuration file, or create a new one if it doesn't
-        exist. Also initialises the data structures and loads an initial file (specified explicitly)
-        and sets up the window.
-        One interesting configuration point is the DOC setting, which hides the more 'research' functions."""
-        super(AviaNZ, self).__init__()
-        self.root = root
-        if configfile is not None:
-            try:
-                self.config = json.load(open(configfile))
-                self.saveConfig = False
-            except:
-                print("Failed to load config file")
-                self.genConfigFile()
-                self.saveConfig = True
-            self.configfile = configfile
-        else:
-            self.genConfigFile()
-            self.saveConfig=True
-            self.configfile = 'AviaNZconfig.txt'
-
-        # The data structures for the segments
-        self.listLabels = []
-        self.listRectanglesa1 = []
-        self.listRectanglesa2 = []
-        self.SegmentRects = []
-        self.segmentPlots=[]
-        self.box1id = -1
-        self.DOC=DOC
-        self.started=False
-        self.bar = pg.InfiniteLine(angle=90, movable=True, pen={'color': 'c', 'width': 3})
-
-        self.lastSpecies = "Don't Know"
-        self.nFileSections = None
-        self.resetStorageArrays()
-
-        self.dirName = self.config['dirpath']
-        self.previousFile = None
-        self.focusRegion = None
-
-        # Make the window and associated widgets
-        QMainWindow.__init__(self, root)
-        self.setWindowTitle('AviaNZ')
-
-        # Make life easier for now: preload a birdsong
-        firstFile = 'tril1.wav' #'male1.wav' # 'kiwi.wav'#'
-        #self.firstFile = 'kiwi.wav'
-
-        self.createMenu()
-        self.createFrame()
-
-        # Some safety checking for paths and files
-        if not os.path.isdir(self.dirName):
-            print("Directory doesn't exist: making it")
-            os.makedirs(self.dirName)
-        if not os.path.isfile(self.dirName+'/'+firstFile):
-            fileName = QtGui.QFileDialog.getOpenFileName(self, 'Choose File', self.dirName, "Wav files (*.wav)")
-            if fileName:
-                firstFile = fileName
-        self.fillFileList(firstFile)
-        self.listLoadFile(QString(firstFile))
-        #self.previousFile = firstFile
-
-        # Save the segments every minute
-        self.timer = QTimer()
-        QObject.connect(self.timer, SIGNAL("timeout()"), self.saveSegments)
-        self.timer.start(self.config['secsSave']*1000)
-
-    def createMenu(self):
-        """ Create the menu entries at the top of the screen and link them as appropriate.
-        Some of them are initialised according to the data in the configuration file."""
-
-        fileMenu = self.menuBar().addMenu("&File")
-        fileMenu.addAction("&Open sound file", self.openFile, "Ctrl+O")
-        # fileMenu.addAction("&Change Directory", self.chDir)
-        fileMenu.addAction("&Set Operator/Reviewer", self.setOperatorReviewerDialog)
-        fileMenu.addSeparator()
-        fileMenu.addAction("Quit",self.quit,"Ctrl+Q")
-        # This is a very bad way to do this, but I haven't worked anything else out (setMenuRole() didn't work)
-        # Add it a second time, then it appears!
-        if platform.system() == 'Darwin':
-            fileMenu.addAction("&Quit",self.quit,"Ctrl+Q")
-
-        specMenu = self.menuBar().addMenu("&Interface")
-
-        self.useAmplitudeTick = specMenu.addAction("Show amplitude plot", self.useAmplitudeCheck)
-        self.useAmplitudeTick.setCheckable(True)
-        self.useAmplitudeTick.setChecked(self.config['showAmplitudePlot'])
-        self.useAmplitude = True
-
-        self.useFilesTick = specMenu.addAction("Show list of files", self.useFilesCheck)
-        self.useFilesTick.setCheckable(True)
-        self.useFilesTick.setChecked(self.config['showListofFiles'])
-
-        self.showOverviewSegsTick = specMenu.addAction("Show annotation overview", self.showOverviewSegsCheck)
-        self.showOverviewSegsTick.setCheckable(True)
-        self.showOverviewSegsTick.setChecked(self.config['showAnnotationOverview'])
-
-        self.dragRectangles = specMenu.addAction("Drag boxes in spectrogram", self.dragRectanglesCheck)
-        self.dragRectangles.setCheckable(True)
-        self.dragRectangles.setChecked(self.config['dragBoxes'])
-
-        self.dragRectTransparent = specMenu.addAction("Make dragged boxes transparent", self.dragRectsTransparent)
-        self.dragRectTransparent.setCheckable(True)
-        self.dragRectTransparent.setChecked(self.config['transparentBoxes'])
-
-        self.showFundamental = specMenu.addAction("Show fundamental frequency", self.showFundamentalFreq,"Ctrl+F")
-        self.showFundamental.setCheckable(True)
-        self.showFundamental.setChecked(False)
-
-        #if self.DOC==False:
-        #    self.showFundamental2 = specMenu.addAction("Show fundamental frequency2", self.showFundamentalFreq2)
-        #    self.showFundamental2.setCheckable(True)
-        #    self.showFundamental2.setChecked(False)
-
-        if self.DOC==False:
-            self.showInvSpec = specMenu.addAction("Show inverted spectrogram", self.showInvertedSpectrogram)
-            self.showInvSpec.setCheckable(True)
-            self.showInvSpec.setChecked(False)
-
-        # if self.DOC==False:
-        self.redoaxis = specMenu.addAction("Make frequency axis tight", self.redoFreqAxis)
-
-        colMenu = specMenu.addMenu("&Choose colour map")
-        colGroup = QActionGroup(self)
-        for colour in self.config['ColourList']:
-            cm = colMenu.addAction(colour)
-            cm.setCheckable(True)
-            if colour==self.config['cmap']:
-                cm.setChecked(True)
-            receiver = lambda cmap=colour: self.setColourMap(cmap)
-            self.connect(cm, SIGNAL("triggered()"), receiver)
-            colGroup.addAction(cm)
-        self.invertcm = specMenu.addAction("Invert colour map",self.invertColourMap)
-        self.invertcm.setCheckable(True)
-        self.invertcm.setChecked(self.config['invertColourMap'])
-
-        specMenu.addSeparator()
-        specMenu.addAction("Change spectrogram parameters",self.showSpectrogramDialog)
-
-        specMenu.addSeparator()
-        specMenu.addAction("Save as image",self.saveImage,"Ctrl+I")
-
-        actionMenu = self.menuBar().addMenu("&Actions")
-        actionMenu.addAction("&Delete all segments", self.deleteAll, "Ctrl+D")
-        self.readonly = actionMenu.addAction("Make read only",self.makeReadOnly,"Ctrl+R")
-        self.readonly.setCheckable(True)
-        self.readonly.setChecked(False)
-        actionMenu.addAction("Denoise",self.denoiseDialog,"Ctrl+N")
-        actionMenu.addAction("Segment",self.segmentationDialog,"Ctrl+S")
-        actionMenu.addAction("Classify segments",self.classifySegments,"Ctrl+C")
-        #actionMenu.addAction("Find matches",self.findMatches)
-        if self.DOC==False:
-            actionMenu.addAction("Filter spectrogram",self.medianFilterSpec)
-            actionMenu.addAction("Denoise spectrogram",self.denoiseImage)
-        actionMenu.addSeparator()
-        actionMenu.addAction("Check segments [All segments]",self.humanClassifyDialog1,"Ctrl+1")
-        actionMenu.addAction("Check segments [Choose species]",self.humanClassifyDialog2,"Ctrl+2")
-        actionMenu.addSeparator()
-        actionMenu.addAction("Put docks back",self.dockReplace)
-
-        helpMenu = self.menuBar().addMenu("&Help")
-        #aboutAction = QAction("About")
-        helpMenu.addAction("About",self.showAbout,"Ctrl+A")
-        if platform.system() == 'Darwin':
-            helpMenu.addAction("About",self.showAbout,"Ctrl+A")
-        helpMenu.addAction("Help",self.showHelp,"Ctrl+H")
-        helpMenu.addAction("Cheat Sheet", self.showCheatSheet)
-
-    def showAbout(self):
-        """ Create the About Message Box"""
-        msg = QMessageBox()
-        msg.setIconPixmap(QPixmap("img\AviaNZ.png"))
-        msg.setWindowIcon(QIcon('img/Avianz.ico'))
-        msg.setText("The AviaNZ Program, v0.10 (June 2017)")
-        msg.setInformativeText("By Stephen Marsland, Massey University (2016--2017). With input from Nirosha Priyadarshani, Isabel Castro, Moira Pryde, Stuart Cockburn, Rebecca Stirnemann, Sumudu Manic Purage. \ns.r.marsland@massey.ac.nz; n.p.priyadarshani@massey.ac.nz")
-        msg.setWindowTitle("About")
-        msg.setStandardButtons(QMessageBox.Ok)
-        msg.exec_()
-        return
-
-    def showHelp(self):
-        """ Show the user manual (a pdf file)"""
-        import webbrowser
-        webbrowser.open_new(r'file://' + os.path.realpath('./Docs/AviaNZManual.pdf'))
-
-    def showCheatSheet(self):
-        """ Show the cheat sheet of sample spectrograms (a pdf file)"""
-        import webbrowser
-        webbrowser.open_new(r'file://' + os.path.realpath('./Docs/CheatSheet.pdf'))
-
-    def genConfigFile(self):
-        """ If the configuration does exists, this generates one with default values for parameters. """
-        print("Generating new config file")
-        self.config = {
-            # Params for spectrogram
-            'window_width': 256,
-            'incr': 128,
-
-            # Params for denoising
-            'maxSearchDepth': 20,
-
-            # Params for segmentation
-            'minSegment': 50,
-            'dirpath': './Sound Files',
-            'secsSave': 60,
-
-            # Param for width in seconds of the main representation
-            'windowWidth': 10.0,
-
-            # Text offset for labels
-            'textoffset': 9,
-
-            # Width of the segment markers in the overview plot (in seconds)
-            'widthOverviewSegment': 10.0,
-
-            # Max length of file to load at one time (in seconds), and overlap with next file
-            'maxFileShow': 300,
-            'fileOverlap': 10,
-
-            # These are the contrast parameters for the spectrogram
-            #'colourStart': 0.25,
-            #'colourEnd': 0.75,
-            'brightness': 50,
-            'contrast': 50,
-
-            # Amount of overlap for 2 segments to be counted as the same
-            # TODO: use this?
-            'overlap_allowed': 5,
-
-            #'BirdButtons1': ["Bellbird", "Bittern", "Cuckoo", "Fantail", "Hihi", "Kakapo", "Kereru", "Kiwi (F)", "Kiwi (M)",
-            #                 "Petrel"],
-            #'BirdButtons2': ["Rifleman", "Ruru", "Saddleback", "Silvereye", "Tomtit", "Tui", "Warbler", "Not Bird",
-            #                 "Don't Know", "Other"],
-            #'ListBirdsEntries': ['Albatross', 'Avocet', 'Blackbird', 'Bunting', 'Chaffinch', 'Egret', 'Gannet', 'Godwit',
-            #                     'Gull', 'Kahu', 'Kaka', 'Kea', 'Kingfisher', 'Kokako', 'Lark', 'Magpie', 'Plover',
-            #                     'Pukeko', "Rooster" 'Rook', 'Thrush', 'Warbler', 'Whio'],
-            'BirdList': ["Bellbird", "Bittern", "Cuckoo", "Fantail", "Hihi", "Kakapo", "Kereru", "Kiwi (F)", "Kiwi (M)", "Kiwi", "Petrel","Rifleman", "Ruru", "Saddleback", "Silvereye", "Tomtit", "Tui", "Warbler", "Not Bird", "Don't Know",'Albatross', 'Avocet', 'Blackbird', 'Bunting', 'Chaffinch', 'Egret', 'Gannet', 'Godwit','Gull', 'Kahu', 'Kaka', 'Kea', 'Kingfisher', 'Kokako', 'Lark', 'Magpie', 'Plover','Pukeko', "Rooster" 'Rook', 'Thrush', 'Warbler', 'Whio'],
-
-            'ColourList': ['Grey','Viridis', 'Inferno', 'Plasma', 'Autumn', 'Cool', 'Bone', 'Copper', 'Hot', 'Jet','Thermal','Flame','Yellowy','Bipolar','Spectrum'],
-            # The colours for the segment boxes
-            'ColourNone': (0, 0, 255, 100), # Blue
-            'ColourSelected': (0, 255, 0, 100), # Green
-            'ColourNamed': (255, 0, 0, 100), # Red
-            'ColourPossible': (255, 255, 0, 100), # Yellow
-
-            'cmap': 'Grey',
-
-            # User interface parameters
-            'showAmplitudePlot': True,
-            'showAnnotationOverview': True,
-            'dragBoxes': False,
-            'transparentBoxes': False,
-            'showListofFiles': True,
-            'invertColourMap': False,
-
-            'saveCorrections': True,
-
-            'operator': 'Stephen',
-            'reviewer': 'Stephen'
-        }
-
-    def createFrame(self):
-        """ Creates the main window.
-        This consists of a set of pyqtgraph docks with widgets in.
-         d_ for docks, w_ for widgets, p_ for plots"""
-
-        # Make the window and set its size
-        self.area = DockArea()
-        self.setCentralWidget(self.area)
-        self.resize(1240,600)
-        self.move(100,50)
-
-        # Make the docks and lay them out
-        self.d_overview = Dock("Overview",size = (1200,150))
-        self.d_ampl = Dock("Amplitude",size=(1200,150))
-        self.d_spec = Dock("Spectrogram",size=(1200,300))
-        self.d_controls = Dock("Controls",size=(40,100))
-        self.d_files = Dock("Files",size=(40,200))
-
-        self.area.addDock(self.d_files,'left')
-        self.area.addDock(self.d_overview,'right',self.d_files)
-        self.area.addDock(self.d_ampl,'bottom',self.d_overview)
-        self.area.addDock(self.d_spec,'bottom',self.d_ampl)
-        self.area.addDock(self.d_controls,'bottom',self.d_files)
-
-        # Put content widgets in the docks
-        self.w_overview = pg.LayoutWidget()
-        self.d_overview.addWidget(self.w_overview)
-        self.w_overview1 = pg.GraphicsLayoutWidget()
-        self.w_overview1.ci.layout.setContentsMargins(0.5, 1, 0.5, 1)
-        self.w_overview.addWidget(self.w_overview1,row=0, col=2,rowspan=3)
-
-        self.p_overview = self.w_overview1.addViewBox(enableMouse=False,enableMenu=False,row=0,col=0)
-        self.p_overview2 = SupportClasses.ChildInfoViewBox(enableMouse=False, enableMenu=False)
-        self.w_overview1.addItem(self.p_overview2,row=1,col=0)
-        self.p_overview2.setXLink(self.p_overview)
-
-        self.w_ampl = pg.GraphicsLayoutWidget()
-        self.p_ampl = self.w_ampl.addViewBox(enableMouse=False,enableMenu=False)
-        self.w_ampl.addItem(self.p_ampl,row=0,col=1)
-        self.d_ampl.addWidget(self.w_ampl)
-
-        self.w_spec = pg.GraphicsLayoutWidget()
-        self.p_spec = SupportClasses.DragViewBox(enableMouse=False,enableMenu=False)
-        self.w_spec.addItem(self.p_spec,row=0,col=1)
-        self.d_spec.addWidget(self.w_spec)
-
-        # The axes
-        self.timeaxis = SupportClasses.TimeAxis(orientation='bottom')
-        self.w_spec.addItem(self.timeaxis,row=1,col=1)
-        self.timeaxis.linkToView(self.p_ampl)
-        self.timeaxis.setLabel('Time',units='mm:ss')
-
-        self.ampaxis = pg.AxisItem(orientation='left')
-        self.w_ampl.addItem(self.ampaxis,row=0,col=0)
-        self.ampaxis.linkToView(self.p_ampl)
-        self.ampaxis.setWidth(w=65)
-        self.ampaxis.setLabel('')
-
-        self.specaxis = pg.AxisItem(orientation='left')
-        self.w_spec.addItem(self.specaxis,row=0,col=0)
-        self.specaxis.linkToView(self.p_spec)
-        self.specaxis.setWidth(w=65)
-
-        # The print out at the bottom of the spectrogram with data in
-        self.pointData = pg.TextItem(color=(255,0,0),anchor=(0,0))
-        self.p_spec.addItem(self.pointData)
-
-        # The various plots
-        self.overviewImage = pg.ImageItem(enableMouse=False)
-        self.p_overview.addItem(self.overviewImage)
-        self.amplPlot = pg.PlotDataItem()
-        self.p_ampl.addItem(self.amplPlot)
-        self.specPlot = pg.ImageItem()
-        self.p_spec.addItem(self.specPlot)
-
-        # Connect up the listeners
-        self.p_ampl.scene().sigMouseClicked.connect(self.mouseClicked_ampl)
-        #self.p_spec.sigMouseDragged.connect(self.mouseDragged_spec)
-        self.p_spec.scene().sigMouseClicked.connect(self.mouseClicked_spec)
-        self.p_spec.scene().sigMouseMoved.connect(self.mouseMoved)
-
-        # The content of the other two docks
-        self.w_controls = pg.LayoutWidget()
-        self.d_controls.addWidget(self.w_controls)
-        self.w_files = pg.LayoutWidget()
-        self.d_files.addWidget(self.w_files)
-
-        # The buttons to move through the overview
-        self.leftBtn = QToolButton()
-        self.leftBtn.setArrowType(Qt.LeftArrow)
-        self.connect(self.leftBtn, SIGNAL('clicked()'), self.moveLeft)
-        self.w_overview.addWidget(self.leftBtn,row=0,col=0)
-        self.rightBtn = QToolButton()
-        self.rightBtn.setArrowType(Qt.RightArrow)
-        self.connect(self.rightBtn, SIGNAL('clicked()'), self.moveRight)
-        self.w_overview.addWidget(self.rightBtn,row=0,col=1)
-
-        # Button to move to the next file in the list
-        self.nextFileBtn=QToolButton()
-        self.nextFileBtn.setIcon(self.style().standardIcon(QtGui.QStyle.SP_MediaSkipForward))
-        self.connect(self.nextFileBtn, SIGNAL('clicked()'), self.openNextFile)
-        self.w_files.addWidget(self.nextFileBtn,row=0,col=1)
-        #self.w_overview.addWidget(self.nextFileBtn,row=1,colspan=2)
-
-        # Buttons to move to next/previous five minutes
-        self.prev5mins=QToolButton()
-        self.prev5mins.setIcon(self.style().standardIcon(QtGui.QStyle.SP_MediaSeekBackward))
-        self.connect(self.prev5mins, SIGNAL('clicked()'), self.movePrev5mins)
-        self.w_overview.addWidget(self.prev5mins,row=2,col=0)
-        self.next5mins=QToolButton()
-        self.next5mins.setIcon(self.style().standardIcon(QtGui.QStyle.SP_MediaSeekForward))
-        self.connect(self.next5mins, SIGNAL('clicked()'), self.moveNext5mins)
-        self.w_overview.addWidget(self.next5mins,row=2,col=1)
-        # TODO: Add a label -- how to squeeze it into the space?
-        self.placeInFileLabel = QLabel('')
-        self.w_overview.addWidget(self.placeInFileLabel,row=1,colspan=2)
-
-        # The buttons inside the controls dock
-        self.playButton = QtGui.QToolButton()
-        self.playButton.setIcon(self.style().standardIcon(QtGui.QStyle.SP_MediaPlay))
-        self.playButton.setToolTip("Play visible")
-        self.connect(self.playButton, SIGNAL('clicked()'), self.playSegment)
-
-        self.playSegButton = QtGui.QToolButton()
-        self.playSegButton.setIcon(QtGui.QIcon('img/playsegment.png'))
-        self.playSegButton.setIconSize(QtCore.QSize(20, 20))
-        self.playSegButton.setToolTip("Play selected")
-        self.connect(self.playSegButton, SIGNAL('clicked()'), self.playSelectedSegment)
-        self.playSegButton.setEnabled(False)
-
-        self.playBandLimitedSegButton = QtGui.QToolButton()
-        self.playBandLimitedSegButton.setIcon(QtGui.QIcon('img/playBandLimited.png'))
-        self.playBandLimitedSegButton.setToolTip("Play selected-band limited")
-        self.playBandLimitedSegButton.setIconSize(QtCore.QSize(20, 20))
-        self.connect(self.playBandLimitedSegButton, SIGNAL('clicked()'), self.playBandLimitedSegment)
-        self.playBandLimitedSegButton.setEnabled(False)
-
-        # The slider to show playback position
-        # This is hidden, but controls the moving bar
-        self.playSlider = QSlider(Qt.Horizontal)
-        self.connect(self.playSlider,SIGNAL('sliderReleased()'),self.playSliderMoved)
-        self.playSlider.setVisible(False)
-        self.d_spec.addWidget(self.playSlider)
-        self.timePlayed = QLabel()
-
-        # A slider to move through the file easily
-        self.scrollSlider = QScrollBar(Qt.Horizontal)
-        self.scrollSlider.valueChanged.connect(self.scroll)
-        self.d_spec.addWidget(self.scrollSlider)
-
-        # The spinbox for changing the width shown in the controls dock
-        self.widthWindow = QDoubleSpinBox()
-        self.widthWindow.setSingleStep(1.0)
-        self.widthWindow.setDecimals(2)
-        self.widthWindow.setValue(self.config['windowWidth'])
-        self.widthWindow.valueChanged[float].connect(self.changeWidth)
-
-        # Brightness, and contrast sliders
-        self.brightnessSlider = QSlider(Qt.Horizontal)
-        self.brightnessSlider.setMinimum(0)
-        self.brightnessSlider.setMaximum(100)
-        self.brightnessSlider.setValue(self.config['brightness'])
-        self.brightnessSlider.setTickInterval(1)
-        self.brightnessSlider.valueChanged.connect(self.setColourLevels)
-
-        self.contrastSlider = QSlider(Qt.Horizontal)
-        self.contrastSlider.setMinimum(0)
-        self.contrastSlider.setMaximum(100)
-        self.contrastSlider.setValue(self.config['contrast'])
-        self.contrastSlider.setTickInterval(1)
-        self.contrastSlider.valueChanged.connect(self.setColourLevels)
-
-        # Delete segment button
-        deleteButton = QPushButton("&Delete Current Segment")
-        self.connect(deleteButton, SIGNAL('clicked()'), self.deleteSegment)
-
-        # Place all these widgets in the Controls dock
-        self.w_controls.addWidget(self.playButton,row=0,col=0)
-        self.w_controls.addWidget(self.playSegButton,row=0,col=1)
-        self.w_controls.addWidget(self.playBandLimitedSegButton,row=0,col=2)
-        self.w_controls.addWidget(self.timePlayed,row=1,col=0)
-        self.w_controls.addWidget(QLabel("Brightness"),row=2,col=0,colspan=3)
-        self.w_controls.addWidget(self.brightnessSlider,row=3,col=0,colspan=3)
-        self.w_controls.addWidget(QLabel("Contrast"),row=4,col=0,colspan=3)
-        self.w_controls.addWidget(self.contrastSlider,row=5,col=0,colspan=3)
-        self.w_controls.addWidget(deleteButton,row=6,col=0,colspan=3)
-        self.w_controls.addWidget(QLabel('Visible window width (seconds)'),row=7,col=0,colspan=3)
-        self.w_controls.addWidget(self.widthWindow,row=8,col=0,colspan=3)#,colspan=2)
-
-        # List to hold the list of files
-        self.listFiles = QListWidget(self)
-        self.listFiles.setMinimumWidth(150)
-        self.listFiles.connect(self.listFiles, SIGNAL('itemDoubleClicked(QListWidgetItem*)'), self.listLoadFile)
-
-        self.w_files.addWidget(QLabel('Double click to open'),row=0,col=0)
-        self.w_files.addWidget(QLabel('Red names have segments'),row=1,col=0)
-        self.w_files.addWidget(self.listFiles,row=2,colspan=2)
-
-        # The context menu (drops down on mouse click) to select birds
-        self.setContextMenuPolicy(Qt.CustomContextMenu)
-        self.menuBirdList = QMenu()
-        self.menuBird2 = self.menuBirdList.addMenu('Other')
-        self.fillBirdList()
-
-        # Audio playback
-        # Instantiate a Qt media object and prepare it
-        self.media_obj = phonon.Phonon.MediaObject(self)
-        self.audio_output = phonon.Phonon.AudioOutput(phonon.Phonon.MusicCategory, self)
-        phonon.Phonon.createPath(self.media_obj, self.audio_output)
-        self.media_obj.setTickInterval(20)
-        self.media_obj.finished.connect(self.playFinished)
-        self.media_obj.tick.connect(self.movePlaySlider)
-
-        self.volSlider = phonon.Phonon.VolumeSlider()
-        self.volSlider.setOrientation(Qt.Horizontal)
-        self.volSlider.setGeometry(QtCore.QRect(50, 50, 150, 40))
-        self.volSlider.setFixedWidth(150)
-        self.volSlider.setMaximumVolume(1.0)
-        self.volSlider.setAudioOutput(self.audio_output)
-        self.w_controls.addWidget(self.volSlider,row=1,col=1,colspan=2)
-
-        # Make the colours that are used in the interface
-        # The dark ones are to draw lines instead of boxes
-        self.ColourSelected = QtGui.QColor(self.config['ColourSelected'][0], self.config['ColourSelected'][1], self.config['ColourSelected'][2], self.config['ColourSelected'][3])
-        self.ColourNamed = QtGui.QColor(self.config['ColourNamed'][0], self.config['ColourNamed'][1], self.config['ColourNamed'][2], self.config['ColourNamed'][3])
-        self.ColourNone = QtGui.QColor(self.config['ColourNone'][0], self.config['ColourNone'][1], self.config['ColourNone'][2], self.config['ColourNone'][3])
-        self.ColourPossible = QtGui.QColor(self.config['ColourPossible'][0], self.config['ColourPossible'][1], self.config['ColourPossible'][2], self.config['ColourPossible'][3])
-
-        self.ColourSelectedDark = QtGui.QColor(self.config['ColourSelected'][0], self.config['ColourSelected'][1], self.config['ColourSelected'][2], 255)
-        self.ColourNamedDark = QtGui.QColor(self.config['ColourNamed'][0], self.config['ColourNamed'][1], self.config['ColourNamed'][2], 255)
-        self.ColourNoneDark = QtGui.QColor(self.config['ColourNone'][0], self.config['ColourNone'][1], self.config['ColourNone'][2], 255)
-        self.ColourPossibleDark = QtGui.QColor(self.config['ColourPossible'][0], self.config['ColourPossible'][1], self.config['ColourPossible'][2], 255)
-
-        # Hack to get the type of an ROI
-        p_spec_r = SupportClasses.ShadedRectROI(0, 0)
-        self.ROItype = type(p_spec_r)
-
-        # Listener for key presses
-        self.connect(self.p_spec, SIGNAL("keyPressed"),self.handleKey)
-
-        # Store the state of the docks in case the user wants to reset it
-        self.state = self.area.saveState()
-
-        # Function calls to check if should show various parts of the interface, whether dragging boxes or not
-        self.useAmplitudeCheck()
-        self.useFilesCheck()
-        self.showOverviewSegsCheck()
-        self.dragRectsTransparent()
-        self.dragRectanglesCheck()
-
-        # add statusbar
-        self.statusLeft = QLabel("Left")
-        self.statusLeft.setFrameStyle(QFrame.Panel) #,QFrame.Sunken)
-        self.statusMid = QLabel("????")
-        self.statusMid.setFrameStyle(QFrame.Panel) #,QFrame.Sunken)
-        self.statusRight = QLabel("Right")
-        self.statusRight.setAlignment(Qt.AlignRight)
-        self.statusRight.setFrameStyle(QFrame.Panel) #,QFrame.Sunken)
-        # Style
-        statusStyle='QLabel {border:transparent}'
-        self.statusLeft.setStyleSheet(statusStyle)
-        # self.statusMid.setStyleSheet(statusStyle)
-        self.statusRight.setStyleSheet(statusStyle)
-        self.statusBar().addPermanentWidget(self.statusLeft,1)
-        # self.statusBar().addPermanentWidget(self.statusMid,1)
-        self.statusBar().addPermanentWidget(self.statusRight,1)
-
-        # Set the message in the status bar
-        self.statusLeft.setText("Ready")
-<<<<<<< HEAD
-        self.statusRight.setText("Operator: " + self.config['operator'] + ", Reviewer: " + self.config['reviewer'])
-=======
-        self.statusRight.setText("Operator: " + str(self.config['operator']) + ", Reviewer: " + str(self.config['reviewer']))
->>>>>>> 8d5a810d
-
-        # Plot everything
-        self.show()
-
-    def keyPressEvent(self,ev):
-        """ Listener to handle keypresses and emit a keypress event, which is dealt with by handleKey()"""
-        self.emit(SIGNAL("keyPressed"),ev)
-
-    def handleKey(self,ev):
-        """ Handle keys pressed during program use.
-        These are:
-            backspace to delete a segment
-            escape to pause playback """
-        if ev.key() == Qt.Key_Backspace:
-            self.deleteSegment()
-        elif ev.key()==Qt.Key_Escape:
-            if self.media_obj.state() != phonon.Phonon.PausedState or self.media_obj.state() != phonon.Phonon.StoppedState:
-                self.media_obj.pause()
-                self.playButton.setIcon(self.style().standardIcon(QtGui.QStyle.SP_MediaPlay))
-
-    def fillBirdList(self,unsure=False):
-        """ Sets the contents of the context menu.
-        The first 20 items are in the first menu, the next in a second menu.
-        This is called a lot because the order of birds in the list changes since the last choice
-        is moved to the top of the list. """
-        self.menuBirdList.clear()
-        self.menuBird2.clear()
-        for item in self.config['BirdList'][:20]:
-            if unsure and item != "Don't Know":
-                item = item+'?'
-            bird = self.menuBirdList.addAction(item)
-            receiver = lambda birdname=item: self.birdSelected(birdname)
-            self.connect(bird, SIGNAL("triggered()"), receiver)
-            self.menuBirdList.addAction(bird)
-        self.menuBird2 = self.menuBirdList.addMenu('Other')
-        for item in self.config['BirdList'][20:]+['Other']:
-            if unsure and item != "Don't Know" and item != "Other":
-                item = item+'?'
-            bird = self.menuBird2.addAction(item)
-            receiver = lambda birdname=item: self.birdSelected(birdname)
-            self.connect(bird, SIGNAL("triggered()"), receiver)
-            self.menuBird2.addAction(bird)
-
-    def fillFileList(self,fileName):
-        """ Generates the list of files for the file listbox.
-        Most of the work is to deal with directories in that list.
-        It only sees *.wav files. Picks up *.data and *_1.wav files, the first to make the filenames
-        red in the list, and the second to know if the files are long."""
-        if not os.path.isdir(self.dirName):
-            print("Directory doesn't exist: making it")
-            os.makedirs(self.dirName)
-
-        self.listOfFiles = QDir(self.dirName).entryInfoList(['..','*.wav'],filters=QDir.AllDirs|QDir.NoDot|QDir.Files,sort=QDir.DirsFirst)
-        listOfDataFiles = QDir(self.dirName).entryList(['*.data'])
-        listOfLongFiles = QDir(self.dirName).entryList(['*_1.wav'])
-        for file in self.listOfFiles:
-            if file.fileName()[:-4]+'_1.wav' in listOfLongFiles:
-                # Ignore this entry
-                pass
-            else:
-                # If there is a .data version, colour the name red to show it has been labelled
-                item = QListWidgetItem(self.listFiles)
-                self.listitemtype = type(item)
-                item.setText(file.fileName())
-                if file.fileName()+'.data' in listOfDataFiles:
-                    item.setTextColor(Qt.red)
-        if fileName:
-            index = self.listFiles.findItems(fileName,Qt.MatchExactly)
-            if len(index)>0:
-                self.listFiles.setCurrentItem(index[0])
-            else:
-                index = self.listFiles.findItems(self.listOfFiles[0].fileName(),Qt.MatchExactly)
-                self.listFiles.setCurrentItem(index[0])
-
-    def resetStorageArrays(self):
-        """ Called when new files are loaded.
-        Resets the variables that hold the data to be saved and/or plotted. """
-
-        # Remove the segments
-        self.removeSegments()
-        if hasattr(self, 'overviewImageRegion'):
-            self.p_overview.removeItem(self.overviewImageRegion)
-
-        # This is a flag to say if the next thing that the user clicks on should be a start or a stop for segmentation
-        if self.started:
-            # This is the second click, so should pay attention and close the segment
-            # Stop the mouse motion connection, remove the drawing boxes
-            if self.started_window=='a':
-                try:
-                    self.p_ampl.scene().sigMouseMoved.disconnect()
-                except Exception:
-                    pass
-                self.p_ampl.removeItem(self.vLine_a)
-            else:
-                try:
-                    self.p_spec.scene().sigMouseMoved.disconnect()
-                except Exception:
-                    pass
-                # Add the other mouse move listener back
-                self.p_spec.scene().sigMouseMoved.connect(self.mouseMoved)
-                self.p_spec.removeItem(self.vLine_s)
-            self.p_ampl.removeItem(self.drawingBox_ampl)
-            self.p_spec.removeItem(self.drawingBox_spec)
-        self.started = False
-
-        # Keep track of start points and selected buttons
-        self.windowStart = 0
-        self.playPosition = self.windowStart
-        self.prevBoxCol = self.config['ColourNone']
-        self.bar.setValue(0)
-
-        # Delete the overview segments
-        for r in self.SegmentRects:
-            self.p_overview2.removeItem(r)
-        self.SegmentRects = []
-
-        # Remove any fundamental frequencies drawn
-        for r in self.segmentPlots:
-            self.p_spec.removeItem(r)
-        self.segmentPlots=[]
-
-        #self.nFileSections = None
-
-    def openFile(self):
-        """ This handles the menu item for opening a file.
-        Splits the directory name and filename out, and then passes the filename to the loader."""
-        fileName = QtGui.QFileDialog.getOpenFileName(self, 'Choose File', self.dirName,"Wav files (*.wav)")
-
-        # Find the '/' in the fileName
-        i=len(fileName)-1
-        while fileName[i] != '/' and i>0:
-            i = i-1
-        self.dirName = fileName[:i+1]
-
-        self.listLoadFile(fileName)
-
-    def listLoadFile(self,current):
-        """ Listener for when the user clicks on a filename (also called by openFile() )
-        Prepares the program for a new file.
-        Saves the segments of the current file, resets flags and calls loadFile() """
-
-        # If there was a previous file, make sure the type of its name is OK. This is because you can get these
-        # names from the file listwidget, or from the openFile dialog.
-        if self.previousFile is not None:
-            if type(self.previousFile) is not self.listitemtype:
-                self.previousFile = self.listFiles.findItems(os.path.basename(str(self.previousFile)), Qt.MatchExactly)
-                if len(self.previousFile)>0:
-                    self.previousFile = self.previousFile[0]
-
-            if self.segments != [] or self.hasSegments:
-                if len(self.segments)>0:
-                    if self.segments[0][0] > -1:
-                        self.segments.insert(0, [-1, -1, self.config['operator'],self.config['reviewer'], -1])
-                else:
-                    self.segments.insert(0, [-1, -1, self.config['operator'],self.config['reviewer'], -1])
-                self.saveSegments()
-                self.previousFile.setTextColor(Qt.red)
-        self.previousFile = current
-        self.resetStorageArrays()
-
-        # Reset the media player
-        if self.media_obj.state() == phonon.Phonon.PlayingState:
-            self.media_obj.pause()
-            self.playButton.setIcon(self.style().standardIcon(QtGui.QStyle.SP_MediaPlay))
-
-        if type(current) is QString:
-            pass
-        else:
-            current = current.text()
-
-        # Update the file list to show the right one
-        i=0
-        while self.listOfFiles[i].fileName() != current and i<len(self.listOfFiles)-1:
-            i+=1
-        if self.listOfFiles[i].isDir() or (i == len(self.listOfFiles)-1 and self.listOfFiles[i].fileName() != current):
-            dir = QDir(self.dirName)
-            dir.cd(self.listOfFiles[i].fileName())
-            # Now repopulate the listbox
-            self.dirName=str(dir.absolutePath())
-            self.listFiles.clearSelection()
-            self.listFiles.clearFocus()
-            self.listFiles.clear()
-            self.previousFile = None
-            if (i == len(self.listOfFiles)-1) and (self.listOfFiles[i].fileName() != current):
-                self.loadFile(current)
-            self.fillFileList(current)
-            # Show the selected file
-            index = self.listFiles.findItems(os.path.basename(str(current)), Qt.MatchExactly)
-            if len(index) > 0:
-                self.listFiles.setCurrentItem(index[0])
-        else:
-            self.loadFile(current)
-
-    def loadFile(self,name=None):
-        """ This does the work of loading a file.
-        We are using wavio to do the reading. We turn the data into a float, but do not normalise it (/2^(15)).
-        For 2 channels, just take the first one.
-        Normalisation can cause problems for some segmentations, e.g. Harma.
-
-        If no name is specified, loads the next section of the current file
-
-        This method also gets the spectrogram to plot it, loads the segments from a *.data file, and
-        passes the new data to any of the other classes that need it.
-        Then it sets up the audio player and fills in the appropriate time data in the window, and makes
-        the scroll bar and overview the appropriate lengths.
-        """
-
-        with pg.ProgressDialog("Loading..", 0, 7) as dlg:
-            dlg.setCancelButton(None)
-            if name is not None:
-                if isinstance(name,str):
-                    self.filename = self.dirName+'/'+name
-                elif isinstance(name,QString):
-                    name = os.path.basename(str(name))
-                    self.filename = self.dirName+'/'+ name
-                else:
-                    self.filename = str(self.dirName+'/'+name.text())
-                dlg += 1
-
-                # Create an instance of the Signal Processing class
-                if not hasattr(self, 'sp'):
-                    self.sp = SignalProc.SignalProc([],0,self.config['window_width'],self.config['incr'])
-
-                self.currentFileSection = 0
-                self.timeaxis.setOffset(0)
-
-                # Check if the filename is in standard DOC format
-                if '_' in name:
-                    last = name[-1::-1].index('_')
-                    dot = name.index('.')
-                    time = name[-last:dot]
-                    if len(time) == 6:
-                        time = int(time[:2])
-                        if time>8 or time < 8:
-                            print "Night time DOC recording"
-                        else:
-                            print "Day time DOC recording"
-                        # TODO: And modify the order of the bird list
-
-                dlg += 1
-            else:
-                dlg += 2
-
-            # Read in the file and make the spectrogram
-            self.startRead = max(0,self.currentFileSection*self.config['maxFileShow']-self.config['fileOverlap'])
-            if self.startRead == 0:
-                self.lenRead = self.config['maxFileShow']+self.config['fileOverlap']
-            else:
-                self.lenRead = self.config['maxFileShow'] + 2*self.config['fileOverlap']
-
-            wavobj = wavio.read(self.filename,self.lenRead,self.startRead)
-            #wavobj = wavio.read(self.filename)
-            self.sampleRate = wavobj.rate
-            self.audiodata = wavobj.data
-            self.minFreq = 0
-            self.maxFreq = self.sampleRate / 2.
-            self.fileLength = wavobj.nframes
-            self.timeaxis.setOffset(self.startRead)
-            dlg += 1
-
-            if self.audiodata.dtype is not 'float':
-                self.audiodata = self.audiodata.astype('float')  # / 32768.0
-
-            if np.shape(np.shape(self.audiodata))[0] > 1:
-                self.audiodata = self.audiodata[:, 0]
-            self.datalength = np.shape(self.audiodata)[0]
-            print "Length of file is ", float(self.datalength) / self.sampleRate, " seconds (", self.datalength, "samples) loaded from ", float(self.fileLength) / self.sampleRate, "seconds (", self.fileLength, " samples)"
-
-            if name is not None:
-                if self.datalength != self.fileLength:
-                    print "not all of file loaded"
-                    self.nFileSections = int(np.ceil(float(self.fileLength)/self.datalength))
-                    self.prev5mins.setEnabled(False)
-                    self.next5mins.setEnabled(True)
-                else:
-                    self.nFileSections = None
-                    self.prev5mins.setEnabled(False)
-                    self.next5mins.setEnabled(False)
-
-            if self.nFileSections is None:
-                self.placeInFileLabel.setText('')
-            else:
-                self.placeInFileLabel.setText("Part "+ str(self.currentFileSection+1) + " of " + str(self.nFileSections))
-
-            # Get the data for the main spectrogram
-            sgRaw = self.sp.spectrogram(self.audiodata, self.config['window_width'],
-                                        self.config['incr'], mean_normalise=True, onesided=True,
-                                        multitaper=False)
-            maxsg = np.min(sgRaw)
-            self.sg = np.abs(np.where(sgRaw == 0, 0.0, 10.0 * np.log10(sgRaw / maxsg)))
-
-            # Load any previous segments stored
-            if os.path.isfile(self.filename + '.data'):
-                file = open(self.filename + '.data', 'r')
-                self.segments = json.load(file)
-                file.close()
-                if len(self.segments) > 0:
-                    if self.segments[0][0] == -1:
-                        self.config['operator'] = self.segments[0][2]
-                        self.config['reviewer'] = self.segments[0][3]
-                        del self.segments[0]
-                self.hasSegments = True
-            else:
-                self.hasSegments = False
-
-            # Update the data that is seen by the other classes
-            if hasattr(self,'seg'):
-                self.seg.setNewData(self.audiodata,sgRaw,self.sampleRate,self.config['window_width'],self.config['incr'])
-            else:
-                self.seg = Segment.Segment(self.audiodata, sgRaw, self.sp, self.sampleRate,
-                                           self.config['window_width'], self.config['incr'])
-            self.sp.setNewData(self.audiodata,self.sampleRate)
-
-            # Delete any denoising backups from the previous file
-            if hasattr(self,'audiodata_backup'):
-                self.audiodata_backup = None
-            self.showFundamental.setChecked(False)
-            if self.DOC == False:
-                self.showInvSpec.setChecked(False)
-
-            # Set the window size
-            self.windowSize = self.config['windowWidth']
-            self.widthWindow.setRange(0.5, float(len(self.audiodata))/self.sampleRate)
-
-            # Reset it if the file is shorter than the window
-            if float(len(self.audiodata))/self.sampleRate < self.windowSize:
-                self.windowSize = float(len(self.audiodata))/self.sampleRate
-            self.widthWindow.setValue(self.windowSize)
-
-            self.totalTime = self.convertMillisecs((float(self.datalength)/self.sampleRate)*1000)
-
-            # Load the file for playback as well, and connect up the listeners for it
-            self.media_obj.setCurrentSource(phonon.Phonon.MediaSource(self.filename))
-
-            # Set the length of the scrollbar.
-            self.scrollSlider.setRange(0,np.shape(self.sg)[0] - self.convertAmpltoSpec(self.widthWindow.value()))
-            self.scrollSlider.setValue(0)
-
-            # Get the height of the amplitude for plotting the box
-            self.minampl = np.min(self.audiodata)+0.1*(np.max(self.audiodata)+np.abs(np.min(self.audiodata)))
-            self.drawOverview()
-            dlg += 1
-            self.drawfigMain()
-            self.setWindowTitle('AviaNZ - ' + self.filename)
-            dlg += 1
-            self.statusLeft.setText("Ready")
-
-    def openNextFile(self):
-        """ Listener for next file >> button.
-        Get the next file in the list and call the loader. """
-        i=self.listFiles.currentRow()
-        if i+1<len(self.listFiles):
-            self.listFiles.setCurrentRow(i+1)
-            self.listLoadFile(self.listFiles.currentItem())
-        else:
-            # Tell the user they've finished
-            msg = QMessageBox()
-            msg.setIcon(QMessageBox.Information)
-            msg.setText("You've finished processing the folder")
-            msg.setWindowIcon(QIcon('img/Avianz.ico'))
-            msg.setWindowTitle("Last file")
-            msg.setStandardButtons(QMessageBox.Ok)
-            msg.exec_()
-
-    def dragRectanglesCheck(self):
-        """ Listener for the menuitem that says if the user is dragging rectangles or clicking on the spectrogram has
-        changed state.
-        Changes the pyqtgraph MouseMode.
-        Also swaps the listeners. """
-        if self.dragRectangles.isChecked():
-            self.p_spec.setMouseMode(pg.ViewBox.RectMode)
-            #try:
-            #    self.p_spec.scene().sigMouseClicked.disconnect()
-            #except Exception:
-            #    pass
-            self.p_spec.sigMouseDragged.connect(self.mouseDragged_spec)
-        else:
-            self.p_spec.setMouseMode(pg.ViewBox.PanMode)
-            try:
-                self.p_spec.sigMouseDragged.disconnect()
-            except Exception:
-                pass
-            #self.p_spec.scene().sigMouseClicked.connect(self.mouseClicked_spec)
-
-        self.config['dragBoxes'] = self.dragRectangles.isChecked()
-
-    def dragRectsTransparent(self):
-        """ Listener for the check menu item that decides if the user wants the dragged rectangles to have colour or not.
-        It's a switch from Brush to Pen or vice versa.
-        """
-        if self.dragRectTransparent.isChecked():
-            for box in self.listRectanglesa2:
-                if type(box) == self.ROItype:
-                    col = box.brush.color()
-                    col.setAlpha(255)
-                    box.setBrush(pg.mkBrush(None))
-                    box.setPen(pg.mkPen(col,width=1))
-                    box.update()
-        else:
-            for box in self.listRectanglesa2:
-                if type(box) == self.ROItype:
-                    col = box.pen.color()
-                    col.setAlpha(self.ColourNamed.alpha())
-                    box.setBrush(pg.mkBrush(col))
-                    box.setPen(pg.mkPen(None))
-                    box.update()
-        self.config['transparentBoxes'] = self.dragRectTransparent.isChecked()
-
-    def useAmplitudeCheck(self):
-        """ Listener for the check menu item saying if the user wants to see the waveform.
-        Does not remove the dock, just hide it. It's therefore easy to replace, but could have some performance overhead.
-        """
-        if self.useAmplitudeTick.isChecked():
-            self.useAmplitude = True
-            self.d_ampl.show()
-        else:
-            self.useAmplitude = False
-            self.d_ampl.hide()
-        self.config['showAmplitudePlot'] = self.useAmplitudeTick.isChecked()
-
-    def useFilesCheck(self):
-        """ Listener to process if the user swaps the check menu item to see the file list. """
-        if self.useFilesTick.isChecked():
-            self.d_files.show()
-        else:
-            self.d_files.hide()
-        self.config['showListofFiles'] = self.useFilesTick.isChecked()
-
-    def showOverviewSegsCheck(self):
-        """ Listener to process if the user swaps the check menu item to see the overview segment boxes. """
-        if self.showOverviewSegsTick.isChecked():
-            self.p_overview2.show()
-        else:
-            self.p_overview2.hide()
-        self.config['showAnnotationOverview'] = self.showOverviewSegsTick.isChecked()
-
-    def makeReadOnly(self):
-        """ Listener to process the check menu item to make the plots read only.
-        Turns off the listeners for the amplitude and spectrogram plots.
-        Also has to go through all of the segments, turn off the listeners, and make them unmovable.
-        """
-        if self.readonly.isChecked():
-            try:
-                self.p_ampl.scene().sigMouseClicked.disconnect()
-            except Exception:
-                pass
-            if self.dragRectangles.isChecked():
-                try:
-                    self.p_spec.sigMouseDragged.disconnect()
-                except Exception:
-                    pass
-            else:
-                try:
-                    self.p_spec.scene().sigMouseClicked.disconnect()
-                except Exception:
-                    pass
-            try:
-                self.p_spec.scene().sigMouseMoved.disconnect()
-            except Exception:
-                pass
-            for rect in self.listRectanglesa1:
-                if rect is not None:
-                    try:
-                        rect.sigRegionChangeFinished.disconnect()
-                    except Exception:
-                        pass
-                    rect.setMovable(False)
-            for rect in self.listRectanglesa2:
-                if rect is not None:
-                    try:
-                        rect.sigRegionChangeFinished.disconnect()
-                    except Exception:
-                        pass
-                    rect.setMovable(False)
-        else:
-            self.p_ampl.scene().sigMouseClicked.connect(self.mouseClicked_ampl)
-            if self.dragRectangles.isChecked():
-                self.p_spec.sigMouseDragged.connect(self.mouseDragged_spec)
-            else:
-                self.p_spec.scene().sigMouseClicked.connect(self.mouseClicked_spec)
-            self.p_spec.scene().sigMouseMoved.connect(self.mouseMoved)
-            for rect in self.listRectanglesa1:
-                if rect is not None:
-                    rect.sigRegionChangeFinished.connect(self.updateRegion_ampl)
-                    rect.setMovable(True)
-            for rect in self.listRectanglesa2:
-                if rect is not None:
-                    rect.sigRegionChangeFinished.connect(self.updateRegion_spec)
-                    rect.setMovable(True)
-
-    def dockReplace(self):
-        """ Listener for if the docks should be replaced menu item. """
-        self.area.restoreState(self.state)
-
-    def showFundamentalFreq(self):
-        """ Calls the SignalProc class to compute, and then draws the fundamental frequency.
-        Uses the yin algorithm. """
-        if self.showFundamental.isChecked():
-            self.statusLeft.setText("Drawing fundamental frequency...")
-            pitch, y, minfreq, W = self.seg.yin()
-            ind = np.squeeze(np.where(pitch>minfreq))
-            pitch = pitch[ind]
-            ind = ind*W/(self.config['window_width'])
-            x = (pitch*2./self.sampleRate*np.shape(self.sg)[1]).astype('int')
-
-            # TODO: Fit a spline and draw that instead
-            #from scipy.interpolate import interp1d
-            #f = interp1d(x, ind, kind='cubic')
-            #self.sg[ind,x] = 1
-
-            # Get the individual pieces
-            segs = self.seg.identifySegments(ind,maxgap=10,minlength=5)
-            count = 0
-            self.segmentPlots = []
-            for s in segs:
-                count += 1
-                s[0] = s[0] * self.sampleRate / float(self.config['incr'])
-                s[1] = s[1] * self.sampleRate / float(self.config['incr'])
-                i = np.where((ind>s[0]) & (ind<s[1]))
-                self.segmentPlots.append(pg.PlotDataItem())
-                self.segmentPlots[-1].setData(ind[i], x[i], pen=pg.mkPen('r', width=1))
-                self.p_spec.addItem(self.segmentPlots[-1])
-        else:
-            self.statusLeft.setText("Removing fundamental frequency...")
-            for r in self.segmentPlots:
-                self.p_spec.removeItem(r)
-        self.statusLeft.setText("Ready")
-
-    # def showFundamentalFreq2(self):
-    #     # This and the next function are to check whether or not yaapt or harvest are any good. They aren't.
-    #     import pYAAPT
-    #     import basic_tools
-    #     # Actually this is a pain, since it either gives back a value for each amplitude sample, or for it's own weird windows
-    #     if self.showFundamental2.isChecked():
-    #         y = basic_tools.SignalObj(self.filename)
-    #         x = pYAAPT.yaapt(y)
-    #         self.yinRois = []
-    #         for r in range(len(x)):
-    #             self.yinRois.append(pg.CircleROI([ind[r],x[r]], [2,2], pen=(4, 9),movable=False))
-    #         for r in self.yinRois:
-    #             self.p_spec.addItem(r)
-    #     else:
-    #         for r in self.yinRois:
-    #             self.p_spec.removeItem(r)
-    #
-    # def showFundamentalFreq3(self):
-    #     # Harvest
-    #     import audio_tools
-    #     if self.showFundamental2.isChecked():
-    #         p, f, t, fa = audio_tools.harvest(self.audiodata,self.sampleRate)
-    #         ind = f/self.config['window_width']
-    #         x = (p*2./self.sampleRate*np.shape(self.sg)[1]).astype('int')
-    #
-    #         self.yinRois = []
-    #         for r in range(len(x)):
-    #             self.yinRois.append(pg.CircleROI([ind[r],x[r]], [2,2], pen=(4, 9),movable=False))
-    #         for r in self.yinRois:
-    #             self.p_spec.addItem(r)
-    #     else:
-    #         for r in self.yinRois:
-    #             self.p_spec.removeItem(r)
-
-    def showInvertedSpectrogram(self):
-        """ Listener for the menu item that draws the spectrogram of the waveform of the inverted spectrogram."""
-        if self.showInvSpec.isChecked():
-            sgRaw = self.sp.show_invS()
-        else:
-            sgRaw = self.sp.spectrogram(self.audiodata, mean_normalise=True, onesided=True,
-                                         multitaper=False)
-        maxsg = np.min(sgRaw)
-        self.sg = np.abs(np.where(sgRaw == 0, 0.0, 10.0 * np.log10(sgRaw / maxsg)))
-        self.overviewImage.setImage(self.sg)
-        self.specPlot.setImage(self.sg)
-
-    def medianFilterSpec(self):
-        """ Median filter the spectrogram. To be used in conjunction with spectrogram inversion. """
-        # TODO: Play with this
-        self.statusLeft.setText("Filtering...")
-        from scipy.ndimage.filters import median_filter
-        median_filter(self.sg,size=(100,20))
-        self.specPlot.setImage(self.sg)
-        self.statusLeft.setText("Ready")
-
-    def denoiseImage(self):
-        """ Denoise the spectrogram. To be used in conjunction with spectrogram inversion. """
-        #from cv2 import fastNlMeansDenoising
-        #sg = np.array(self.sg/np.max(self.sg)*255,dtype = np.uint8)
-        #sg = fastNlMeansDenoising(sg,10,7,21)
-        #self.specPlot.setImage(sg)
-# ==============
-# Code for drawing and using the main figure
-
-    def convertAmpltoSpec(self,x):
-        """ Unit conversion """
-        return x*self.sampleRate/self.config['incr']
-
-    def convertSpectoAmpl(self,x):
-        """ Unit conversion """
-        return x*self.config['incr']/self.sampleRate
-
-    def convertMillisecs(self,millisecs):
-        """ Unit conversion """
-        seconds = (millisecs / 1000) % 60
-        minutes = (millisecs / (1000 * 60)) % 60
-        return "%02d" % minutes+":"+"%02d" % seconds
-
-    def drawOverview(self):
-        """ On loading a new file, update the overview figure to show where you are up to in the file.
-        Also, compute the new segments for the overview, and make sure that the listeners are connected
-        for clicks on them. """
-        self.overviewImage.setImage(self.sg)
-        self.overviewImageRegion = pg.LinearRegionItem()
-        self.p_overview.addItem(self.overviewImageRegion, ignoreBounds=True)
-        self.overviewImageRegion.setRegion([0, self.convertAmpltoSpec(self.widthWindow.value())])
-        self.overviewImageRegion.sigRegionChangeFinished.connect(self.updateOverview)
-
-        # Three y values are No. not known, No. known, No. possible
-        # widthOverviewSegment is in seconds
-        numSegments = int(np.ceil(np.shape(self.sg)[0]/self.convertAmpltoSpec(self.config['widthOverviewSegment'])))
-        self.widthOverviewSegment = int(float(np.shape(self.sg)[0])/numSegments)
-
-        self.overviewSegments = np.zeros((numSegments,3))
-        for i in range(numSegments):
-            r = SupportClasses.ClickableRectItem(i*self.widthOverviewSegment, 0, self.widthOverviewSegment, 0.5)
-            r.setPen(pg.mkPen('k'))
-            r.setBrush(pg.mkBrush('w'))
-            self.SegmentRects.append(r)
-            self.p_overview2.addItem(r)
-        self.p_overview2.sigChildMessage.connect(self.overviewSegmentClicked)
-
-    def overviewSegmentClicked(self,x):
-        """ Listener for an overview segment being clicked on.
-        Work out which one, and move the region appropriately. Calls updateOverview to do the work. """
-        minX, maxX = self.overviewImageRegion.getRegion()
-        self.overviewImageRegion.setRegion([x, x+maxX-minX])
-        self.updateOverview()
-        self.playPosition = int(self.convertSpectoAmpl(x)*1000.0)
-
-    def updateOverview(self):
-        """ Listener for when the overview box is changed. Also called by overviewSegmentClicked().
-        Does the work of keeping all the plots in the right place as the overview moves.
-        It sometimes updates a bit slowly. """
-
-        minX, maxX = self.overviewImageRegion.getRegion()
-        self.widthWindow.setValue(self.convertSpectoAmpl(maxX-minX))
-        self.p_ampl.setXRange(self.convertSpectoAmpl(minX), self.convertSpectoAmpl(maxX), padding=0)
-        self.p_spec.setXRange(minX, maxX, padding=0)
-        self.p_ampl.setXRange(self.convertSpectoAmpl(minX), self.convertSpectoAmpl(maxX), padding=0)
-        self.p_spec.setXRange(minX, maxX, padding=0)
-        self.setPlaySliderLimits(1000.0*self.convertSpectoAmpl(minX),1000.0*self.convertSpectoAmpl(maxX))
-        self.scrollSlider.setValue(minX)
-        self.pointData.setPos(minX,0)
-        self.config['windowWidth'] = self.convertSpectoAmpl(maxX-minX)
-        self.saveConfig = True
-        pg.QtGui.QApplication.processEvents()
-
-    def drawfigMain(self):
-        """ Draws the main amplitude and spectrogram plots and any segments on them.
-        Has to do some work to get the axis labels correct.
-        """
-        self.amplPlot.setData(np.linspace(0.0,float(self.datalength)/self.sampleRate,num=self.datalength,endpoint=True),self.audiodata)
-        self.specPlot.setImage(self.sg)
-        self.setColourMap(self.config['cmap'])
-        self.setColourLevels()
-
-        # Sort out the spectrogram frequency axis
-        # The constants here are divided by 1000 to get kHz, and then remember the top is sampleRate/2
-        FreqRange = (self.maxFreq-self.minFreq)/1000.
-        self.specaxis.setTicks([[(0,self.minFreq/1000.),(np.shape(self.sg)[1]/4,self.minFreq/1000.+FreqRange/4.),(np.shape(self.sg)[1]/2,self.minFreq/1000.+FreqRange/2.),(3*np.shape(self.sg)[1]/4,self.minFreq/1000.+3*FreqRange/4.),(np.shape(self.sg)[1],self.minFreq/1000.+FreqRange)]])
-        self.specaxis.setLabel('kHz')
-
-        self.updateOverview()
-        self.textpos = np.shape(self.sg)[1] + self.config['textoffset']
-
-        # If there are segments, show them
-        for count in range(len(self.segments)):
-            self.addSegment(self.segments[count][0], self.segments[count][1],self.segments[count][2],self.segments[count][3],self.segments[count][4],False)
-
-        # This is the moving bar for the playback
-        if not hasattr(self,'bar'):
-            self.bar = pg.InfiniteLine(angle=90, movable=True, pen={'color': 'c', 'width': 3})
-        self.p_spec.addItem(self.bar, ignoreBounds=True)
-        self.bar.sigPositionChangeFinished.connect(self.barMoved)
-
-    def updateRegion_spec(self):
-        """ This is the listener for when a segment box is changed in the spectrogram.
-        It updates the position of the matching box, and also the text within it.
-        """
-        sender = self.sender()
-        i = 0
-        while self.listRectanglesa2[i] != sender and i<len(self.listRectanglesa2):
-            i = i+1
-        if i==len(self.listRectanglesa2):
-            print "segment not found!"
-        else:
-            if type(sender) == self.ROItype:
-                x1 = self.convertSpectoAmpl(sender.pos()[0])
-                x2 = self.convertSpectoAmpl(sender.pos()[0]+sender.size()[0])
-                self.segments[i][2] = sender.pos()[1]
-                self.segments[i][3] = sender.pos()[1]+sender.size()[1]
-                self.listLabels[i].setPos(sender.pos()[0], self.textpos)
-            else:
-                x1 = self.convertSpectoAmpl(sender.getRegion()[0])
-                x2 = self.convertSpectoAmpl(sender.getRegion()[1])
-                self.listLabels[i].setPos(sender.getRegion()[0], self.textpos)
-            self.listRectanglesa1[i].setRegion([x1,x2])
-
-            self.segments[i][0] = x1 + self.startRead
-            self.segments[i][1] = x2 + self.startRead
-
-    def updateRegion_ampl(self):
-        """ This is the listener for when a segment box is changed in the waveform plot.
-        It updates the position of the matching box, and also the text within it.
-        """
-        sender = self.sender()
-        i = 0
-        while self.listRectanglesa1[i] != sender and i<len(self.listRectanglesa1):
-            i = i+1
-        if i>len(self.listRectanglesa1):
-            print "segment not found!"
-        else:
-            x1 = self.convertAmpltoSpec(sender.getRegion()[0])
-            x2 = self.convertAmpltoSpec(sender.getRegion()[1])
-
-            if self.listRectanglesa2[i] is not None:
-                if type(self.listRectanglesa2[i]) == self.ROItype:
-                    y1 = self.listRectanglesa2[i].pos().y()
-                    y2 = self.listRectanglesa2[i].size().y()
-                    self.listRectanglesa2[i].setPos(pg.Point(x1,y1))
-                    self.listRectanglesa2[i].setSize(pg.Point(x2-x1,y2))
-                else:
-                    self.listRectanglesa2[i].setRegion([x1,x2])
-                self.listLabels[i].setPos(x1,self.textpos)
-
-                self.segments[i][0] = sender.getRegion()[0] + self.startRead
-                self.segments[i][1] = sender.getRegion()[1] + self.startRead
-
-    def addSegment(self,startpoint,endpoint,y1=0,y2=0,species=None,saveSeg=True):
-        """ When a new segment is created, does the work of creating it and connecting its
-        listeners. Also updates the relevant overview segment.
-        x, y are in amplitude coordinates.
-        saveSeg means that we are drawing the saved ones. Need to check that those ones fit into
-        the current window, can assume the other do, but have to save their times correctly.
-        """
-        if not saveSeg:
-            timeRangeStart = self.startRead #self.currentFileSection*self.config['maxFileShow']
-            timeRangeEnd = min(self.startRead + self.lenRead, float(self.fileLength) / self.sampleRate)
-            if startpoint > timeRangeStart and endpoint < timeRangeEnd:
-                show = True
-                # Put the startpoint and endpoint in the right range
-                startpoint = startpoint - timeRangeStart
-                endpoint = endpoint - timeRangeStart
-            else:
-                show = False
-        else:
-            show = True
-
-        if show:
-            # This is one we want to show
-            # Get the name and colour sorted
-            if species is None:
-                species = "Don't Know"
-
-            if species != "Don't Know":
-                # Work out which overview segment this segment is in (could be more than one)
-                inds = int(float(self.convertAmpltoSpec(startpoint))/self.widthOverviewSegment)
-                inde = int(float(self.convertAmpltoSpec(endpoint))/self.widthOverviewSegment)
-                if species[-1] == '?':
-                    brush = self.ColourPossible
-                    self.overviewSegments[inds:inde + 1, 2] += 1
-                else:
-                    brush = self.ColourNamed
-                    self.overviewSegments[inds:inde + 1, 1] += 1
-                self.prevBoxCol = brush
-
-                for box in range(inds, inde + 1):
-                    if self.overviewSegments[box,0] > 0:
-                        self.SegmentRects[box].setBrush(self.ColourNone)
-                    elif self.overviewSegments[box,2] > 0:
-                        self.SegmentRects[box].setBrush(self.ColourPossible)
-                    elif self.overviewSegments[box,1] > 0:
-                        self.SegmentRects[box].setBrush(self.ColourNamed)
-                    else:
-                        self.SegmentRects[box].setBrush(pg.mkBrush('w'))
-            else:
-                brush = self.ColourNone
-                self.prevBoxCol = brush
-                # Work out which overview segment this segment is in (could be more than one)
-                inds = int(float(self.convertAmpltoSpec(startpoint)) / self.widthOverviewSegment)
-                inde = int(float(self.convertAmpltoSpec(endpoint)) / self.widthOverviewSegment)
-                self.overviewSegments[inds:inde+1,0] += 1
-                # Turn the colour of these segments in the overview
-                for box in range(inds, inde + 1):
-                    self.SegmentRects[box].setBrush(pg.mkBrush('w'))
-                    self.SegmentRects[box].setBrush(self.ColourNone)
-                    self.SegmentRects[box].update()
-
-            # Make sure startpoint and endpoint are in the right order
-            if startpoint > endpoint:
-                temp = startpoint
-                startpoint = endpoint
-                endpoint = temp
-            if y1 > y2:
-                temp = y1
-                y1 = y2
-                y2 = temp
-
-            # Add the segment in both plots and connect up the listeners
-            p_ampl_r = pg.LinearRegionItem(brush=brush)
-            self.p_ampl.addItem(p_ampl_r, ignoreBounds=True)
-            p_ampl_r.setRegion([startpoint, endpoint])
-            p_ampl_r.sigRegionChangeFinished.connect(self.updateRegion_ampl)
-
-            if y1==0 and y2==0:
-                p_spec_r = pg.LinearRegionItem(brush = brush)
-                p_spec_r.setRegion([self.convertAmpltoSpec(startpoint), self.convertAmpltoSpec(endpoint)])
-            else:
-                startpointS = QPointF(self.convertAmpltoSpec(startpoint),y1)
-                endpointS = QPointF(self.convertAmpltoSpec(endpoint),y2)
-                p_spec_r = SupportClasses.ShadedRectROI(startpointS, endpointS - startpointS)
-                if self.dragRectTransparent.isChecked():
-                    col = self.prevBoxCol.rgb()
-                    col = QtGui.QColor(col)
-                    col.setAlpha(255)
-                    p_spec_r.setBrush(None)
-                    p_spec_r.setPen(pg.mkPen(col,width=1))
-                else:
-                    p_spec_r.setBrush(pg.mkBrush(self.prevBoxCol))
-                    p_spec_r.setPen(pg.mkPen(None))
-            self.p_spec.addItem(p_spec_r, ignoreBounds=True)
-            p_spec_r.sigRegionChangeFinished.connect(self.updateRegion_spec)
-
-            # Put the text into the box
-            label = pg.TextItem(text=species, color='k')
-            self.p_spec.addItem(label)
-            label.setPos(self.convertAmpltoSpec(startpoint), self.textpos)
-
-            # Add the segments to the relevent lists
-            self.listRectanglesa1.append(p_ampl_r)
-            self.listRectanglesa2.append(p_spec_r)
-            self.listLabels.append(label)
-
-            if saveSeg:
-                # Add the segment to the data
-                # Increment the time to be correct for the current section of the file
-                self.segments.append([startpoint+self.startRead, endpoint+self.startRead, y1, y2, species])
-        else:
-            # Add a None element into the array so that the correct boxids work
-            self.listRectanglesa1.append(None)
-            self.listRectanglesa2.append(None)
-            self.listLabels.append(None)
-
-    def mouseMoved(self,evt):
-        """ Listener for mouse moves.
-        If the user moves the mouse in the spectrogram, print the time, frequency, power for the mouse location. """
-        if self.p_spec.sceneBoundingRect().contains(evt):
-            mousePoint = self.p_spec.mapSceneToView(evt)
-            indexx = int(mousePoint.x())
-            indexy = int(mousePoint.y())
-            if indexx > 0 and indexx < np.shape(self.sg)[0] and indexy > 0 and indexy < np.shape(self.sg)[1]:
-                seconds = self.convertSpectoAmpl(mousePoint.x()) % 60
-                minutes = int((self.convertSpectoAmpl(mousePoint.x()) / 60) % 60)
-                self.pointData.setText('time=%d:%0.2f (m:s), freq=%0.1f (Hz),power=%0.1f (dB)' % (minutes,seconds, mousePoint.y() * self.sampleRate / 2. / np.shape(self.sg)[1], self.sg[indexx, indexy]))
-
-    def mouseClicked_ampl(self,evt):
-        """ Listener for if the user clicks on the amplitude plot.
-        If there is a box selected, get its colour.
-        If the user has clicked inside the scene, they could be
-        (1) clicking in an already existing box -> select it
-        (2) clicking anywhere else, or right-clicking in a box without having started a box -> start a box
-        (3) clicking a second time to finish a box -> create the segment
-        """
-        pos = evt.scenePos()
-
-        if self.box1id>-1:
-            self.listRectanglesa1[self.box1id].setBrush(self.prevBoxCol)
-            self.listRectanglesa1[self.box1id].update()
-            if self.dragRectTransparent.isChecked() and type(self.listRectanglesa2[self.box1id]) == self.ROItype:
-                col = self.prevBoxCol.rgb()
-                col = QtGui.QColor(col)
-                col.setAlpha(255)
-                self.listRectanglesa2[self.box1id].setPen(col,width=1)
-            else:
-                self.listRectanglesa2[self.box1id].setBrush(self.prevBoxCol)
-
-            self.listRectanglesa2[self.box1id].update()
-
-        if self.p_ampl.sceneBoundingRect().contains(pos):
-            mousePoint = self.p_ampl.mapSceneToView(pos)
-
-            if self.started:
-                # This is the second click, so should pay attention and close the segment
-                # Stop the mouse motion connection, remove the drawing boxes
-                if self.started_window=='a':
-                    try:
-                        self.p_ampl.scene().sigMouseMoved.disconnect()
-                    except Exception:
-                        pass
-                    self.p_ampl.removeItem(self.vLine_a)
-                else:
-                    try:
-                        self.p_spec.scene().sigMouseMoved.disconnect()
-                    except Exception:
-                        pass
-                    # Add the other mouse move listener back
-                    self.p_spec.scene().sigMouseMoved.connect(self.mouseMoved)
-                    self.p_spec.removeItem(self.vLine_s)
-
-                self.p_ampl.removeItem(self.drawingBox_ampl)
-                self.p_spec.removeItem(self.drawingBox_spec)
-                # If the user has pressed shift, copy the last species and don't use the context menu
-                # If they pressed Control, add ? to the names
-                modifiers = QtGui.QApplication.keyboardModifiers()
-                if modifiers == QtCore.Qt.ShiftModifier:
-                    self.addSegment(self.start_location, mousePoint.x(),species=self.lastSpecies)
-                elif modifiers == QtCore.Qt.ControlModifier:
-                    self.addSegment(self.start_location,mousePoint.x())
-                    # Context menu
-                    self.box1id = len(self.segments) - 1
-                    self.fillBirdList(unsure=True)
-                    self.menuBirdList.popup(QPoint(evt.screenPos().x(), evt.screenPos().y()))
-                else:
-                    self.addSegment(self.start_location,mousePoint.x())
-                    # Context menu
-                    self.box1id = len(self.segments) - 1
-                    self.fillBirdList()
-                    self.menuBirdList.popup(QPoint(evt.screenPos().x(), evt.screenPos().y()))
-
-                self.playSegButton.setEnabled(True)
-                self.playBandLimitedSegButton.setEnabled(True)
-
-                self.listRectanglesa1[self.box1id].setBrush(fn.mkBrush(self.ColourSelected))
-                self.listRectanglesa1[self.box1id].update()
-
-                if self.dragRectTransparent.isChecked() and type(self.listRectanglesa2[self.box1id]) == self.ROItype:
-                    self.listRectanglesa2[self.box1id].setPen(fn.mkPen(self.ColourSelectedDark,width=1))
-                else:
-                    self.listRectanglesa2[self.box1id].setBrush(fn.mkBrush(self.ColourSelected))
-
-                self.listRectanglesa2[self.box1id].update()
-
-                self.started = not(self.started)
-            else:
-                # Check if the user has clicked in a box
-                # Note: Returns the first one it finds
-                box1id = -1
-                for count in range(len(self.listRectanglesa1)):
-                    if self.listRectanglesa1[count] is not None:
-                        x1, x2 = self.listRectanglesa1[count].getRegion()
-                        if x1 <= mousePoint.x() and x2 >= mousePoint.x():
-                            box1id = count
-
-                if box1id > -1 and not evt.button() == QtCore.Qt.RightButton:
-                    # User clicked in a box (with the left button)
-                    # Change colour, store the old colour
-                    self.box1id = box1id
-                    self.prevBoxCol = self.listRectanglesa1[box1id].brush.color()
-                    self.listRectanglesa1[box1id].setBrush(fn.mkBrush(self.ColourSelected))
-                    self.listRectanglesa1[box1id].update()
-                    self.playSegButton.setEnabled(True)
-                    self.playBandLimitedSegButton.setEnabled(True)
-                    if self.dragRectTransparent.isChecked() and type(self.listRectanglesa2[box1id]) == self.ROItype:
-                        self.listRectanglesa2[box1id].setPen(fn.mkPen(self.ColourSelectedDark,width=1))
-                    else:
-                        self.listRectanglesa2[box1id].setBrush(fn.mkBrush(self.ColourSelected))
-
-                    self.listRectanglesa2[box1id].update()
-
-                    modifiers = QtGui.QApplication.keyboardModifiers()
-                    if modifiers == QtCore.Qt.ControlModifier:
-                        self.fillBirdList(unsure=True)
-                    else:
-                        self.fillBirdList()
-                    self.menuBirdList.popup(QPoint(evt.screenPos().x(), evt.screenPos().y()))
-                else:
-                    # User hasn't clicked in a box (or used the right button), so start a new segment
-                    self.start_location = mousePoint.x()
-                    self.vLine_a = pg.InfiniteLine(angle=90, movable=False,pen={'color': 'r', 'width': 3})
-                    self.p_ampl.addItem(self.vLine_a, ignoreBounds=True)
-                    self.vLine_a.setPos(self.start_location)
-
-                    self.playSegButton.setEnabled(False)
-                    self.playBandLimitedSegButton.setEnabled(True)
-                    brush = self.ColourNone
-                    self.drawingBox_ampl = pg.LinearRegionItem(brush=brush)
-                    self.p_ampl.addItem(self.drawingBox_ampl, ignoreBounds=True)
-                    self.drawingBox_ampl.setRegion([self.start_location, self.start_location])
-                    self.drawingBox_spec = pg.LinearRegionItem(brush=brush)
-                    self.p_spec.addItem(self.drawingBox_spec, ignoreBounds=True)
-                    self.drawingBox_spec.setRegion([self.convertAmpltoSpec(self.start_location), self.convertAmpltoSpec(self.start_location)])
-                    self.p_ampl.scene().sigMouseMoved.connect(self.GrowBox_ampl)
-                    self.started_window = 'a'
-
-                    self.started = not (self.started)
-
-    def mouseClicked_spec(self,evt):
-        """ Listener for if the user clicks on the spectrogram plot.
-        See the amplitude version (mouseClicked_ampl()) for details. Although much of the code is a repeat,
-        it is separated for clarity.
-        """
-        pos = evt.scenePos()
-
-        if self.box1id>-1:
-            self.listRectanglesa1[self.box1id].setBrush(self.prevBoxCol)
-            self.listRectanglesa1[self.box1id].update()
-            if self.dragRectTransparent.isChecked() and type(self.listRectanglesa2[self.box1id]) == self.ROItype:
-                col = self.prevBoxCol.rgb()
-                col = QtGui.QColor(col)
-                col.setAlpha(255)
-                self.listRectanglesa2[self.box1id].setPen(col,width=1)
-            else:
-                self.listRectanglesa2[self.box1id].setBrush(self.prevBoxCol)
-            self.listRectanglesa2[self.box1id].update()
-
-        if self.p_spec.sceneBoundingRect().contains(pos):
-            mousePoint = self.p_spec.mapSceneToView(pos)
-
-            if self.started and not self.dragRectangles.isChecked():
-                # This is the second click, so should pay attention and close the segment
-                # Stop the mouse motion connection, remove the drawing boxes
-                if self.dragRectangles.isChecked():
-                    return
-                else:
-                    if self.started_window == 's':
-                        try:
-                            self.p_spec.scene().sigMouseMoved.disconnect()
-                        except Exception:
-                            pass
-                        self.p_spec.scene().sigMouseMoved.connect(self.mouseMoved)
-                        self.p_spec.removeItem(self.vLine_s)
-                    else:
-                        try:
-                            self.p_ampl.scene().sigMouseMoved.disconnect()
-                        except Exception:
-                            pass
-                        self.p_ampl.removeItem(self.vLine_a)
-                    self.p_ampl.removeItem(self.drawingBox_ampl)
-                    self.p_spec.removeItem(self.drawingBox_spec)
-                    # If the user has pressed shift, copy the last species and don't use the context menu
-                    modifiers = QtGui.QApplication.keyboardModifiers()
-                    if modifiers == QtCore.Qt.ShiftModifier:
-                        self.addSegment(self.start_location, self.convertSpectoAmpl(mousePoint.x()), species=self.lastSpecies)
-                    elif modifiers == QtCore.Qt.ControlModifier:
-                        self.addSegment(self.start_location, self.convertSpectoAmpl(mousePoint.x()))
-                        # Context menu
-                        self.box1id = len(self.segments) - 1
-                        self.fillBirdList(unsure=True)
-                        self.menuBirdList.popup(QPoint(evt.screenPos().x(), evt.screenPos().y()))
-                    else:
-                        self.addSegment(self.start_location, self.convertSpectoAmpl(mousePoint.x()))
-                        # Context menu
-                        self.box1id = len(self.segments) - 1
-                        self.fillBirdList()
-                        self.menuBirdList.popup(QPoint(evt.screenPos().x(), evt.screenPos().y()))
-
-                    self.playSegButton.setEnabled(True)
-                    self.playBandLimitedSegButton.setEnabled(True)
-
-                    self.listRectanglesa1[self.box1id].setBrush(fn.mkBrush(self.ColourSelected))
-                    self.listRectanglesa1[self.box1id].update()
-                    if self.dragRectTransparent.isChecked() and type(self.listRectanglesa2[self.box1id]) == self.ROItype:
-                        self.listRectanglesa2[self.box1id].setPen(fn.mkPen(self.ColourSelectedDark,width=1))
-                    else:
-                        self.listRectanglesa2[self.box1id].setBrush(fn.mkBrush(self.ColourSelected))
-
-                    self.listRectanglesa2[self.box1id].update()
-                    self.started = not(self.started)
-            else:
-                # Check if the user has clicked in a box
-                # Note: Returns the first one it finds
-                box1id = -1
-                for count in range(len(self.listRectanglesa2)):
-                    if type(self.listRectanglesa2[count]) == self.ROItype:
-                        x1 = self.listRectanglesa2[count].pos().x()
-                        y1 = self.listRectanglesa2[count].pos().y()
-                        x2 = x1 + self.listRectanglesa2[count].size().x()
-                        y2 = y1 + self.listRectanglesa2[count].size().y()
-                        if x1 <= mousePoint.x() and x2 >= mousePoint.x() and y1 <= mousePoint.y() and y2 >= mousePoint.y():
-                            box1id = count
-                    elif self.listRectanglesa2[count] is not None:
-                        x1, x2 = self.listRectanglesa2[count].getRegion()
-                        if x1 <= mousePoint.x() and x2 >= mousePoint.x():
-                            box1id = count
-
-                if box1id > -1 and not evt.button() == QtCore.Qt.RightButton:
-                    # User clicked in a box (with the left button)
-                    self.box1id = box1id
-                    self.prevBoxCol = self.listRectanglesa1[box1id].brush.color()
-                    self.listRectanglesa1[box1id].setBrush(fn.mkBrush(self.ColourSelected))
-                    self.listRectanglesa1[box1id].update()
-                    self.playSegButton.setEnabled(True)
-                    self.playBandLimitedSegButton.setEnabled(True)
-                    if self.dragRectTransparent.isChecked() and type(self.listRectanglesa2[box1id]) == self.ROItype:
-                        self.listRectanglesa2[box1id].setPen(fn.mkPen(self.ColourSelectedDark,width=1))
-                    else:
-                        self.listRectanglesa2[box1id].setBrush(fn.mkBrush(self.ColourSelected))
-
-                    self.listRectanglesa2[box1id].update()
-                    modifiers = QtGui.QApplication.keyboardModifiers()
-                    if modifiers == QtCore.Qt.ControlModifier:
-                        self.fillBirdList(unsure=True)
-                    else:
-                        self.fillBirdList()
-                    self.menuBirdList.popup(QPoint(evt.screenPos().x(), evt.screenPos().y()))
-                else:
-                    # User hasn't clicked in a box (or used the right button), so start a new segment
-                    # Note that need to click in the same plot both times.
-                    if self.dragRectangles.isChecked():
-                        return
-                    else:
-                        self.start_location = self.convertSpectoAmpl(mousePoint.x())
-                        self.vLine_s = pg.InfiniteLine(angle=90, movable=False,pen={'color': 'r', 'width': 3})
-                        self.p_spec.addItem(self.vLine_s, ignoreBounds=True)
-                        self.vLine_s.setPos(mousePoint.x())
-                        self.playSegButton.setEnabled(False)
-                        self.playBandLimitedSegButton.setEnabled(True)
-
-                        brush = self.ColourNone
-                        self.drawingBox_ampl = pg.LinearRegionItem(brush=brush)
-                        self.p_ampl.addItem(self.drawingBox_ampl, ignoreBounds=True)
-                        self.drawingBox_ampl.setRegion([self.start_location, self.start_location])
-                        self.drawingBox_spec = pg.LinearRegionItem(brush=brush)
-                        self.p_spec.addItem(self.drawingBox_spec, ignoreBounds=True)
-                        self.drawingBox_spec.setRegion([mousePoint.x(),mousePoint.x()])
-                        self.p_spec.scene().sigMouseMoved.connect(self.GrowBox_spec)
-                        self.started_window = 's'
-
-                        self.started = not (self.started)
-
-    def mouseDragged_spec(self, evt1, evt2, evt3):
-        """ Listener for if the user drags in the spectrogram plot.
-        It's a bit simpler than the click ones, since there is less ambiguity.
-        Again, some of the code is a repeat, but kept self-contained for ease. """
-        if self.box1id>-1:
-            self.listRectanglesa1[self.box1id].setBrush(self.prevBoxCol)
-            self.listRectanglesa1[self.box1id].update()
-            if self.dragRectTransparent.isChecked() and type(self.listRectanglesa2[self.box1id]) == self.ROItype:
-                col = self.prevBoxCol.rgb()
-                col = QtGui.QColor(col)
-                col.setAlpha(255)
-                self.listRectanglesa2[self.box1id].setPen(pg.mkPen(col,width=1))
-            else:
-                self.listRectanglesa2[self.box1id].setBrush(self.prevBoxCol)
-            self.listRectanglesa2[self.box1id].update()
-
-        if self.dragRectangles.isChecked():
-            evt1 = self.p_spec.mapSceneToView(evt1)
-            evt2 = self.p_spec.mapSceneToView(evt2)
-
-            # If the user has pressed shift, copy the last species and don't use the context menu
-            modifiers = QtGui.QApplication.keyboardModifiers()
-            if modifiers == QtCore.Qt.ShiftModifier:
-                self.addSegment(self.convertSpectoAmpl(evt1.x()), self.convertSpectoAmpl(evt2.x()), evt1.y(), evt2.y(),self.lastSpecies)
-            elif modifiers == QtCore.Qt.ControlModifier:
-                self.addSegment(self.convertSpectoAmpl(evt1.x()), self.convertSpectoAmpl(evt2.x()), evt1.y(), evt2.y())
-                # Context menu
-                self.box1id = len(self.segments) - 1
-                self.fillBirdList(unsure=True)
-                self.menuBirdList.popup(QPoint(evt3.x(), evt3.y()))
-            else:
-                self.addSegment(self.convertSpectoAmpl(evt1.x()), self.convertSpectoAmpl(evt2.x()), evt1.y(), evt2.y())
-                # Context menu
-                self.box1id = len(self.segments) - 1
-                self.fillBirdList()
-                self.menuBirdList.popup(QPoint(evt3.x(), evt3.y()))
-
-            self.playSegButton.setEnabled(True)
-            self.playBandLimitedSegButton.setEnabled(True)
-
-            self.listRectanglesa1[self.box1id].setBrush(fn.mkBrush(self.ColourSelected))
-            self.listRectanglesa1[self.box1id].update()
-            if self.dragRectTransparent.isChecked() and type(self.listRectanglesa2[self.box1id]) == self.ROItype:
-                self.listRectanglesa2[self.box1id].setBrush(fn.mkBrush(None))
-                self.listRectanglesa2[self.box1id].setPen(fn.mkPen(self.ColourSelectedDark,width=1))
-            else:
-                self.listRectanglesa2[self.box1id].setBrush(fn.mkBrush(self.ColourSelected))
-                #self.listRectanglesa2[self.box1id].setPen(None)
-
-            self.listRectanglesa2[self.box1id].update()
-        else:
-            return
-
-    def GrowBox_ampl(self,evt):
-        """ Listener for when a segment is being made in the amplitude plot.
-        Makes the blue box that follows the mouse change size. """
-        pos = evt
-        if self.p_ampl.sceneBoundingRect().contains(pos):
-            mousePoint = self.p_ampl.mapSceneToView(pos)
-            self.drawingBox_ampl.setRegion([self.start_location, mousePoint.x()])
-            self.drawingBox_spec.setRegion([self.convertAmpltoSpec(self.start_location), self.convertAmpltoSpec(mousePoint.x())])
-
-    def GrowBox_spec(self, evt):
-        """ Listener for when a segment is being made in the spectrogram plot.
-        Makes the blue box that follows the mouse change size. """
-        pos = evt
-        if self.p_spec.sceneBoundingRect().contains(pos):
-            mousePoint = self.p_spec.mapSceneToView(pos)
-            self.drawingBox_ampl.setRegion([self.start_location, self.convertSpectoAmpl(mousePoint.x())])
-            self.drawingBox_spec.setRegion([self.convertAmpltoSpec(self.start_location), mousePoint.x()])
-
-    def birdSelected(self,birdname,update=True):
-        """ Collects the label for a bird from the context menu and processes it.
-        Has to update the overview segments in case their colour should change.
-        Also handles getting the name through a message box if necessary.
-        """
-        oldname = self.segments[self.box1id][4]
-        # Work out which overview segment this segment is in (could be more than one)
-        inds = int(float(self.convertAmpltoSpec(self.segments[self.box1id][0])) / self.widthOverviewSegment)
-        inde = int(float(self.convertAmpltoSpec(self.segments[self.box1id][1])) / self.widthOverviewSegment)
-        if oldname == "Don't Know":
-            if birdname != "Don't Know":
-                if birdname[-1] == '?':
-                    self.overviewSegments[inds:inde + 1, 0] -= 1
-                    self.overviewSegments[inds:inde + 1, 2] += 1
-                else:
-                    self.overviewSegments[inds:inde + 1, 0] -= 1
-                    self.overviewSegments[inds:inde + 1, 1] += 1
-        elif oldname[-1] == '?':
-            if birdname[-1] != '?':
-                if birdname == "Don't Know":
-                    self.overviewSegments[inds:inde + 1, 2] -= 1
-                    self.overviewSegments[inds:inde + 1, 0] += 1
-                else:
-                    self.overviewSegments[inds:inde + 1, 2] -= 1
-                    self.overviewSegments[inds:inde + 1, 1] += 1
-        else:
-            if birdname == "Don't Know":
-                self.overviewSegments[inds:inde + 1, 1] -= 1
-                self.overviewSegments[inds:inde + 1, 0] += 1
-            elif birdname[-1] == '?':
-                self.overviewSegments[inds:inde + 1, 1] -= 1
-                self.overviewSegments[inds:inde + 1, 2] += 1
-
-        for box in range(inds, inde + 1):
-            if self.overviewSegments[box, 0] > 0:
-                self.SegmentRects[box].setBrush(pg.mkBrush('w'))
-                self.SegmentRects[box].setBrush(self.ColourNone)
-                self.SegmentRects[box].update()
-            elif self.overviewSegments[box, 2] > 0:
-                self.SegmentRects[box].setBrush(self.ColourPossible)
-            elif self.overviewSegments[box, 1] > 0:
-                self.SegmentRects[box].setBrush(pg.mkBrush('w'))
-                self.SegmentRects[box].setBrush(self.ColourNamed)
-                self.SegmentRects[box].update()
-            else:
-                self.SegmentRects[box].setBrush(pg.mkBrush('w'))
-
-        # Now update the text
-        if birdname is not 'Other':
-            self.updateText(birdname)
-            if update:
-                # Put the selected bird name at the top of the list
-                if birdname[-1] == '?':
-                    birdname = birdname[:-1]
-                self.config['BirdList'].remove(birdname)
-                self.config['BirdList'].insert(0,birdname)
-        else:
-            text, ok = QInputDialog.getText(self, 'Bird name', 'Enter the bird name:')
-            if ok:
-                text = str(text).title()
-                self.updateText(text)
-
-                if text in self.config['BirdList']:
-                    pass
-                else:
-                    # Add the new bird name.
-                    if update:
-                        self.config['BirdList'].insert(0,text)
-                    else:
-                        self.config['BirdList'].append(text)
-                    self.saveConfig = True
-
-    def updateText(self, text,segID=None):
-        """ When the user sets or changes the name in a segment, update the text and the colour. """
-        if segID is None:
-            segID = self.box1id
-        self.segments[segID][4] = text
-        self.listLabels[segID].setText(text,'k')
-
-        # Update the colour
-        if text != "Don't Know":
-            if text[-1] == '?':
-                self.prevBoxCol = self.ColourPossible
-            else:
-                self.prevBoxCol = self.ColourNamed
-        else:
-            self.prevBoxCol = self.ColourNone
-
-        # Store the species in case the user wants it for the next segment
-        self.lastSpecies = text
-
-    def setColourMap(self,cmap):
-        """ Listener for the menu item that chooses a colour map.
-        Loads them from the file as appropriate and sets the lookup table.
-        """
-        self.config['cmap'] = cmap
-
-        import colourMaps
-        pos, colour, mode = colourMaps.colourMaps(cmap)
-
-        cmap = pg.ColorMap(pos, colour,mode)
-        self.lut = cmap.getLookupTable(0.0, 1.0, 256)
-
-        self.specPlot.setLookupTable(self.lut)
-        self.overviewImage.setLookupTable(self.lut)
-
-    def invertColourMap(self):
-        """ Listener for the menu item that converts the colour map"""
-        self.config['invertColourMap'] = not self.config['invertColourMap']
-        self.setColourLevels()
-
-    def setColourLevels(self):
-        """ Listener for the brightness and contrast sliders being changed. Also called when spectrograms are loaded, etc.
-        Translates the brightness and contrast values into appropriate image levels.
-        Calculation is simple.
-        """
-        minsg = np.min(self.sg)
-        maxsg = np.max(self.sg)
-        self.config['brightness'] = self.brightnessSlider.value()
-        self.config['contrast'] = self.contrastSlider.value()
-        self.colourStart = (self.config['brightness'] / 100.0 * self.config['contrast'] / 100.0) * (maxsg - minsg) + minsg
-        self.colourEnd = (maxsg - minsg) * (1.0 - self.config['contrast'] / 100.0) + self.colourStart
-
-        if self.config['invertColourMap']:
-            self.overviewImage.setLevels([self.colourEnd, self.colourStart])
-            self.specPlot.setLevels([self.colourEnd, self.colourStart])
-        else:
-            self.overviewImage.setLevels([self.colourStart, self.colourEnd])
-            self.specPlot.setLevels([self.colourStart, self.colourEnd])
-
-    def moveLeft(self):
-        """ When the left button is pressed (next to the overview plot), move everything along
-        Allows a 10% overlap """
-        minX, maxX = self.overviewImageRegion.getRegion()
-        newminX = max(0,minX-(maxX-minX)*0.9)
-        self.overviewImageRegion.setRegion([newminX, newminX+maxX-minX])
-        self.updateOverview()
-        self.playPosition = int(self.convertSpectoAmpl(newminX)*1000.0)
-
-    def moveRight(self):
-        """ When the right button is pressed (next to the overview plot), move everything along
-        Allows a 10% overlap """
-        minX, maxX = self.overviewImageRegion.getRegion()
-        newminX = min(np.shape(self.sg)[0]-(maxX-minX),minX+(maxX-minX)*0.9)
-        self.overviewImageRegion.setRegion([newminX, newminX+maxX-minX])
-        self.updateOverview()
-        self.playPosition = int(self.convertSpectoAmpl(newminX)*1000.0)
-
-    def prepare5minMove(self):
-        if self.segments != [] or self.hasSegments:
-            if len(self.segments)>0:
-                if self.segments[0][0] > -1:
-                    self.segments.insert(0, [-1, -1, self.config['operator'],self.config['reviewer'], -1])
-            else:
-                self.segments.insert(0, [-1, -1, self.config['operator'],self.config['reviewer'], -1])
-            self.saveSegments()
-        self.resetStorageArrays()
-        # Reset the media player
-        if self.media_obj.state() == phonon.Phonon.PlayingState:
-            self.media_obj.pause()
-            self.playButton.setIcon(self.style().standardIcon(QtGui.QStyle.SP_MediaPlay))
-        self.loadFile()
-
-
-    def movePrev5mins(self):
-        """ When the button to move to the next 5 minutes is pressed, enable that.
-        Have to update the timeaxis offset, check if the buttons should be disabled or not,
-        save the segments and reset the arrays, then call loadFile.
-        """
-        self.currentFileSection -= 1
-        self.next5mins.setEnabled(True)
-        if self.currentFileSection == 0:
-            self.prev5mins.setEnabled(False)
-        self.prepare5minMove()
-
-
-    def moveNext5mins(self):
-        """ When the button to move to the previous 5 minutes is pressed, enable that.
-        Have to update the timeaxis offset, check if the buttons should be disabled or not,
-        save the segments and reset the arrays, then call loadFile.
-        """
-        self.currentFileSection += 1
-        self.prev5mins.setEnabled(True)
-        if self.currentFileSection == self.nFileSections-1:
-            self.next5mins.setEnabled(False)
-        self.prepare5minMove()
-
-    def scroll(self):
-        """ When the slider at the bottom of the screen is moved, move everything along. """
-        newminX = self.scrollSlider.value()
-        minX, maxX = self.overviewImageRegion.getRegion()
-        self.overviewImageRegion.setRegion([newminX, newminX+maxX-minX])
-        self.updateOverview()
-        self.playPosition = int(self.convertSpectoAmpl(newminX)*1000.0)
-
-    def changeWidth(self, value):
-        """ Listener for the spinbox that decides the width of the main window.
-        It updates the top figure plots as the window width is changed.
-        Slightly annoyingly, it gets called when the value gets reset, hence the first line. """
-        if not hasattr(self,'overviewImageRegion'):
-            return
-        self.windowSize = value
-
-        # Redraw the highlight in the overview figure appropriately
-        minX, maxX = self.overviewImageRegion.getRegion()
-        newmaxX = self.convertAmpltoSpec(value)+minX
-        self.overviewImageRegion.setRegion([minX, newmaxX])
-        self.scrollSlider.setMaximum(np.shape(self.sg)[0]-self.convertAmpltoSpec(self.widthWindow.value()))
-        self.updateOverview()
-
-# ===============
-# Generate the various dialogs that match the menu items
-
-    def humanClassifyDialog1(self):
-        """ Create the dialog that shows calls to the user for verification.
-        """
-        if len(self.segments)==0:
-            print "No box selected"
-            msg = QMessageBox()
-            msg.setIcon(QMessageBox.Information)
-            msg.setText("No segments to check")
-            msg.setWindowIcon(QIcon('img/Avianz.ico'))
-            msg.setIconPixmap(QPixmap("img/Owl_warning.png"))
-            msg.setWindowTitle("No segments")
-            msg.setStandardButtons(QMessageBox.Ok)
-            msg.exec_()
-            return
-        else:
-            # self.statusLeft.setText("Checking...")
-            self.box1id = 0
-            # Different calls for the two types of region
-            if type(self.listRectanglesa2[self.box1id]) == self.ROItype:
-                x1 = self.listRectanglesa2[self.box1id].pos()[0]
-                x2 = x1 + self.listRectanglesa2[self.box1id].size()[0]
-            else:
-                x1, x2 = self.listRectanglesa2[self.box1id].getRegion()
-            x1 = int(x1)
-            x2 = int(x2)
-            x3 = int(self.listRectanglesa1[self.box1id].getRegion()[0] * self.sampleRate)
-            x4 = int(self.listRectanglesa1[self.box1id].getRegion()[1] * self.sampleRate)
-            self.humanClassifyDialog1 = Dialogs.HumanClassify1(self.sg[x1:x2,:],self.audiodata[x3:x4],self.sampleRate,self.segments[self.box1id][4],self.lut,self.colourStart,self.colourEnd,self.config['invertColourMap'], self.config['BirdList'])
-            self.humanClassifyDialog1.show()
-            self.humanClassifyDialog1.activateWindow()
-            #self.humanClassifyDialog1.close.clicked.connect(self.humanClassifyClose1)
-            self.humanClassifyDialog1.correct.clicked.connect(self.humanClassifyCorrect1)
-            self.humanClassifyDialog1.delete.clicked.connect(self.humanClassifyDelete1)
-            # self.statusLeft.setText("Ready")
-
-    def humanClassifyClose1(self):
-        # Listener for the human verification dialog.
-        self.humanClassifyDialog1.done(1)
-
-    def humanClassifyNextImage1(self):
-        # Get the next image
-        if self.box1id != len(self.listRectanglesa2)-1:
-            self.box1id += 1
-            # Different calls for the two types of region
-            if type(self.listRectanglesa2[self.box1id]) == self.ROItype:
-                x1 = self.listRectanglesa2[self.box1id].pos()[0]
-                x2 = x1 + self.listRectanglesa2[self.box1id].size()[0]
-            else:
-                x1, x2 = self.listRectanglesa2[self.box1id].getRegion()
-            x1 = int(x1)
-            x2 = int(x2)
-            x3 = int(self.listRectanglesa1[self.box1id].getRegion()[0] * self.sampleRate)
-            x4 = int(self.listRectanglesa1[self.box1id].getRegion()[1] * self.sampleRate)
-            self.humanClassifyDialog1.setImage(self.sg[x1:x2,:],self.audiodata[x3:x4],self.sampleRate,self.segments[self.box1id][4])
-        else:
-            print "Last image"
-            msg = QMessageBox()
-            msg.setIcon(QMessageBox.Information)
-            msg.setWindowIcon(QIcon('Avianz.ico'))
-            msg.setText("All segmentations checked")
-            msg.setWindowTitle("Finished")
-            msg.setStandardButtons(QMessageBox.Ok)
-            msg.exec_()
-            self.humanClassifyClose1()
-
-    def humanClassifyCorrect1(self):
-        label, self.saveConfig, checkText = self.humanClassifyDialog1.getValues()
-        if len(checkText) > 0:
-            if label != checkText:
-                label = str(checkText)
-                self.humanClassifyDialog1.birdTextEntered()
-                self.saveConfig = True
-            #self.humanClassifyDialog1.tbox.setText('')
-
-        if label != self.segments[self.box1id][4]:
-            if self.config['saveCorrections']:
-                # Save the correction
-                outputError = [self.segments[self.box1id], label]
-                file = open(self.filename + '.corrections', 'a')
-                json.dump(outputError, file)
-                file.close()
-
-            #self.updateText(label)
-            self.birdSelected(label,update=False)
-
-            self.listRectanglesa1[self.box1id].setBrush(self.prevBoxCol)
-            self.listRectanglesa1[self.box1id].update()
-            if self.dragRectTransparent.isChecked() and type(self.listRectanglesa2[self.box1id]) == self.ROItype:
-                col = self.prevBoxCol.rgb()
-                col = QtGui.QColor(col)
-                col.setAlpha(255)
-                self.listRectanglesa2[self.box1id].setPen(col,width=1)
-            else:
-                self.listRectanglesa2[self.box1id].setBrush(self.prevBoxCol)
-
-            self.listRectanglesa2[self.box1id].update()
-
-            if self.saveConfig:
-                self.config['BirdList'].append(label)
-
-        self.humanClassifyDialog1.tbox.setText('')
-        self.humanClassifyDialog1.tbox.setEnabled(False)
-        self.humanClassifyNextImage1()
-
-    def humanClassifyDelete1(self):
-        # Delete a segment
-        id = self.box1id
-        self.deleteSegment(self.box1id)
-        self.box1id = id-1
-        self.humanClassifyNextImage1()
-
-    def humanClassifyDialog2(self):
-        """ Create the dialog that shows sets of calls to the user for verification.
-        """
-        if len(self.segments)==0:
-            print "No box selected"
-            msg = QMessageBox()
-            msg.setIcon(QMessageBox.Information)
-            msg.setText("No segments to check")
-            msg.setIconPixmap(QPixmap('img/Owl_warning.png'))
-            msg.setWindowIcon(QIcon('img/Avianz.ico'))
-            msg.setWindowTitle("No segment")
-            msg.setStandardButtons(QMessageBox.Ok)
-            msg.exec_()
-            return
-        self.statusLeft.setText("Checking...")
-        if len(self.segments)>0:
-            names = [item[4] for item in self.segments]
-            names = [n if n[-1] != '?' else n[:-1] for n in names]
-            # Should make them unique
-            keys = {}
-            for n in names:
-                keys[n] = 1
-            names = keys.keys()
-            self.humanClassifyDialog2a = Dialogs.HumanClassify2a(names)
-
-            if self.humanClassifyDialog2a.exec_() == 1:
-                label = self.humanClassifyDialog2a.getValues()
-                self.humanClassifyDialog2 = Dialogs.HumanClassify2(self.sg,self.segments,label,self.sampleRate, self.config['incr'], self.lut,self.colourStart,self.colourEnd,self.config['invertColourMap'])
-                self.humanClassifyDialog2.exec_()
-                errors = self.humanClassifyDialog2.getValues()
-                if len(errors)>0:
-                    outputErrors = []
-                    for error in errors[-1::-1]:
-                        outputErrors.append(self.segments[error])
-                        self.deleteSegment(error)
-                    if self.config['saveCorrections']:
-                        # Save the errors in a file
-                        file = open(self.filename + '.corrections_' + str(label), 'a')
-                        json.dump(outputErrors, file)
-                        file.close()
-
-        self.statusLeft.setText("Ready")
-
-    def showSpectrogramDialog(self):
-        """ Create the spectrogram dialog when the button is pressed.
-        """
-        if not hasattr(self,'spectrogramDialog'):
-<<<<<<< HEAD
-            self.spectrogramDialog = Dialogs.Spectrogram(self.config['window_width'],self.config['incr'],self.minFreq,self.maxFreq)     #???
-=======
-            self.spectrogramDialog = Dialogs.Spectrogram(self.config['window_width'],self.config['incr'],self.minFreq,self.maxFreq)   
->>>>>>> 8d5a810d
-        self.spectrogramDialog.show()
-        self.spectrogramDialog.activateWindow()
-        self.spectrogramDialog.activate.clicked.connect(self.spectrogram)
-        # This next line was for dynamic update.
-        # self.connect(self.spectrogramDialog, SIGNAL("changed"), self.spectrogram)
-
-    def spectrogram(self):
-        """ Listener for the spectrogram dialog.
-        Has to do quite a bit of work to make sure segments are in the correct place, etc."""
-        [windowType, mean_normalise, multitaper, window_width, incr,minFreq,maxFreq] = self.spectrogramDialog.getValues()
-        if minFreq>=maxFreq:
-            msg = QMessageBox()
-            msg.setIcon(QMessageBox.Information)
-            msg.setText("Incorrect frequency range")
-            msg.setIconPixmap(QPixmap("img/Owl_warning.png"))
-            msg.setWindowIcon(QIcon('img/Avianz.ico'))
-            msg.setWindowTitle("Error")
-            msg.setStandardButtons(QMessageBox.Ok)
-            msg.exec_()
-        self.statusLeft.setText("Updating the spectrogram...")
-        self.sp.setWidth(int(str(window_width)), int(str(incr)))
-        sgRaw = self.sp.spectrogram(self.audiodata,window=str(windowType),mean_normalise=mean_normalise,onesided=True,multitaper=multitaper)
-        maxsg = np.min(sgRaw)
-        self.sg = np.abs(np.where(sgRaw==0,0.0,10.0 * np.log10(sgRaw/maxsg)))
-
-        # If the size of the spectrogram has changed, need to update the positions of things
-        if int(str(incr)) != self.config['incr'] or int(str(window_width)) != self.config['window_width']:
-            self.config['incr'] = int(str(incr))
-            self.config['window_width'] = int(str(window_width))
-            self.changeWidth(self.widthWindow.value())
-            # Update the positions of the segments
-            self.textpos = np.shape(self.sg)[1] + self.config['textoffset']
-            for s in range(len(self.listRectanglesa2)):
-                if self.listRectanglesa1[s] is not None:
-                    x1 = self.convertAmpltoSpec(self.listRectanglesa1[s].getRegion()[0])
-                    x2 = self.convertAmpltoSpec(self.listRectanglesa1[s].getRegion()[1])
-                    if type(self.listRectanglesa2[s]) == self.ROItype:
-                        y1 = self.listRectanglesa2[s].pos().y()
-                        y2 = self.listRectanglesa2[s].size().y()
-                        self.listRectanglesa2[s].setPos(pg.Point(x1, y1))
-                        self.listRectanglesa2[s].setSize(pg.Point(x2 - x1, y2))
-                    else:
-                        self.listRectanglesa2[s].setRegion([x1, x2])
-                    self.listLabels[s].setPos(x1,self.textpos)
-
-            # Update the axis
-            FreqRange = (self.maxFreq - self.minFreq)/1000.
-            self.specaxis.setTicks([[(0, self.minFreq / 1000.),
-                                     (np.shape(self.sg)[1] / 4, self.minFreq / 1000. + FreqRange / 4.),
-                                     (np.shape(self.sg)[1] / 2, self.minFreq / 1000. + FreqRange / 2.),
-                                     (3 * np.shape(self.sg)[1] / 4, self.minFreq / 1000. + 3 * FreqRange / 4.),
-                                     (np.shape(self.sg)[1], self.minFreq / 1000. + FreqRange)]])
-
-            # Redraw everything and redraw it
-            self.removeSegments(delete=False)
-            for r in self.SegmentRects:
-                self.p_overview2.removeItem(r)
-            self.SegmentRects = []
-            self.p_overview.removeItem(self.overviewImageRegion)
-
-            self.drawOverview()
-            self.drawfigMain()
-            if hasattr(self, 'seg'):
-                self.seg.setNewData(self.audiodata, sgRaw, self.sampleRate, self.config['window_width'],
-                                    self.config['incr'])
-
-        if minFreq != self.minFreq or maxFreq!=self.maxFreq:
-            self.redoFreqAxis(minFreq,maxFreq)
-
-        self.statusLeft.setText("Ready")
-
-    def denoiseDialog(self):
-        """ Create the denoising dialog when the relevant button is pressed.
-        """
-        self.denoiseDialog = Dialogs.Denoise()
-        self.denoiseDialog.show()
-        self.denoiseDialog.activateWindow()
-        self.denoiseDialog.activate.clicked.connect(self.denoise)
-        self.denoiseDialog.undo.clicked.connect(self.denoise_undo)
-        self.denoiseDialog.save.clicked.connect(self.denoise_save)
-
-    def backup(self):
-        """ Enables denoising to be undone. """
-        if hasattr(self, 'audiodata_backup'):
-            if self.audiodata_backup is not None:
-                audiodata_backup_new = np.empty(
-                    (np.shape(self.audiodata_backup)[0], np.shape(self.audiodata_backup)[1] + 1))
-                audiodata_backup_new[:, :-1] = np.copy(self.audiodata_backup)
-                audiodata_backup_new[:, -1] = np.copy(self.audiodata)
-                self.audiodata_backup = audiodata_backup_new
-            else:
-                self.audiodata_backup = np.empty((np.shape(self.audiodata)[0], 1))
-                self.audiodata_backup[:, 0] = np.copy(self.audiodata)
-        else:
-            self.audiodata_backup = np.empty((np.shape(self.audiodata)[0], 1))
-            self.audiodata_backup[:, 0] = np.copy(self.audiodata)
-
-    def denoise(self):
-        """ Listener for the denoising dialog.
-        Calls the denoiser and then plots the updated data.
-        """
-        # TODO: should it be saved automatically, or a button added?
-        [alg,depthchoice,depth,thrType,thr,wavelet,start,end,width,trimaxis] = self.denoiseDialog.getValues()
-        self.backup()
-        self.statusLeft.setText("Denoising...")
-        if not hasattr(self, 'waveletDenoiser'):
-            self.waveletDenoiser = Wavelets.Wavelets(data=self.audiodata,wavelet=None,maxLevel=self.config['maxSearchDepth'])
-
-        if str(alg) == "Wavelets":
-            if thrType is True:
-                type = 'Soft'
-            else:
-                type = 'Hard'
-            if depthchoice:
-                depth = None
-            else:
-                depth = int(str(depth))
-            self.audiodata = self.waveletDenoiser.waveletDenoise(self.audiodata,type,float(str(thr)),depth,wavelet=str(wavelet))
-        elif str(alg) == "Bandpass --> Wavelets":
-            if thrType is True:
-                type = 'soft'
-            else:
-                type = 'hard'
-            if depthchoice:
-                depth = None
-            else:
-                depth = int(str(depth))
-            self.audiodata = self.sp.bandpassFilter(self.audiodata,int(str(start)),int(str(end)))
-            self.audiodata = self.waveletDenoiser.waveletDenoise(self.audiodata,type,float(str(thr)),depth,wavelet=str(wavelet))
-        elif str(alg) == "Wavelets --> Bandpass":
-            if thrType is True:
-                type = 'soft'
-            else:
-                type = 'hard'
-            if depthchoice:
-                depth = None
-            else:
-                depth = int(str(depth))
-            self.audiodata = self.waveletDenoiser.waveletDenoise(self.audiodata,type,float(str(thr)),depth,wavelet=str(wavelet))
-            self.audiodata = self.sp.bandpassFilter(self.audiodata,int(str(start)),int(str(end)))
-        elif str(alg) == "Bandpass":
-            self.audiodata = self.sp.bandpassFilter(self.audiodata, int(str(start)), int(str(end)))
-            #self.audiodata = self.sp.ButterworthBandpass(self.audiodata, self.sampleRate, low=int(str(start)), high=int(str(end)))
-            if trimaxis:
-                self.redoFreqAxis(int(str(start)), int(str(end)))
-        elif str(alg) == "Butterworth Bandpass":
-            self.audiodata = self.sp.ButterworthBandpass(self.audiodata, self.sampleRate, low=int(str(start)), high=int(str(end)))
-        else:
-            #"Median Filter"
-            self.audiodata = self.sp.medianFilter(self.audiodata,int(str(width)))
-
-        # The temp files work properly on a Mac, not on Windows
-        if platform.system() == 'Darwin':
-            filename = 'temp.wav'
-        else:
-            import tempfile
-            f = tempfile.NamedTemporaryFile(mode='w+t', delete=False)
-            filename = f.name
-
-        wavio.write(filename,self.audiodata.astype('int16'),self.sampleRate,scale='dtype-limits',sampwidth=2)
-
-        #open the temp file
-        wavobj = wavio.read(filename)
-        self.sampleRate = wavobj.rate
-        self.audiodata = wavobj.data
-        if self.audiodata.dtype is not 'float':
-            self.audiodata = self.audiodata.astype('float') #/ 32768.0
-
-        self.audiodata=self.audiodata[:,0]
-
-        sgRaw = self.sp.spectrogram(self.audiodata,mean_normalise=True,onesided=True,multitaper=False)
-        maxsg = np.min(sgRaw)
-        self.sg = np.abs(np.where(sgRaw==0,0.0,10.0 * np.log10(sgRaw/maxsg)))
-        self.overviewImage.setImage(self.sg)
-
-        self.specPlot.setImage(self.sg)
-        self.amplPlot.setData(np.linspace(0.0,float(self.datalength)/self.sampleRate,num=self.datalength,endpoint=True),self.audiodata)
-        self.minFreq = int(str(start))
-        self.maxFreq = int(str(end))
-
-        if trimaxis:
-            self.redoFreqAxis()
-
-        self.setColourLevels()
-
-        self.statusLeft.setText("Ready")
-
-        # TODO: Make the temp file playable
-        # # media_obj = phonon.Phonon.MediaObject(self)
-        # self.media_obj.setCurrentSource(phonon.Phonon.MediaSource(filename))
-        # audio_output = phonon.Phonon.AudioOutput(phonon.Phonon.MusicCategory, self)
-        # phonon.Phonon.createPath(self.media_obj, audio_output)
-        # self.media_obj.tick.connect(self.movePlaySlider)
-        # self.media_obj.setTickInterval(20)
-        # self.media_obj.tick.connect(self.movePlaySlider)
-        # self.media_obj.finished.connect(self.playFinished)
-
-    def denoise_undo(self):
-        """ Listener for undo button in denoising dialog.
-        """
-        # TODO: Can I actually delete something from an object?
-        print("Undoing",np.shape(self.audiodata_backup))
-        if hasattr(self,'audiodata_backup'):
-            if self.audiodata_backup is not None:
-                if np.shape(self.audiodata_backup)[1]>0:
-                    self.audiodata = np.copy(self.audiodata_backup[:,-1])
-                    self.audiodata_backup = self.audiodata_backup[:,:-1]
-                    self.sp.setNewData(self.audiodata,self.sampleRate)
-                    sgRaw = self.sp.spectrogram(self.audiodata,mean_normalise=True,onesided=True,multitaper=False)
-                    maxsg = np.min(sgRaw)
-                    self.sg = np.abs(np.where(sgRaw == 0, 0.0, 10.0 * np.log10(sgRaw / maxsg)))
-                    self.overviewImage.setImage(self.sg)
-                    self.specPlot.setImage(self.sg)
-                    self.amplPlot.setData(
-                        np.linspace(0.0, float(self.datalength) / self.sampleRate, num=self.datalength, endpoint=True),
-                        self.audiodata)
-                    if hasattr(self,'seg'):
-                        self.seg.setNewData(self.audiodata,sgRaw,self.sampleRate,self.config['window_width'],self.config['incr'])
-
-                    self.setColourLevels()
-
-    def denoise_save(self):
-        """ Listener for save button in denoising dialog.
-        Adds _d to the filename and saves it as a new sound file.
-        """
-        filename = self.filename[:-4] + '_d' + self.filename[-4:]
-        wavio.write(filename,self.audiodata.astype('int16'),self.sampleRate,scale='dtype-limits', sampwidth=2)
-        self.statusLeft.setText("Saved")
-
-    def redoFreqAxis(self,start=None,end=None):
-        """ This is the listener for the menu option to make the frequency axis tight (for after bandpass filtering)
-        """
-        # TODO: Make this automatic, or at least within the dialog box, not a separate menu item.
-        if start is None:
-            start = self.minFreq
-        if end is None:
-            end = self.maxFreq
-
-        height = self.sampleRate / 2. / np.shape(self.sg)[1]
-
-        self.overviewImage.setImage(self.sg[:,int(float(start)/height):int(float(end)/height)])
-        self.specPlot.setImage(self.sg[:,int(float(start)/height):int(float(end)/height)])
-
-        FreqRange = end - start
-        SpecRange = FreqRange/height
-        self.specaxis.setTicks([[(0,(start/1000.)),(SpecRange/4,(start/1000.+FreqRange/4000.)),(SpecRange/2,(start/1000.+FreqRange/2000.)),(3*SpecRange/4,(start/1000.+3*FreqRange/4000.)),(SpecRange,(start/1000.+FreqRange/1000.))]])
-
-    def segmentationDialog(self):
-        """ Create the segmentation dialog when the relevant button is pressed.
-        """
-        self.segmentDialog = Dialogs.Segmentation(np.max(self.audiodata))
-        self.segmentDialog.show()
-        self.segmentDialog.activateWindow()
-        self.segmentDialog.undo.clicked.connect(self.segment_undo)
-        self.segmentDialog.activate.clicked.connect(self.segment)
-
-    def segment(self):
-        """ Listener for the segmentation dialog. Calls the relevant segmenter.
-        """
-        # TODO: Currently just gives them all the label "Don't Know"
-        seglen = len(self.segments)
-        [alg, medThr,HarmaThr1,HarmaThr2,PowerThr,minfreq,minperiods,Yinthr,window,FIRThr1,CCThr1,species] = self.segmentDialog.getValues()
-
-        #[alg, ampThr, medThr,HarmaThr1,HarmaThr2,PowerThr,minfreq,minperiods,Yinthr,window,FIRThr1,depth,thrType,thr,wavelet,bandchoice,start,end,species] = self.segmentDialog.getValues()
-        species = str(species)
-        #if not hasattr(self,'seg'):
-        #    self.seg = Segment.Segment(self.audiodata,sgRaw,self.sp,self.sampleRate,self.config['minSegment'],self.config['window_width'],self.config['incr'])
-        self.statusLeft.setText("Segmenting...")
-        if str(alg) == "Default":
-            newSegments = self.seg.bestSegments()
-        elif str(alg) == "Median Clipping":
-            newSegments = self.seg.medianClip(float(str(medThr)),self.config['minSegment'])
-        elif str(alg) == "Harma":
-            newSegments = self.seg.Harma(float(str(HarmaThr1)),float(str(HarmaThr2)),self.config['minSegment'])
-        elif str(alg) == "Power":
-            newSegments = self.seg.segmentByPower(float(str(PowerThr)))
-        elif str(alg) == "Onsets":
-            newSegments = self.seg.onsets()
-        elif str(alg) == "Fundamental Frequency":
-            newSegments, pitch, times = self.seg.yin(int(str(minfreq)),int(str(minperiods)),float(str(Yinthr)),int(str(window)),returnSegs=True)
-        elif str(alg) == "FIR":
-            newSegments = self.seg.segmentByFIR(float(str(FIRThr1)))
-        elif str(alg)=="Wavelets":
-            newSegments = WaveletSegment.findCalls_test(fName=None,data=self.audiodata, sampleRate=self.sampleRate, species=species,trainTest=False)
-        elif str(alg)=="Cross-Correlation":
-            self.findMatches(float(str(CCThr1)))
-            newSegments = []
-
-            # # Here the idea is to use both ML and wavelets then label AND as definite and XOR as possible just for wavelets
-            # # but ML is extremely slow and crappy. So I decided to use just the wavelets
-            # newSegmentsML = WaveletSegment.findCalls_learn(fName=None,data=self.audiodata, sampleRate=self.sampleRate, species=species,trainTest=False)
-            # print np.shape(newSegmentsML),type(newSegmentsML), newSegmentsML
-            #
-            # newSegments = WaveletSegment.findCalls_test(fName=None,data=self.audiodata, sampleRate=self.sampleRate, species='kiwi',trainTest=False)
-            # # print type(newSegments),newSegments
-            # import itertools
-            # newSegments=list(itertools.chain.from_iterable(newSegments))
-            # temp=np.zeros(len(newSegmentsML))
-            # for i in newSegments:
-            #     temp[i]=1
-            # newSegments=temp.astype(int)
-            # newSegments=newSegments.tolist()
-            # print np.shape(newSegments), type(newSegments), newSegments
-            #
-            # newSegmentsDef=np.minimum.reduce([newSegmentsML,newSegments])
-            # newSegmentsDef=newSegmentsDef.tolist()
-            # print "newSegmentsDef:", np.shape(newSegmentsDef), type(newSegmentsDef), newSegmentsDef
-            # C=[(a and not b) or (not a and b) for a,b in zip(newSegmentsML,newSegments)]
-            # newSegmentsPb=[int(c) for c in C]
-            # print "newSegmentsPosi:", np.shape(newSegmentsPb), type(newSegmentsPb), newSegmentsPb
-            #
-            # # convert these segments to [start,end] format
-            # newSegmentsDef=self.binary2seg(newSegmentsDef)
-            # newSegmentsPb=self.binary2seg(newSegmentsPb)
-
-        # Generate annotation friendly output. That's enough for interface?
-        # Merge neighbours for wavelet seg
-        if str(alg)=="Wavelets":
-            #newSegments=self.mergeSeg(newSegments)
-            if len(newSegments)>0:
-                for seg in newSegments:
-                    self.addSegment(float(seg[0]), float(seg[1]), 0, 0,
-                                    species.title() + "?")
-        else:
-            if len(newSegments)>0:
-                for seg in newSegments:
-                    self.addSegment(float(seg[0]),float(seg[1]))
-
-        # Save the excel file
-        self.saveDetections(newSegments,mode='Excel',species=species)
-
-        self.lenNewSegments = len(newSegments)
-        self.segmentDialog.undo.setEnabled(True)
-        self.statusLeft.setText("Ready")
-
-    def segment_undo(self):
-        """ Listener for undo button in segmentation dialog.
-        This is very cheap: the segments were appended, so delete the last len of them (from the end)
-        """
-        end = len(self.segments)
-        for seg in range(end-1,end-self.lenNewSegments-1,-1):
-            self.deleteSegment(seg)
-        self.segmentDialog.undo.setEnabled(False)
-
-    def saveDetections(self, annotation, mode,species):
-        """ This saves the detections into one of three different formats: annotation, excel, and binary.
-        Adds a DetectionSummary folder.
-        """
-
-        # method=self.algs.currentText()
-        relfname = os.path.relpath(str(self.filename), str(self.dirName))
-        eFile = self.dirName + '\DetectionSummary_' + species + '.xlsx'
-
-        if mode == 'Annotation':
-            if isinstance(self.filename, str):
-                file = open(self.filename + '.data', 'w')
-            else:
-                file = open(str(self.filename) + '.data', 'w')
-            json.dump(annotation, file)
-
-        elif mode == 'Excel':
-            if os.path.isfile(eFile):  # if the file is already there
-                try:
-                    wb = load_workbook(str(eFile))
-                    ws = wb.get_sheet_by_name('TimeStamps')
-                    c = 1
-                    r = ws.max_row + 1  # Get last row number from existing file
-                    ws.cell(row=r, column=1, value=str(relfname))
-                    for seg in annotation:
-                        ws.cell(row=r, column=c + 1, value=str(seg[0]) + '-' + str(seg[1]))
-                        c = c + 1
-                    wb.save(str(eFile))
-                except:
-                    print "Unable to open file"  # Does not exist OR no read permissions
-            else:
-                wb = Workbook()
-                wb.create_sheet(title='TimeStamps', index=1)
-                wb.create_sheet(title='PresenceAbsence', index=2)
-                wb.create_sheet(title='PerSecond', index=3)
-
-                ws = wb.get_sheet_by_name('TimeStamps')
-                ws.cell(row=1, column=1, value="File Name")
-                ws.cell(row=1, column=2, value="Detections [start-end(mm:ss)]")
-                c = 1
-                r = 2
-                ws.cell(row=r, column=c, value=str(relfname))
-                for seg in annotation:
-                    ws.cell(row=r, column=c + 1, value=str(seg[0]) + '-' + str(seg[1]))
-                    c = c + 1
-                # Second sheet
-                ws = wb.get_sheet_by_name('PresenceAbsence')
-                ws.cell(row=1, column=1, value="File Name")
-                ws.cell(row=1, column=2, value="Presence/Absence")
-
-                # Third sheet
-                ws = wb.get_sheet_by_name('PerSecond')
-                ws.cell(row=1, column=1, value="File Name")
-                ws.cell(row=1, column=2, value="Presence=1/Absence=0")
-                c = 2
-                for i in range(900):
-                    ws.cell(row=2, column=c, value="S " + str(i + 1))
-                    c = c + 1
-                first = wb.get_sheet_by_name('Sheet')
-                wb.remove_sheet(first)
-                wb.save(str(eFile))
-
-            # Presence absence excel
-            if os.path.isfile(eFile):  # if the file is already there
-                try:
-                    wb = load_workbook(str(eFile))
-                    # ws=wb.create_sheet(title="PresenceAbsence",index=2)
-                    ws = wb.get_sheet_by_name('PresenceAbsence')
-                    r = ws.max_row + 1  #
-                    ws.cell(row=r, column=1, value=str(relfname))
-                    if annotation:
-                        ws.cell(row=r, column=2, value='Yes')
-                    else:
-                        ws.cell(row=r, column=2, value='_')
-                    wb.save(str(eFile))
-                except:
-                    print "Unable to open file"  # Does not exist OR no read permissions
-
-        else:  # mode=='Binary'
-            if os.path.isfile(eFile):  # if the file is already there
-                try:
-                    wb = load_workbook(str(eFile))
-                    ws = wb.get_sheet_by_name('PerSecond')
-                    c = 1
-                    r = ws.max_row + 1  # Get last row number from existing file
-                    ws.cell(row=r, column=1, value=str(relfname))
-                    for seg in annotation:
-                        ws.cell(row=r, column=c + 1, value=seg)
-                        c = c + 1
-                    wb.save(str(eFile))
-                except:
-                    print "Unable to open file"  # Does not exist OR no read permissions
-
-    def findMatches(self,thr=0.4):
-        """ Calls the cross-correlation function to find matches like the currently highlighted box.
-        """
-        if self.box1id is None or self.box1id == -1:
-            print "No box selected"
-            msg = QMessageBox()
-            msg.setIcon(QMessageBox.Information)
-            msg.setText("No segment selected to match")
-            msg.setIconPixmap(QPixmap("img/Owl_warning.png"))
-            msg.setWindowIcon(QIcon('img/Avianz.ico'))
-            msg.setWindowTitle("No segment")
-            msg.setStandardButtons(QMessageBox.Ok)
-            msg.exec_()
-            return
-        else:
-            self.statusLeft.setText("Finding matches...")
-            # Only want to draw new segments, so find out how many there are now
-            seglen = len(self.segments)
-            # Get the segment -- note that takes the full y range
-            if type(self.listRectanglesa2[self.box1id]) == self.ROItype:
-                x1 = self.listRectanglesa2[self.box1id].pos().x()
-                x2 = x1 + self.listRectanglesa2[self.box1id].size().x()
-            else:
-                x1, x2 = self.listRectanglesa2[self.box1id].getRegion()
-            # Get the data for the spectrogram
-            sgRaw = self.sp.spectrogram(self.audiodata,mean_normalise=True,onesided=True,multitaper=False)
-            segment = sgRaw[int(x1):int(x2),:]
-            len_seg = (x2-x1) * self.config['incr'] / self.sampleRate
-            indices = self.seg.findCCMatches(segment,sgRaw,thr)
-            # indices are in spectrogram pixels, need to turn into times
-            for i in indices:
-                # Miss out the one selected: note the hack parameter
-                if np.abs(i-x1) > self.config['overlap_allowed']:
-                    time = float(i)*self.config['incr'] / self.sampleRate
-                    self.addSegment(time, time+len_seg,0,0,self.segments[self.box1id][4])
-            self.statusLeft.setText("Ready")
-
-    def classifySegments(self):
-        # TODO: Finish this
-        # Note that this still works on 1 second -- species-specific parameter eventually (here twice: as 1 and in sec loop)
-        if self.segments is None or len(self.segments) == 0:
-            # print "No segments to recognise"
-            msg = QMessageBox()
-            msg.setIcon(QMessageBox.Information)
-            msg.setText("No segments to recognise")
-            msg.setWindowIcon(QIcon('img/Avianz.ico'))
-            msg.setIconPixmap(QPixmap("img/Owl_warning.png"))
-            msg.setWindowTitle("No segments")
-            msg.setStandardButtons(QMessageBox.Ok)
-            msg.exec_()
-            return
-        else:
-            # TODO: Ask for species; brown kiwi for now
-            # TODO: ***** TIDY UP WAVELET SEG, USE THIS!
-            for i in range(len(self.segments)):
-                seglength = np.abs(self.segments[i][1] - self.segments[i][0])
-                if seglength <= 1:
-                    # Recognise as is
-                    label = WaveletSegment.computeWaveletEnergy_1s(self.audiodata[self.segments[i][0]:self.segments[i][1]],wavelet='dmey2')
-                    self.updateText(label,i)
-                else:
-                    for sec in range(np.ceil(seglength)):
-                        label = WaveletSegment.computeWaveletEnergy_1s(self.audiodata[sec*self.sampleRate+self.segments[i][0]:(sec+1)*self.sampleRate+self.segments[i][0]],wavelet='dmey2')
-                        # TODO: Check if the labels match, decide what to do if not
-                    self.updateText(label,i)
-
-    def recognise(self):
-        # This will eventually call methods to do automatic recognition
-        # Actually, will produce a dialog to ask which species, etc.
-        # TODO
-        pass
-
-# ===============
-# Code for playing sounds
-    # These functions are the phonon playing code
-    def playSegment(self):
-        """ Listener for button to play a segment."""
-        self.segmentStop = self.playSlider.maximum()
-        if self.media_obj.state() == phonon.Phonon.PlayingState:
-            self.media_obj.pause()
-            self.playButton.setIcon(self.style().standardIcon(QtGui.QStyle.SP_MediaPlay))
-        elif self.media_obj.state() == phonon.Phonon.PausedState or self.media_obj.state() == phonon.Phonon.StoppedState:
-            self.media_obj.play()
-            self.playButton.setIcon(self.style().standardIcon(QtGui.QStyle.SP_MediaPause))
-
-    def playFinished(self):
-        """ Listener for when playback stops. """
-        self.playButton.setIcon(self.style().standardIcon(QtGui.QStyle.SP_MediaPlay))
-        self.media_obj.stop()
-        self.media_obj.seek(self.playSlider.value()-self.widthWindow.value()*1000)
-        self.bar.setValue(self.convertAmpltoSpec(self.playSlider.value()/1000.0-self.widthWindow.value()))
-
-    def playSliderMoved(self):
-        """ Listener for when the (hidden) sound slider moves.
-        Changes the position of the bar.
-        """
-        self.media_obj.seek(self.playSlider.value())
-        # playSlider.value() is in ms, need to convert this into spectrogram pixels
-        self.bar.setValue(self.convertAmpltoSpec(self.playSlider.value()/1000.0))
-
-    def barMoved(self,evt):
-        """ Listener for when the bar showing playback position moves.
-        """
-        self.playSlider.setValue(self.convertSpectoAmpl(evt.x())*1000)
-        self.media_obj.seek(self.convertSpectoAmpl(evt.x())*1000)
-
-    def movePlaySlider(self, time):
-        """ Listener for when the position of the play slider (which is connected to the play ticks) moves.
-        Changes the button to a pause.
-        """
-        if not self.playSlider.isSliderDown():
-            self.playSlider.setValue(time)
-        self.timePlayed.setText(self.convertMillisecs(time)+"/"+self.totalTime)
-        if time > min(self.playSlider.maximum(),self.segmentStop):
-            self.media_obj.stop()
-            self.playButton.setIcon(self.style().standardIcon(QtGui.QStyle.SP_MediaPlay))
-            self.media_obj.seek(self.playSlider.minimum())
-        self.bar.setValue(self.convertAmpltoSpec(self.playSlider.value()/1000.0))
-
-    def setPlaySliderLimits(self, start,end):
-        """ Does what it says.
-        """
-        self.playSlider.setRange(start, end)
-        self.playSlider.setValue(start)
-        self.segmentStop = self.playSlider.maximum()
-        self.media_obj.seek(start)
-
-    def playSelectedSegment(self):
-        """ Listener for PlaySegment button.
-        Get selected segment start and end (or return if no segment selected)
-        This isn't pausable, since it goes back to the beginning. I think it's OK though -- they should be short?
-        """
-        if self.box1id > -1:
-            start = self.listRectanglesa1[self.box1id].getRegion()[0]*1000
-            self.segmentStop = self.listRectanglesa1[self.box1id].getRegion()[1]*1000
-            self.media_obj.seek(start)
-            if self.media_obj.state() == phonon.Phonon.PlayingState:
-                self.media_obj.pause()
-            elif self.media_obj.state() == phonon.Phonon.PausedState or self.media_obj.state() == phonon.Phonon.StoppedState:
-                self.media_obj.play()
-
-    def movePlaySlider2(self,time):
-        """ Listener for the play slider that is for inside a segment.
-        """
-        if not self.playSlider.isSliderDown():
-            self.playSlider.setValue(time)
-        if time > min(self.playSlider.maximum(),self.segmentStop):
-            self.media_obj2.stop()
-        self.bar2.setValue(self.convertAmpltoSpec(self.playSlider.value()/1000.0)+self.bandLimitedStart)
-
-    def playFinished2(self):
-        """ Listener for when playback inside a segment stops.
-        """
-        self.media_obj2.stop()
-        self.p_spec.removeItem(self.bar2)
-
-    def playBandLimitedSegment(self):
-        """ Listener for PlayBandlimitedSegment button.
-        Gets the band limits of the segment, bandpass filters, then plays that.
-        Currently uses FIR bandpass filter -- Butterworth is commented out.
-        """
-        start = int(self.listRectanglesa1[self.box1id].getRegion()[0]*self.sampleRate)
-        stop = int(self.listRectanglesa1[self.box1id].getRegion()[1]*self.sampleRate)
-        bottom = int(self.segments[self.box1id][2]*self.sampleRate/2./np.shape(self.sg)[1])
-        top = int(self.segments[self.box1id][3]*self.sampleRate/2./np.shape(self.sg)[1])
-
-        if bottom > 0 and top>0:
-            self.bandLimitedStart=self.convertAmpltoSpec(float(start)/self.sampleRate)
-            data = self.audiodata[start:stop]
-            data=self.sp.bandpassFilter(data,bottom,top)
-            # data = self.sp.ButterworthBandpass(data, self.sampleRate, bottom, top,order=5)
-
-            if platform.system() == 'Darwin':
-                filename = 'temp.wav'
-            else:
-                import tempfile
-                f = tempfile.NamedTemporaryFile(mode='w+t', delete=False)
-                filename = f.name
-            data = data.astype('int16')
-            wavio.write(filename,data,self.sampleRate,scale='dtype-limits',sampwidth=2)
-
-            if not hasattr(self, 'bar2'):
-                self.bar2 = pg.InfiniteLine(angle=90, movable=True, pen={'color': 'r', 'width': 2})
-                self.media_obj2 = phonon.Phonon.MediaObject(self)
-                audio_output = phonon.Phonon.AudioOutput(phonon.Phonon.MusicCategory, self)
-                phonon.Phonon.createPath(self.media_obj2, audio_output)
-                self.media_obj2.setTickInterval(20)
-                self.media_obj2.tick.connect(self.movePlaySlider2)
-                self.media_obj2.finished.connect(self.playFinished2)
-            self.bar2.setValue(self.bandLimitedStart)
-            self.p_spec.addItem(self.bar2, ignoreBounds=True)
-
-            # Instantiate a Qt media object and prepare it (for audio playback)
-            self.media_obj2.setCurrentSource(phonon.Phonon.MediaSource(filename))
-            self.media_obj2.seek(0)
-            self.media_obj2.play()
-            #f.close()
-            return
-        else:
-            self.playSelectedSegment()
-
-    def setOperatorReviewerDialog(self):
-        """ Listener for Set Operator/Reviewer menu item.
-        """
-        self.setOperatorReviewerDialog = Dialogs.OperatorReviewer()
-        self.setOperatorReviewerDialog.show()
-        self.setOperatorReviewerDialog.activateWindow()
-        self.setOperatorReviewerDialog.activate.clicked.connect(self.changeOperator)
-
-    def changeOperator(self):
-        """ Listener for the operator/reviewer dialog.
-        """
-        name1, name2 = self.setOperatorReviewerDialog.getValues()
-        self.config['operator'] = str(name1)
-        self.config['reviewer'] = str(name2)
-        self.statusRight.setText("Operator: " + self.config['operator'] + ", Reviewer: "+self.config['reviewer'])
-
-    def saveImage(self): # ??? it doesn't save the image
-        import pyqtgraph.exporters as pge
-        filename = QFileDialog.getSaveFileName(self,"Save Image","","Images (*.png *.xpm *.jpg)");
-        exporter = pge.ImageExporter.ImageExporter(self.p_spec)
-        exporter.export(filename)
-# ============
-# Various actions: deleting segments, saving, quitting
-    def deleteSegment(self,id=-1):
-        """ Listener for delete segment button, or backspace key. Also called when segments are deleted by the
-        human classify dialogs.
-        Deletes the segment that is selected, otherwise does nothing.
-        Updates the overview segments as well.
-        """
-        if id<0:
-            id = self.box1id
-        if id>-1:
-            # Work out which overview segment this segment is in (could be more than one) and update it
-            inds = int(float(self.convertAmpltoSpec(self.segments[id][0]))/self.widthOverviewSegment)
-            inde = int(float(self.convertAmpltoSpec(self.segments[id][1]))/self.widthOverviewSegment)
-
-            if self.segments[id][4] == "Don't Know":
-                self.overviewSegments[inds:inde+1,0] -= 1
-            elif self.segments[id][4][-1] == '?':
-                self.overviewSegments[inds:inde + 1, 2] -= 1
-            else:
-                self.overviewSegments[inds:inde + 1, 1] -= 1
-            for box in range(inds, inde + 1):
-                if self.overviewSegments[box,0] > 0:
-                    self.SegmentRects[box].setBrush(self.ColourNone)
-                elif self.overviewSegments[box,2] > 0:
-                    self.SegmentRects[box].setBrush(self.ColourPossible)
-                elif self.overviewSegments[box,1] > 0:
-                    self.SegmentRects[box].setBrush(self.ColourNamed)
-                else:
-                    self.SegmentRects[box].setBrush(pg.mkBrush('w'))
-
-            self.p_ampl.removeItem(self.listRectanglesa1[id])
-            self.p_spec.removeItem(self.listRectanglesa2[id])
-            self.p_spec.removeItem(self.listLabels[id])
-            del self.listLabels[id]
-            del self.segments[id]
-            del self.listRectanglesa1[id]
-            del self.listRectanglesa2[id]
-            self.box1id = -1
-
-    def deleteAll(self):
-        """ Listener for delete all button.
-        Checks if the user meant to do it, then calls removeSegments()
-        """
-        if len(self.segments) == 0:
-            msg = QMessageBox()
-            msg.setIcon(QMessageBox.Information)
-            msg.setText("No segments to delete")
-            msg.setWindowIcon(QIcon('img/Avianz.ico'))
-            msg.setIconPixmap(QPixmap("img/Owl_warning.png"))
-            msg.setWindowTitle("No segments")
-            msg.setStandardButtons(QMessageBox.Ok)
-            msg.exec_()
-            return
-        else:
-            msg = QMessageBox()
-            msg.setIconPixmap(QPixmap("img/Owl_thinking.png"))
-            msg.setWindowIcon(QIcon('img/Avianz.ico'))
-            msg.setText("Are you sure you want to delete all segments?")
-            msg.setWindowTitle("Delete All Segments")
-            msg.setStandardButtons(QMessageBox.Ok | QMessageBox.Cancel)
-            msg.buttonClicked.connect(self.yes)
-            msg.exec_()
-
-        # reply = QMessageBox.question(self,"Delete All Segments","Are you sure you want to delete all segments?",    QMessageBox.Yes | QMessageBox.No)
-        # reply.setWindowIcon(QIcon('Avianz.ico'))
-        # if reply==QMessageBox.Yes:
-        #     self.removeSegments()
-
-    def yes(self):
-        self.removeSegments()
-
-    def removeSegments(self,delete=True):
-        """ Remove all the segments in response to the menu selection, or when a new file is loaded. """
-        for r in self.listLabels:
-            if r is not None:
-                self.p_spec.removeItem(r)
-        for r in self.listRectanglesa1:
-            if r is not None:
-                self.p_ampl.removeItem(r)
-        for r in self.listRectanglesa2:
-            if r is not None:
-                self.p_spec.removeItem(r)
-        for r in self.SegmentRects:
-            r.setBrush(pg.mkBrush('w'))
-            r.update()
-
-        if delete:
-            self.segments=[]
-            self.listRectanglesa1 = []
-            self.listRectanglesa2 = []
-            self.listLabels = []
-            self.box1id = -1
-
-    def saveSegments(self):
-        """ Save the segmentation data as a json file.
-        Name of the file is the name of the wave file + .data"""
-        if len(self.segments)>0 or self.hasSegments:
-            print("Saving segments to "+self.filename)
-            if isinstance(self.filename, str):
-                file = open(self.filename + '.data', 'w')
-            else:
-                file = open(str(self.filename) + '.data', 'w')
-            json.dump(self.segments,file)
-
-    def closeEvent(self, event):
-        """ Catch the user closing the window by clicking the Close button instead of quitting. """
-        self.quit()
-
-    def quit(self):
-        """ Listener for the quit button, also called by closeEvent().
-        Add in the operator and reviewer at the top, and then save the segments and the config file.
-        """
-        print("Quitting")
-        if len(self.segments) > 0:
-            if self.segments[0][0] > -1:
-                self.segments.insert(0, [-1, -1, self.config['operator'],self.config['reviewer'], -1])
-        else:
-            self.segments.insert(0, [-1, -1, self.config['operator'],self.config['reviewer'], -1])
-        self.saveSegments()
-        if self.saveConfig == True:
-            print "Saving config file"
-            json.dump(self.config, open(self.configfile, 'wb'))
-        QApplication.quit()
-
-# =============
-
-
-# Start the application
-app = QApplication(sys.argv)
-
-DOC=False    # DOC features or all
-
-# This screen asks what you want to do, then processes the response
-first = Dialogs.StartScreen(DOC=DOC)
-first.setWindowIcon(QtGui.QIcon('img/AviaNZ.ico'))
-first.show()
-app.exec_()
-
-task = first.getValues()
-
-if task == 1:
-    avianz = AviaNZ(configfile='AviaNZconfig.txt',DOC=DOC)
-    avianz.setWindowIcon(QtGui.QIcon('img/AviaNZ.ico'))
-    avianz.show()
-    app.exec_()
-elif task==2:
-    avianz = interface_FindSpecies.AviaNZFindSpeciesInterface()
-    avianz.setWindowIcon(QtGui.QIcon('img/AviaNZ.ico'))
-    avianz.show()
-    app.exec_()
+# AviaNZ.py
+#
+# This is the main class for the AviaNZ interface
+# Version 0.11 10/07/17
+# Author: Stephen Marsland, with input from Nirosha Priyadarshani
+
+#    AviaNZ birdsong analysis program
+#    Copyright (C) 2017
+
+#    This program is free software: you can redistribute it and/or modify
+#    it under the terms of the GNU General Public License as published by
+#    the Free Software Foundation, either version 3 of the License, or
+#    (at your option) any later version.
+
+#    This program is distributed in the hope that it will be useful,
+#    but WITHOUT ANY WARRANTY; without even the implied warranty of
+#    MERCHANTABILITY or FITNESS FOR A PARTICULAR PURPOSE.  See the
+#    GNU General Public License for more details.
+
+#    You should have received a copy of the GNU General Public License
+#    along with this program.  If not, see <http://www.gnu.org/licenses/>.
+
+import sys, os, json, platform
+from PyQt4.QtCore import *
+from PyQt4.QtGui import *
+#from PyQt4.QtWebKit import *
+import PyQt4.phonon as phonon
+
+import wavio
+import numpy as np
+
+import pyqtgraph as pg
+pg.setConfigOption('background','w')
+pg.setConfigOption('foreground','k')
+pg.setConfigOption('antialias',True)
+from pyqtgraph.Qt import QtCore, QtGui
+from pyqtgraph.dockarea import *
+import pyqtgraph.functions as fn
+
+import SupportClasses as SupportClasses
+import Dialogs as Dialogs
+import SignalProc
+import Segment
+import WaveletSegment
+import Wavelets
+#import Features
+#import Learning
+import interface_FindSpecies
+#import math
+
+from openpyxl import load_workbook, Workbook
+
+#import pyqtgraph.parametertree.parameterTypes as pTree
+# ==============
+# TODO
+
+# (4) pysox
+
+# Check that the paging works, add in a label to say where you are up to (where to put it?!)
+
+# Finish segmentation
+#   Mostly there, need to test them
+#   Add a minimum length of time for a segment -> make this a parameter
+#   Finish sorting out parameters for median clipping segmentation, energy segmentation
+#   Finish cross-correlation to pick out similar bits of spectrogram -> and what other methods?
+#   Add something that aggregates them -> needs planning
+
+# Integrate the wavelet segmentation
+    # Remove the code that is in SignalProc and use that one
+
+# At times the program does not respond and ask to repair/close (e.g. when move the overview slider fast or something like that).
+# Need to work on memory management!
+
+# Interface -> inverted spectrogram does not work - spec and amp do not synchronize
+
+# Actions -> Denoise -> median filter check
+# Make the median filter on the spectrogram have params and a dialog. Other options?
+
+# Fundamental frequency
+#   Smoothing?
+#   Add shape metric
+#   Try the harvest f0
+#   Try yaapt or bana (tried yaapt, awful)
+
+# Finish the raven features
+
+# Add in the wavelet segmentation for kiwi, ruru
+# Think about nice ways to train them
+
+# Would it be good to smooth the image? Actually, lots of ideas here! Might be nice way to denoise?
+    # Median filter, smoothing, consider also grab-cut
+    # Continue to play with inverting spectrogram
+
+# Colourmaps
+    # HistogramLUTItem
+
+# Make the scrollbar be the same size as the spectrogram -> hard!
+
+
+# Context menu different for day and night birds?
+
+# The ruru file is a good one to play with for now
+
+# Look into ParameterTree for saving the config stuff in particular
+
+# Needs decent testing
+
+# Minor:
+# Consider always resampling to 22050Hz (except when it's less in file :) )?
+# Font size to match segment size -> make it smaller, could also move it up or down as appropriate
+# Where should label be written?
+# Use intensity of colour to encode certainty?
+# If don't select something in context menu get error -> not critical
+# Colours of the segments to be visible with different colourmaps? Not important!
+
+# Look at raven and praat and luscinia -> what else is actually useful? Other annotations on graphs?
+
+# Given files > 5 mins, split them into 5 mins versions anyway (code is there, make it part of workflow)
+# Don't really want to load the whole thing, just 5 mins, and then move through with arrows -> how?
+# This is sometimes called paging, I think. (y, sr = librosa.load(filename, offset=15.0, duration=5.0) might help. Doesn't do much for the overview through)
+# I tried saving a figure of the overview, but they are too big in general
+
+# Things to remember
+    # When adding new classes, make sure to pass new data to them in undoing and loading
+
+# This version has the selection of birds using a context menu and then has removed the radio buttons
+# Code is still there, though, just commented out. Add as an option?
+
+# Diane:
+    # menu
+    # for matching, show matched segment, and extended 'guess' (with some overlap)
+    # Something to show nesting of segments, such as a number of segments in the top bit
+    # Find similar segments in other files -- other birds
+    # Group files by species
+
+# Rebecca:
+    # x colour spectrogram
+    # x add a marker on the overview to show where you have marked segments, with different colours for unknown, possible
+    # x reorder the list dynamically by amount of use -> done, but maybe it should be an option?
+    # Maybe include day or night differently in the context menu
+    # x have a hot key to add the same bird repeatedly
+    # Change the visible window width (or just add) magnify/shrink buttons
+    # x Add date, time, person, location, would be good to have weather info calculated automatically (wind, rain -> don't bother), broken sound recorder
+
+    # pull out any bird call (useful for if you don't know what a bird sounds like (Fiji petrel) or wind farm monitoring)
+    # do bats!
+    # Look up David Bryden (kokako data) looking at male, female, juvenile
+    # Get all calls of a species
+    # Look up freebird and raven and also BatSearch
+# ===============
+
+class AviaNZ(QMainWindow):
+    """Main class for the user interface.
+    Contains most of the user interface and plotting code"""
+
+    def __init__(self,root=None,configfile=None,DOC=True):
+        """Initialisation of the class. Load a configuration file, or create a new one if it doesn't
+        exist. Also initialises the data structures and loads an initial file (specified explicitly)
+        and sets up the window.
+        One interesting configuration point is the DOC setting, which hides the more 'research' functions."""
+        super(AviaNZ, self).__init__()
+        self.root = root
+        if configfile is not None:
+            try:
+                self.config = json.load(open(configfile))
+                self.saveConfig = False
+            except:
+                print("Failed to load config file")
+                self.genConfigFile()
+                self.saveConfig = True
+            self.configfile = configfile
+        else:
+            self.genConfigFile()
+            self.saveConfig=True
+            self.configfile = 'AviaNZconfig.txt'
+
+        # The data structures for the segments
+        self.listLabels = []
+        self.listRectanglesa1 = []
+        self.listRectanglesa2 = []
+        self.SegmentRects = []
+        self.segmentPlots=[]
+        self.box1id = -1
+        self.DOC=DOC
+        self.started=False
+        self.bar = pg.InfiniteLine(angle=90, movable=True, pen={'color': 'c', 'width': 3})
+
+        self.lastSpecies = "Don't Know"
+        self.nFileSections = None
+        self.resetStorageArrays()
+
+        self.dirName = self.config['dirpath']
+        self.previousFile = None
+        self.focusRegion = None
+
+        # Make the window and associated widgets
+        QMainWindow.__init__(self, root)
+        self.setWindowTitle('AviaNZ')
+
+        # Make life easier for now: preload a birdsong
+        firstFile = 'tril1.wav' #'male1.wav' # 'kiwi.wav'#'
+        #self.firstFile = 'kiwi.wav'
+
+        self.createMenu()
+        self.createFrame()
+
+        # Some safety checking for paths and files
+        if not os.path.isdir(self.dirName):
+            print("Directory doesn't exist: making it")
+            os.makedirs(self.dirName)
+        if not os.path.isfile(self.dirName+'/'+firstFile):
+            fileName = QtGui.QFileDialog.getOpenFileName(self, 'Choose File', self.dirName, "Wav files (*.wav)")
+            if fileName:
+                firstFile = fileName
+        self.fillFileList(firstFile)
+        self.listLoadFile(QString(firstFile))
+        #self.previousFile = firstFile
+
+        # Save the segments every minute
+        self.timer = QTimer()
+        QObject.connect(self.timer, SIGNAL("timeout()"), self.saveSegments)
+        self.timer.start(self.config['secsSave']*1000)
+
+    def createMenu(self):
+        """ Create the menu entries at the top of the screen and link them as appropriate.
+        Some of them are initialised according to the data in the configuration file."""
+
+        fileMenu = self.menuBar().addMenu("&File")
+        fileMenu.addAction("&Open sound file", self.openFile, "Ctrl+O")
+        # fileMenu.addAction("&Change Directory", self.chDir)
+        fileMenu.addAction("&Set Operator/Reviewer", self.setOperatorReviewerDialog)
+        fileMenu.addSeparator()
+        fileMenu.addAction("Quit",self.quit,"Ctrl+Q")
+        # This is a very bad way to do this, but I haven't worked anything else out (setMenuRole() didn't work)
+        # Add it a second time, then it appears!
+        if platform.system() == 'Darwin':
+            fileMenu.addAction("&Quit",self.quit,"Ctrl+Q")
+
+        specMenu = self.menuBar().addMenu("&Interface")
+
+        self.useAmplitudeTick = specMenu.addAction("Show amplitude plot", self.useAmplitudeCheck)
+        self.useAmplitudeTick.setCheckable(True)
+        self.useAmplitudeTick.setChecked(self.config['showAmplitudePlot'])
+        self.useAmplitude = True
+
+        self.useFilesTick = specMenu.addAction("Show list of files", self.useFilesCheck)
+        self.useFilesTick.setCheckable(True)
+        self.useFilesTick.setChecked(self.config['showListofFiles'])
+
+        self.showOverviewSegsTick = specMenu.addAction("Show annotation overview", self.showOverviewSegsCheck)
+        self.showOverviewSegsTick.setCheckable(True)
+        self.showOverviewSegsTick.setChecked(self.config['showAnnotationOverview'])
+
+        self.dragRectangles = specMenu.addAction("Drag boxes in spectrogram", self.dragRectanglesCheck)
+        self.dragRectangles.setCheckable(True)
+        self.dragRectangles.setChecked(self.config['dragBoxes'])
+
+        self.dragRectTransparent = specMenu.addAction("Make dragged boxes transparent", self.dragRectsTransparent)
+        self.dragRectTransparent.setCheckable(True)
+        self.dragRectTransparent.setChecked(self.config['transparentBoxes'])
+
+        self.showFundamental = specMenu.addAction("Show fundamental frequency", self.showFundamentalFreq,"Ctrl+F")
+        self.showFundamental.setCheckable(True)
+        self.showFundamental.setChecked(False)
+
+        #if self.DOC==False:
+        #    self.showFundamental2 = specMenu.addAction("Show fundamental frequency2", self.showFundamentalFreq2)
+        #    self.showFundamental2.setCheckable(True)
+        #    self.showFundamental2.setChecked(False)
+
+        if self.DOC==False:
+            self.showInvSpec = specMenu.addAction("Show inverted spectrogram", self.showInvertedSpectrogram)
+            self.showInvSpec.setCheckable(True)
+            self.showInvSpec.setChecked(False)
+
+        # if self.DOC==False:
+        self.redoaxis = specMenu.addAction("Make frequency axis tight", self.redoFreqAxis)
+
+        colMenu = specMenu.addMenu("&Choose colour map")
+        colGroup = QActionGroup(self)
+        for colour in self.config['ColourList']:
+            cm = colMenu.addAction(colour)
+            cm.setCheckable(True)
+            if colour==self.config['cmap']:
+                cm.setChecked(True)
+            receiver = lambda cmap=colour: self.setColourMap(cmap)
+            self.connect(cm, SIGNAL("triggered()"), receiver)
+            colGroup.addAction(cm)
+        self.invertcm = specMenu.addAction("Invert colour map",self.invertColourMap)
+        self.invertcm.setCheckable(True)
+        self.invertcm.setChecked(self.config['invertColourMap'])
+
+        specMenu.addSeparator()
+        specMenu.addAction("Change spectrogram parameters",self.showSpectrogramDialog)
+
+        specMenu.addSeparator()
+        specMenu.addAction("Save as image",self.saveImage,"Ctrl+I")
+
+        actionMenu = self.menuBar().addMenu("&Actions")
+        actionMenu.addAction("&Delete all segments", self.deleteAll, "Ctrl+D")
+        self.readonly = actionMenu.addAction("Make read only",self.makeReadOnly,"Ctrl+R")
+        self.readonly.setCheckable(True)
+        self.readonly.setChecked(False)
+        actionMenu.addAction("Denoise",self.denoiseDialog,"Ctrl+N")
+        actionMenu.addAction("Segment",self.segmentationDialog,"Ctrl+S")
+        actionMenu.addAction("Classify segments",self.classifySegments,"Ctrl+C")
+        #actionMenu.addAction("Find matches",self.findMatches)
+        if self.DOC==False:
+            actionMenu.addAction("Filter spectrogram",self.medianFilterSpec)
+            actionMenu.addAction("Denoise spectrogram",self.denoiseImage)
+        actionMenu.addSeparator()
+        actionMenu.addAction("Check segments [All segments]",self.humanClassifyDialog1,"Ctrl+1")
+        actionMenu.addAction("Check segments [Choose species]",self.humanClassifyDialog2,"Ctrl+2")
+        actionMenu.addSeparator()
+        actionMenu.addAction("Put docks back",self.dockReplace)
+
+        helpMenu = self.menuBar().addMenu("&Help")
+        #aboutAction = QAction("About")
+        helpMenu.addAction("About",self.showAbout,"Ctrl+A")
+        if platform.system() == 'Darwin':
+            helpMenu.addAction("About",self.showAbout,"Ctrl+A")
+        helpMenu.addAction("Help",self.showHelp,"Ctrl+H")
+        helpMenu.addAction("Cheat Sheet", self.showCheatSheet)
+
+    def showAbout(self):
+        """ Create the About Message Box"""
+        msg = QMessageBox()
+        msg.setIconPixmap(QPixmap("img\AviaNZ.png"))
+        msg.setWindowIcon(QIcon('img/Avianz.ico'))
+        msg.setText("The AviaNZ Program, v0.10 (June 2017)")
+        msg.setInformativeText("By Stephen Marsland, Massey University (2016--2017). With input from Nirosha Priyadarshani, Isabel Castro, Moira Pryde, Stuart Cockburn, Rebecca Stirnemann, Sumudu Manic Purage. \ns.r.marsland@massey.ac.nz; n.p.priyadarshani@massey.ac.nz")
+        msg.setWindowTitle("About")
+        msg.setStandardButtons(QMessageBox.Ok)
+        msg.exec_()
+        return
+
+    def showHelp(self):
+        """ Show the user manual (a pdf file)"""
+        import webbrowser
+        webbrowser.open_new(r'file://' + os.path.realpath('./Docs/AviaNZManual.pdf'))
+
+    def showCheatSheet(self):
+        """ Show the cheat sheet of sample spectrograms (a pdf file)"""
+        import webbrowser
+        webbrowser.open_new(r'file://' + os.path.realpath('./Docs/CheatSheet.pdf'))
+
+    def genConfigFile(self):
+        """ If the configuration does exists, this generates one with default values for parameters. """
+        print("Generating new config file")
+        self.config = {
+            # Params for spectrogram
+            'window_width': 256,
+            'incr': 128,
+
+            # Params for denoising
+            'maxSearchDepth': 20,
+
+            # Params for segmentation
+            'minSegment': 50,
+            'dirpath': './Sound Files',
+            'secsSave': 60,
+
+            # Param for width in seconds of the main representation
+            'windowWidth': 10.0,
+
+            # Text offset for labels
+            'textoffset': 9,
+
+            # Width of the segment markers in the overview plot (in seconds)
+            'widthOverviewSegment': 10.0,
+
+            # Max length of file to load at one time (in seconds), and overlap with next file
+            'maxFileShow': 300,
+            'fileOverlap': 10,
+
+            # These are the contrast parameters for the spectrogram
+            #'colourStart': 0.25,
+            #'colourEnd': 0.75,
+            'brightness': 50,
+            'contrast': 50,
+
+            # Amount of overlap for 2 segments to be counted as the same
+            # TODO: use this?
+            'overlap_allowed': 5,
+
+            #'BirdButtons1': ["Bellbird", "Bittern", "Cuckoo", "Fantail", "Hihi", "Kakapo", "Kereru", "Kiwi (F)", "Kiwi (M)",
+            #                 "Petrel"],
+            #'BirdButtons2': ["Rifleman", "Ruru", "Saddleback", "Silvereye", "Tomtit", "Tui", "Warbler", "Not Bird",
+            #                 "Don't Know", "Other"],
+            #'ListBirdsEntries': ['Albatross', 'Avocet', 'Blackbird', 'Bunting', 'Chaffinch', 'Egret', 'Gannet', 'Godwit',
+            #                     'Gull', 'Kahu', 'Kaka', 'Kea', 'Kingfisher', 'Kokako', 'Lark', 'Magpie', 'Plover',
+            #                     'Pukeko', "Rooster" 'Rook', 'Thrush', 'Warbler', 'Whio'],
+            'BirdList': ["Bellbird", "Bittern", "Cuckoo", "Fantail", "Hihi", "Kakapo", "Kereru", "Kiwi (F)", "Kiwi (M)", "Kiwi", "Petrel","Rifleman", "Ruru", "Saddleback", "Silvereye", "Tomtit", "Tui", "Warbler", "Not Bird", "Don't Know",'Albatross', 'Avocet', 'Blackbird', 'Bunting', 'Chaffinch', 'Egret', 'Gannet', 'Godwit','Gull', 'Kahu', 'Kaka', 'Kea', 'Kingfisher', 'Kokako', 'Lark', 'Magpie', 'Plover','Pukeko', "Rooster" 'Rook', 'Thrush', 'Warbler', 'Whio'],
+
+            'ColourList': ['Grey','Viridis', 'Inferno', 'Plasma', 'Autumn', 'Cool', 'Bone', 'Copper', 'Hot', 'Jet','Thermal','Flame','Yellowy','Bipolar','Spectrum'],
+            # The colours for the segment boxes
+            'ColourNone': (0, 0, 255, 100), # Blue
+            'ColourSelected': (0, 255, 0, 100), # Green
+            'ColourNamed': (255, 0, 0, 100), # Red
+            'ColourPossible': (255, 255, 0, 100), # Yellow
+
+            'cmap': 'Grey',
+
+            # User interface parameters
+            'showAmplitudePlot': True,
+            'showAnnotationOverview': True,
+            'dragBoxes': False,
+            'transparentBoxes': False,
+            'showListofFiles': True,
+            'invertColourMap': False,
+
+            'saveCorrections': True,
+
+            'operator': 'Stephen',
+            'reviewer': 'Stephen'
+        }
+
+    def createFrame(self):
+        """ Creates the main window.
+        This consists of a set of pyqtgraph docks with widgets in.
+         d_ for docks, w_ for widgets, p_ for plots"""
+
+        # Make the window and set its size
+        self.area = DockArea()
+        self.setCentralWidget(self.area)
+        self.resize(1240,600)
+        self.move(100,50)
+
+        # Make the docks and lay them out
+        self.d_overview = Dock("Overview",size = (1200,150))
+        self.d_ampl = Dock("Amplitude",size=(1200,150))
+        self.d_spec = Dock("Spectrogram",size=(1200,300))
+        self.d_controls = Dock("Controls",size=(40,100))
+        self.d_files = Dock("Files",size=(40,200))
+
+        self.area.addDock(self.d_files,'left')
+        self.area.addDock(self.d_overview,'right',self.d_files)
+        self.area.addDock(self.d_ampl,'bottom',self.d_overview)
+        self.area.addDock(self.d_spec,'bottom',self.d_ampl)
+        self.area.addDock(self.d_controls,'bottom',self.d_files)
+
+        # Put content widgets in the docks
+        self.w_overview = pg.LayoutWidget()
+        self.d_overview.addWidget(self.w_overview)
+        self.w_overview1 = pg.GraphicsLayoutWidget()
+        self.w_overview1.ci.layout.setContentsMargins(0.5, 1, 0.5, 1)
+        self.w_overview.addWidget(self.w_overview1,row=0, col=2,rowspan=3)
+
+        self.p_overview = self.w_overview1.addViewBox(enableMouse=False,enableMenu=False,row=0,col=0)
+        self.p_overview2 = SupportClasses.ChildInfoViewBox(enableMouse=False, enableMenu=False)
+        self.w_overview1.addItem(self.p_overview2,row=1,col=0)
+        self.p_overview2.setXLink(self.p_overview)
+
+        self.w_ampl = pg.GraphicsLayoutWidget()
+        self.p_ampl = self.w_ampl.addViewBox(enableMouse=False,enableMenu=False)
+        self.w_ampl.addItem(self.p_ampl,row=0,col=1)
+        self.d_ampl.addWidget(self.w_ampl)
+
+        self.w_spec = pg.GraphicsLayoutWidget()
+        self.p_spec = SupportClasses.DragViewBox(enableMouse=False,enableMenu=False)
+        self.w_spec.addItem(self.p_spec,row=0,col=1)
+        self.d_spec.addWidget(self.w_spec)
+
+        # The axes
+        self.timeaxis = SupportClasses.TimeAxis(orientation='bottom')
+        self.w_spec.addItem(self.timeaxis,row=1,col=1)
+        self.timeaxis.linkToView(self.p_ampl)
+        self.timeaxis.setLabel('Time',units='mm:ss')
+
+        self.ampaxis = pg.AxisItem(orientation='left')
+        self.w_ampl.addItem(self.ampaxis,row=0,col=0)
+        self.ampaxis.linkToView(self.p_ampl)
+        self.ampaxis.setWidth(w=65)
+        self.ampaxis.setLabel('')
+
+        self.specaxis = pg.AxisItem(orientation='left')
+        self.w_spec.addItem(self.specaxis,row=0,col=0)
+        self.specaxis.linkToView(self.p_spec)
+        self.specaxis.setWidth(w=65)
+
+        # The print out at the bottom of the spectrogram with data in
+        self.pointData = pg.TextItem(color=(255,0,0),anchor=(0,0))
+        self.p_spec.addItem(self.pointData)
+
+        # The various plots
+        self.overviewImage = pg.ImageItem(enableMouse=False)
+        self.p_overview.addItem(self.overviewImage)
+        self.amplPlot = pg.PlotDataItem()
+        self.p_ampl.addItem(self.amplPlot)
+        self.specPlot = pg.ImageItem()
+        self.p_spec.addItem(self.specPlot)
+
+        # Connect up the listeners
+        self.p_ampl.scene().sigMouseClicked.connect(self.mouseClicked_ampl)
+        #self.p_spec.sigMouseDragged.connect(self.mouseDragged_spec)
+        self.p_spec.scene().sigMouseClicked.connect(self.mouseClicked_spec)
+        self.p_spec.scene().sigMouseMoved.connect(self.mouseMoved)
+
+        # The content of the other two docks
+        self.w_controls = pg.LayoutWidget()
+        self.d_controls.addWidget(self.w_controls)
+        self.w_files = pg.LayoutWidget()
+        self.d_files.addWidget(self.w_files)
+
+        # The buttons to move through the overview
+        self.leftBtn = QToolButton()
+        self.leftBtn.setArrowType(Qt.LeftArrow)
+        self.connect(self.leftBtn, SIGNAL('clicked()'), self.moveLeft)
+        self.w_overview.addWidget(self.leftBtn,row=0,col=0)
+        self.rightBtn = QToolButton()
+        self.rightBtn.setArrowType(Qt.RightArrow)
+        self.connect(self.rightBtn, SIGNAL('clicked()'), self.moveRight)
+        self.w_overview.addWidget(self.rightBtn,row=0,col=1)
+
+        # Button to move to the next file in the list
+        self.nextFileBtn=QToolButton()
+        self.nextFileBtn.setIcon(self.style().standardIcon(QtGui.QStyle.SP_MediaSkipForward))
+        self.connect(self.nextFileBtn, SIGNAL('clicked()'), self.openNextFile)
+        self.w_files.addWidget(self.nextFileBtn,row=0,col=1)
+        #self.w_overview.addWidget(self.nextFileBtn,row=1,colspan=2)
+
+        # Buttons to move to next/previous five minutes
+        self.prev5mins=QToolButton()
+        self.prev5mins.setIcon(self.style().standardIcon(QtGui.QStyle.SP_MediaSeekBackward))
+        self.connect(self.prev5mins, SIGNAL('clicked()'), self.movePrev5mins)
+        self.w_overview.addWidget(self.prev5mins,row=2,col=0)
+        self.next5mins=QToolButton()
+        self.next5mins.setIcon(self.style().standardIcon(QtGui.QStyle.SP_MediaSeekForward))
+        self.connect(self.next5mins, SIGNAL('clicked()'), self.moveNext5mins)
+        self.w_overview.addWidget(self.next5mins,row=2,col=1)
+        # TODO: Add a label -- how to squeeze it into the space?
+        self.placeInFileLabel = QLabel('')
+        self.w_overview.addWidget(self.placeInFileLabel,row=1,colspan=2)
+
+        # The buttons inside the controls dock
+        self.playButton = QtGui.QToolButton()
+        self.playButton.setIcon(self.style().standardIcon(QtGui.QStyle.SP_MediaPlay))
+        self.playButton.setToolTip("Play visible")
+        self.connect(self.playButton, SIGNAL('clicked()'), self.playSegment)
+
+        self.playSegButton = QtGui.QToolButton()
+        self.playSegButton.setIcon(QtGui.QIcon('img/playsegment.png'))
+        self.playSegButton.setIconSize(QtCore.QSize(20, 20))
+        self.playSegButton.setToolTip("Play selected")
+        self.connect(self.playSegButton, SIGNAL('clicked()'), self.playSelectedSegment)
+        self.playSegButton.setEnabled(False)
+
+        self.playBandLimitedSegButton = QtGui.QToolButton()
+        self.playBandLimitedSegButton.setIcon(QtGui.QIcon('img/playBandLimited.png'))
+        self.playBandLimitedSegButton.setToolTip("Play selected-band limited")
+        self.playBandLimitedSegButton.setIconSize(QtCore.QSize(20, 20))
+        self.connect(self.playBandLimitedSegButton, SIGNAL('clicked()'), self.playBandLimitedSegment)
+        self.playBandLimitedSegButton.setEnabled(False)
+
+        # The slider to show playback position
+        # This is hidden, but controls the moving bar
+        self.playSlider = QSlider(Qt.Horizontal)
+        self.connect(self.playSlider,SIGNAL('sliderReleased()'),self.playSliderMoved)
+        self.playSlider.setVisible(False)
+        self.d_spec.addWidget(self.playSlider)
+        self.timePlayed = QLabel()
+
+        # A slider to move through the file easily
+        self.scrollSlider = QScrollBar(Qt.Horizontal)
+        self.scrollSlider.valueChanged.connect(self.scroll)
+        self.d_spec.addWidget(self.scrollSlider)
+
+        # The spinbox for changing the width shown in the controls dock
+        self.widthWindow = QDoubleSpinBox()
+        self.widthWindow.setSingleStep(1.0)
+        self.widthWindow.setDecimals(2)
+        self.widthWindow.setValue(self.config['windowWidth'])
+        self.widthWindow.valueChanged[float].connect(self.changeWidth)
+
+        # Brightness, and contrast sliders
+        self.brightnessSlider = QSlider(Qt.Horizontal)
+        self.brightnessSlider.setMinimum(0)
+        self.brightnessSlider.setMaximum(100)
+        self.brightnessSlider.setValue(self.config['brightness'])
+        self.brightnessSlider.setTickInterval(1)
+        self.brightnessSlider.valueChanged.connect(self.setColourLevels)
+
+        self.contrastSlider = QSlider(Qt.Horizontal)
+        self.contrastSlider.setMinimum(0)
+        self.contrastSlider.setMaximum(100)
+        self.contrastSlider.setValue(self.config['contrast'])
+        self.contrastSlider.setTickInterval(1)
+        self.contrastSlider.valueChanged.connect(self.setColourLevels)
+
+        # Delete segment button
+        deleteButton = QPushButton("&Delete Current Segment")
+        self.connect(deleteButton, SIGNAL('clicked()'), self.deleteSegment)
+
+        # Place all these widgets in the Controls dock
+        self.w_controls.addWidget(self.playButton,row=0,col=0)
+        self.w_controls.addWidget(self.playSegButton,row=0,col=1)
+        self.w_controls.addWidget(self.playBandLimitedSegButton,row=0,col=2)
+        self.w_controls.addWidget(self.timePlayed,row=1,col=0)
+        self.w_controls.addWidget(QLabel("Brightness"),row=2,col=0,colspan=3)
+        self.w_controls.addWidget(self.brightnessSlider,row=3,col=0,colspan=3)
+        self.w_controls.addWidget(QLabel("Contrast"),row=4,col=0,colspan=3)
+        self.w_controls.addWidget(self.contrastSlider,row=5,col=0,colspan=3)
+        self.w_controls.addWidget(deleteButton,row=6,col=0,colspan=3)
+        self.w_controls.addWidget(QLabel('Visible window width (seconds)'),row=7,col=0,colspan=3)
+        self.w_controls.addWidget(self.widthWindow,row=8,col=0,colspan=3)#,colspan=2)
+
+        # List to hold the list of files
+        self.listFiles = QListWidget(self)
+        self.listFiles.setMinimumWidth(150)
+        self.listFiles.connect(self.listFiles, SIGNAL('itemDoubleClicked(QListWidgetItem*)'), self.listLoadFile)
+
+        self.w_files.addWidget(QLabel('Double click to open'),row=0,col=0)
+        self.w_files.addWidget(QLabel('Red names have segments'),row=1,col=0)
+        self.w_files.addWidget(self.listFiles,row=2,colspan=2)
+
+        # The context menu (drops down on mouse click) to select birds
+        self.setContextMenuPolicy(Qt.CustomContextMenu)
+        self.menuBirdList = QMenu()
+        self.menuBird2 = self.menuBirdList.addMenu('Other')
+        self.fillBirdList()
+
+        # Audio playback
+        # Instantiate a Qt media object and prepare it
+        self.media_obj = phonon.Phonon.MediaObject(self)
+        self.audio_output = phonon.Phonon.AudioOutput(phonon.Phonon.MusicCategory, self)
+        phonon.Phonon.createPath(self.media_obj, self.audio_output)
+        self.media_obj.setTickInterval(20)
+        self.media_obj.finished.connect(self.playFinished)
+        self.media_obj.tick.connect(self.movePlaySlider)
+
+        self.volSlider = phonon.Phonon.VolumeSlider()
+        self.volSlider.setOrientation(Qt.Horizontal)
+        self.volSlider.setGeometry(QtCore.QRect(50, 50, 150, 40))
+        self.volSlider.setFixedWidth(150)
+        self.volSlider.setMaximumVolume(1.0)
+        self.volSlider.setAudioOutput(self.audio_output)
+        self.w_controls.addWidget(self.volSlider,row=1,col=1,colspan=2)
+
+        # Make the colours that are used in the interface
+        # The dark ones are to draw lines instead of boxes
+        self.ColourSelected = QtGui.QColor(self.config['ColourSelected'][0], self.config['ColourSelected'][1], self.config['ColourSelected'][2], self.config['ColourSelected'][3])
+        self.ColourNamed = QtGui.QColor(self.config['ColourNamed'][0], self.config['ColourNamed'][1], self.config['ColourNamed'][2], self.config['ColourNamed'][3])
+        self.ColourNone = QtGui.QColor(self.config['ColourNone'][0], self.config['ColourNone'][1], self.config['ColourNone'][2], self.config['ColourNone'][3])
+        self.ColourPossible = QtGui.QColor(self.config['ColourPossible'][0], self.config['ColourPossible'][1], self.config['ColourPossible'][2], self.config['ColourPossible'][3])
+
+        self.ColourSelectedDark = QtGui.QColor(self.config['ColourSelected'][0], self.config['ColourSelected'][1], self.config['ColourSelected'][2], 255)
+        self.ColourNamedDark = QtGui.QColor(self.config['ColourNamed'][0], self.config['ColourNamed'][1], self.config['ColourNamed'][2], 255)
+        self.ColourNoneDark = QtGui.QColor(self.config['ColourNone'][0], self.config['ColourNone'][1], self.config['ColourNone'][2], 255)
+        self.ColourPossibleDark = QtGui.QColor(self.config['ColourPossible'][0], self.config['ColourPossible'][1], self.config['ColourPossible'][2], 255)
+
+        # Hack to get the type of an ROI
+        p_spec_r = SupportClasses.ShadedRectROI(0, 0)
+        self.ROItype = type(p_spec_r)
+
+        # Listener for key presses
+        self.connect(self.p_spec, SIGNAL("keyPressed"),self.handleKey)
+
+        # Store the state of the docks in case the user wants to reset it
+        self.state = self.area.saveState()
+
+        # Function calls to check if should show various parts of the interface, whether dragging boxes or not
+        self.useAmplitudeCheck()
+        self.useFilesCheck()
+        self.showOverviewSegsCheck()
+        self.dragRectsTransparent()
+        self.dragRectanglesCheck()
+
+        # add statusbar
+        self.statusLeft = QLabel("Left")
+        self.statusLeft.setFrameStyle(QFrame.Panel) #,QFrame.Sunken)
+        self.statusMid = QLabel("????")
+        self.statusMid.setFrameStyle(QFrame.Panel) #,QFrame.Sunken)
+        self.statusRight = QLabel("Right")
+        self.statusRight.setAlignment(Qt.AlignRight)
+        self.statusRight.setFrameStyle(QFrame.Panel) #,QFrame.Sunken)
+        # Style
+        statusStyle='QLabel {border:transparent}'
+        self.statusLeft.setStyleSheet(statusStyle)
+        # self.statusMid.setStyleSheet(statusStyle)
+        self.statusRight.setStyleSheet(statusStyle)
+        self.statusBar().addPermanentWidget(self.statusLeft,1)
+        # self.statusBar().addPermanentWidget(self.statusMid,1)
+        self.statusBar().addPermanentWidget(self.statusRight,1)
+
+        # Set the message in the status bar
+        self.statusLeft.setText("Ready")
+        self.statusRight.setText("Operator: " + str(self.config['operator']) + ", Reviewer: " + str(self.config['reviewer']))
+
+        # Plot everything
+        self.show()
+
+    def keyPressEvent(self,ev):
+        """ Listener to handle keypresses and emit a keypress event, which is dealt with by handleKey()"""
+        self.emit(SIGNAL("keyPressed"),ev)
+
+    def handleKey(self,ev):
+        """ Handle keys pressed during program use.
+        These are:
+            backspace to delete a segment
+            escape to pause playback """
+        if ev.key() == Qt.Key_Backspace:
+            self.deleteSegment()
+        elif ev.key()==Qt.Key_Escape:
+            if self.media_obj.state() != phonon.Phonon.PausedState or self.media_obj.state() != phonon.Phonon.StoppedState:
+                self.media_obj.pause()
+                self.playButton.setIcon(self.style().standardIcon(QtGui.QStyle.SP_MediaPlay))
+
+    def fillBirdList(self,unsure=False):
+        """ Sets the contents of the context menu.
+        The first 20 items are in the first menu, the next in a second menu.
+        This is called a lot because the order of birds in the list changes since the last choice
+        is moved to the top of the list. """
+        self.menuBirdList.clear()
+        self.menuBird2.clear()
+        for item in self.config['BirdList'][:20]:
+            if unsure and item != "Don't Know":
+                item = item+'?'
+            bird = self.menuBirdList.addAction(item)
+            receiver = lambda birdname=item: self.birdSelected(birdname)
+            self.connect(bird, SIGNAL("triggered()"), receiver)
+            self.menuBirdList.addAction(bird)
+        self.menuBird2 = self.menuBirdList.addMenu('Other')
+        for item in self.config['BirdList'][20:]+['Other']:
+            if unsure and item != "Don't Know" and item != "Other":
+                item = item+'?'
+            bird = self.menuBird2.addAction(item)
+            receiver = lambda birdname=item: self.birdSelected(birdname)
+            self.connect(bird, SIGNAL("triggered()"), receiver)
+            self.menuBird2.addAction(bird)
+
+    def fillFileList(self,fileName):
+        """ Generates the list of files for the file listbox.
+        Most of the work is to deal with directories in that list.
+        It only sees *.wav files. Picks up *.data and *_1.wav files, the first to make the filenames
+        red in the list, and the second to know if the files are long."""
+        if not os.path.isdir(self.dirName):
+            print("Directory doesn't exist: making it")
+            os.makedirs(self.dirName)
+
+        self.listOfFiles = QDir(self.dirName).entryInfoList(['..','*.wav'],filters=QDir.AllDirs|QDir.NoDot|QDir.Files,sort=QDir.DirsFirst)
+        listOfDataFiles = QDir(self.dirName).entryList(['*.data'])
+        listOfLongFiles = QDir(self.dirName).entryList(['*_1.wav'])
+        for file in self.listOfFiles:
+            if file.fileName()[:-4]+'_1.wav' in listOfLongFiles:
+                # Ignore this entry
+                pass
+            else:
+                # If there is a .data version, colour the name red to show it has been labelled
+                item = QListWidgetItem(self.listFiles)
+                self.listitemtype = type(item)
+                item.setText(file.fileName())
+                if file.fileName()+'.data' in listOfDataFiles:
+                    item.setTextColor(Qt.red)
+        if fileName:
+            index = self.listFiles.findItems(fileName,Qt.MatchExactly)
+            if len(index)>0:
+                self.listFiles.setCurrentItem(index[0])
+            else:
+                index = self.listFiles.findItems(self.listOfFiles[0].fileName(),Qt.MatchExactly)
+                self.listFiles.setCurrentItem(index[0])
+
+    def resetStorageArrays(self):
+        """ Called when new files are loaded.
+        Resets the variables that hold the data to be saved and/or plotted. """
+
+        # Remove the segments
+        self.removeSegments()
+        if hasattr(self, 'overviewImageRegion'):
+            self.p_overview.removeItem(self.overviewImageRegion)
+
+        # This is a flag to say if the next thing that the user clicks on should be a start or a stop for segmentation
+        if self.started:
+            # This is the second click, so should pay attention and close the segment
+            # Stop the mouse motion connection, remove the drawing boxes
+            if self.started_window=='a':
+                try:
+                    self.p_ampl.scene().sigMouseMoved.disconnect()
+                except Exception:
+                    pass
+                self.p_ampl.removeItem(self.vLine_a)
+            else:
+                try:
+                    self.p_spec.scene().sigMouseMoved.disconnect()
+                except Exception:
+                    pass
+                # Add the other mouse move listener back
+                self.p_spec.scene().sigMouseMoved.connect(self.mouseMoved)
+                self.p_spec.removeItem(self.vLine_s)
+            self.p_ampl.removeItem(self.drawingBox_ampl)
+            self.p_spec.removeItem(self.drawingBox_spec)
+        self.started = False
+
+        # Keep track of start points and selected buttons
+        self.windowStart = 0
+        self.playPosition = self.windowStart
+        self.prevBoxCol = self.config['ColourNone']
+        self.bar.setValue(0)
+
+        # Delete the overview segments
+        for r in self.SegmentRects:
+            self.p_overview2.removeItem(r)
+        self.SegmentRects = []
+
+        # Remove any fundamental frequencies drawn
+        for r in self.segmentPlots:
+            self.p_spec.removeItem(r)
+        self.segmentPlots=[]
+
+        #self.nFileSections = None
+
+    def openFile(self):
+        """ This handles the menu item for opening a file.
+        Splits the directory name and filename out, and then passes the filename to the loader."""
+        fileName = QtGui.QFileDialog.getOpenFileName(self, 'Choose File', self.dirName,"Wav files (*.wav)")
+
+        # Find the '/' in the fileName
+        i=len(fileName)-1
+        while fileName[i] != '/' and i>0:
+            i = i-1
+        self.dirName = fileName[:i+1]
+
+        self.listLoadFile(fileName)
+
+    def listLoadFile(self,current):
+        """ Listener for when the user clicks on a filename (also called by openFile() )
+        Prepares the program for a new file.
+        Saves the segments of the current file, resets flags and calls loadFile() """
+
+        # If there was a previous file, make sure the type of its name is OK. This is because you can get these
+        # names from the file listwidget, or from the openFile dialog.
+        if self.previousFile is not None:
+            if type(self.previousFile) is not self.listitemtype:
+                self.previousFile = self.listFiles.findItems(os.path.basename(str(self.previousFile)), Qt.MatchExactly)
+                if len(self.previousFile)>0:
+                    self.previousFile = self.previousFile[0]
+
+            if self.segments != [] or self.hasSegments:
+                if len(self.segments)>0:
+                    if self.segments[0][0] > -1:
+                        self.segments.insert(0, [-1, -1, self.config['operator'],self.config['reviewer'], -1])
+                else:
+                    self.segments.insert(0, [-1, -1, self.config['operator'],self.config['reviewer'], -1])
+                self.saveSegments()
+                self.previousFile.setTextColor(Qt.red)
+        self.previousFile = current
+        self.resetStorageArrays()
+
+        # Reset the media player
+        if self.media_obj.state() == phonon.Phonon.PlayingState:
+            self.media_obj.pause()
+            self.playButton.setIcon(self.style().standardIcon(QtGui.QStyle.SP_MediaPlay))
+
+        if type(current) is QString:
+            pass
+        else:
+            current = current.text()
+
+        # Update the file list to show the right one
+        i=0
+        while self.listOfFiles[i].fileName() != current and i<len(self.listOfFiles)-1:
+            i+=1
+        if self.listOfFiles[i].isDir() or (i == len(self.listOfFiles)-1 and self.listOfFiles[i].fileName() != current):
+            dir = QDir(self.dirName)
+            dir.cd(self.listOfFiles[i].fileName())
+            # Now repopulate the listbox
+            self.dirName=str(dir.absolutePath())
+            self.listFiles.clearSelection()
+            self.listFiles.clearFocus()
+            self.listFiles.clear()
+            self.previousFile = None
+            if (i == len(self.listOfFiles)-1) and (self.listOfFiles[i].fileName() != current):
+                self.loadFile(current)
+            self.fillFileList(current)
+            # Show the selected file
+            index = self.listFiles.findItems(os.path.basename(str(current)), Qt.MatchExactly)
+            if len(index) > 0:
+                self.listFiles.setCurrentItem(index[0])
+        else:
+            self.loadFile(current)
+
+    def loadFile(self,name=None):
+        """ This does the work of loading a file.
+        We are using wavio to do the reading. We turn the data into a float, but do not normalise it (/2^(15)).
+        For 2 channels, just take the first one.
+        Normalisation can cause problems for some segmentations, e.g. Harma.
+
+        If no name is specified, loads the next section of the current file
+
+        This method also gets the spectrogram to plot it, loads the segments from a *.data file, and
+        passes the new data to any of the other classes that need it.
+        Then it sets up the audio player and fills in the appropriate time data in the window, and makes
+        the scroll bar and overview the appropriate lengths.
+        """
+
+        with pg.ProgressDialog("Loading..", 0, 7) as dlg:
+            dlg.setCancelButton(None)
+            if name is not None:
+                if isinstance(name,str):
+                    self.filename = self.dirName+'/'+name
+                elif isinstance(name,QString):
+                    name = os.path.basename(str(name))
+                    self.filename = self.dirName+'/'+ name
+                else:
+                    self.filename = str(self.dirName+'/'+name.text())
+                dlg += 1
+
+                # Create an instance of the Signal Processing class
+                if not hasattr(self, 'sp'):
+                    self.sp = SignalProc.SignalProc([],0,self.config['window_width'],self.config['incr'])
+
+                self.currentFileSection = 0
+                self.timeaxis.setOffset(0)
+
+                # Check if the filename is in standard DOC format
+                if '_' in name:
+                    last = name[-1::-1].index('_')
+                    dot = name.index('.')
+                    time = name[-last:dot]
+                    if len(time) == 6:
+                        time = int(time[:2])
+                        if time>8 or time < 8:
+                            print "Night time DOC recording"
+                        else:
+                            print "Day time DOC recording"
+                        # TODO: And modify the order of the bird list
+
+                dlg += 1
+            else:
+                dlg += 2
+
+            # Read in the file and make the spectrogram
+            self.startRead = max(0,self.currentFileSection*self.config['maxFileShow']-self.config['fileOverlap'])
+            if self.startRead == 0:
+                self.lenRead = self.config['maxFileShow']+self.config['fileOverlap']
+            else:
+                self.lenRead = self.config['maxFileShow'] + 2*self.config['fileOverlap']
+
+            wavobj = wavio.read(self.filename,self.lenRead,self.startRead)
+            #wavobj = wavio.read(self.filename)
+            self.sampleRate = wavobj.rate
+            self.audiodata = wavobj.data
+            self.minFreq = 0
+            self.maxFreq = self.sampleRate / 2.
+            self.fileLength = wavobj.nframes
+            self.timeaxis.setOffset(self.startRead)
+            dlg += 1
+
+            if self.audiodata.dtype is not 'float':
+                self.audiodata = self.audiodata.astype('float')  # / 32768.0
+
+            if np.shape(np.shape(self.audiodata))[0] > 1:
+                self.audiodata = self.audiodata[:, 0]
+            self.datalength = np.shape(self.audiodata)[0]
+            print "Length of file is ", float(self.datalength) / self.sampleRate, " seconds (", self.datalength, "samples) loaded from ", float(self.fileLength) / self.sampleRate, "seconds (", self.fileLength, " samples)"
+
+            if name is not None:
+                if self.datalength != self.fileLength:
+                    print "not all of file loaded"
+                    self.nFileSections = int(np.ceil(float(self.fileLength)/self.datalength))
+                    self.prev5mins.setEnabled(False)
+                    self.next5mins.setEnabled(True)
+                else:
+                    self.nFileSections = None
+                    self.prev5mins.setEnabled(False)
+                    self.next5mins.setEnabled(False)
+
+            if self.nFileSections is None:
+                self.placeInFileLabel.setText('')
+            else:
+                self.placeInFileLabel.setText("Part "+ str(self.currentFileSection+1) + " of " + str(self.nFileSections))
+
+            # Get the data for the main spectrogram
+            sgRaw = self.sp.spectrogram(self.audiodata, self.config['window_width'],
+                                        self.config['incr'], mean_normalise=True, onesided=True,
+                                        multitaper=False)
+            maxsg = np.min(sgRaw)
+            self.sg = np.abs(np.where(sgRaw == 0, 0.0, 10.0 * np.log10(sgRaw / maxsg)))
+
+            # Load any previous segments stored
+            if os.path.isfile(self.filename + '.data'):
+                file = open(self.filename + '.data', 'r')
+                self.segments = json.load(file)
+                file.close()
+                if len(self.segments) > 0:
+                    if self.segments[0][0] == -1:
+                        self.config['operator'] = self.segments[0][2]
+                        self.config['reviewer'] = self.segments[0][3]
+                        del self.segments[0]
+                self.hasSegments = True
+            else:
+                self.hasSegments = False
+
+            # Update the data that is seen by the other classes
+            if hasattr(self,'seg'):
+                self.seg.setNewData(self.audiodata,sgRaw,self.sampleRate,self.config['window_width'],self.config['incr'])
+            else:
+                self.seg = Segment.Segment(self.audiodata, sgRaw, self.sp, self.sampleRate,
+                                           self.config['window_width'], self.config['incr'])
+            self.sp.setNewData(self.audiodata,self.sampleRate)
+
+            # Delete any denoising backups from the previous file
+            if hasattr(self,'audiodata_backup'):
+                self.audiodata_backup = None
+            self.showFundamental.setChecked(False)
+            if self.DOC == False:
+                self.showInvSpec.setChecked(False)
+
+            # Set the window size
+            self.windowSize = self.config['windowWidth']
+            self.widthWindow.setRange(0.5, float(len(self.audiodata))/self.sampleRate)
+
+            # Reset it if the file is shorter than the window
+            if float(len(self.audiodata))/self.sampleRate < self.windowSize:
+                self.windowSize = float(len(self.audiodata))/self.sampleRate
+            self.widthWindow.setValue(self.windowSize)
+
+            self.totalTime = self.convertMillisecs((float(self.datalength)/self.sampleRate)*1000)
+
+            # Load the file for playback as well, and connect up the listeners for it
+            self.media_obj.setCurrentSource(phonon.Phonon.MediaSource(self.filename))
+
+            # Set the length of the scrollbar.
+            self.scrollSlider.setRange(0,np.shape(self.sg)[0] - self.convertAmpltoSpec(self.widthWindow.value()))
+            self.scrollSlider.setValue(0)
+
+            # Get the height of the amplitude for plotting the box
+            self.minampl = np.min(self.audiodata)+0.1*(np.max(self.audiodata)+np.abs(np.min(self.audiodata)))
+            self.drawOverview()
+            dlg += 1
+            self.drawfigMain()
+            self.setWindowTitle('AviaNZ - ' + self.filename)
+            dlg += 1
+            self.statusLeft.setText("Ready")
+
+    def openNextFile(self):
+        """ Listener for next file >> button.
+        Get the next file in the list and call the loader. """
+        i=self.listFiles.currentRow()
+        if i+1<len(self.listFiles):
+            self.listFiles.setCurrentRow(i+1)
+            self.listLoadFile(self.listFiles.currentItem())
+        else:
+            # Tell the user they've finished
+            msg = QMessageBox()
+            msg.setIcon(QMessageBox.Information)
+            msg.setText("You've finished processing the folder")
+            msg.setWindowIcon(QIcon('img/Avianz.ico'))
+            msg.setWindowTitle("Last file")
+            msg.setStandardButtons(QMessageBox.Ok)
+            msg.exec_()
+
+    def dragRectanglesCheck(self):
+        """ Listener for the menuitem that says if the user is dragging rectangles or clicking on the spectrogram has
+        changed state.
+        Changes the pyqtgraph MouseMode.
+        Also swaps the listeners. """
+        if self.dragRectangles.isChecked():
+            self.p_spec.setMouseMode(pg.ViewBox.RectMode)
+            #try:
+            #    self.p_spec.scene().sigMouseClicked.disconnect()
+            #except Exception:
+            #    pass
+            self.p_spec.sigMouseDragged.connect(self.mouseDragged_spec)
+        else:
+            self.p_spec.setMouseMode(pg.ViewBox.PanMode)
+            try:
+                self.p_spec.sigMouseDragged.disconnect()
+            except Exception:
+                pass
+            #self.p_spec.scene().sigMouseClicked.connect(self.mouseClicked_spec)
+
+        self.config['dragBoxes'] = self.dragRectangles.isChecked()
+
+    def dragRectsTransparent(self):
+        """ Listener for the check menu item that decides if the user wants the dragged rectangles to have colour or not.
+        It's a switch from Brush to Pen or vice versa.
+        """
+        if self.dragRectTransparent.isChecked():
+            for box in self.listRectanglesa2:
+                if type(box) == self.ROItype:
+                    col = box.brush.color()
+                    col.setAlpha(255)
+                    box.setBrush(pg.mkBrush(None))
+                    box.setPen(pg.mkPen(col,width=1))
+                    box.update()
+        else:
+            for box in self.listRectanglesa2:
+                if type(box) == self.ROItype:
+                    col = box.pen.color()
+                    col.setAlpha(self.ColourNamed.alpha())
+                    box.setBrush(pg.mkBrush(col))
+                    box.setPen(pg.mkPen(None))
+                    box.update()
+        self.config['transparentBoxes'] = self.dragRectTransparent.isChecked()
+
+    def useAmplitudeCheck(self):
+        """ Listener for the check menu item saying if the user wants to see the waveform.
+        Does not remove the dock, just hide it. It's therefore easy to replace, but could have some performance overhead.
+        """
+        if self.useAmplitudeTick.isChecked():
+            self.useAmplitude = True
+            self.d_ampl.show()
+        else:
+            self.useAmplitude = False
+            self.d_ampl.hide()
+        self.config['showAmplitudePlot'] = self.useAmplitudeTick.isChecked()
+
+    def useFilesCheck(self):
+        """ Listener to process if the user swaps the check menu item to see the file list. """
+        if self.useFilesTick.isChecked():
+            self.d_files.show()
+        else:
+            self.d_files.hide()
+        self.config['showListofFiles'] = self.useFilesTick.isChecked()
+
+    def showOverviewSegsCheck(self):
+        """ Listener to process if the user swaps the check menu item to see the overview segment boxes. """
+        if self.showOverviewSegsTick.isChecked():
+            self.p_overview2.show()
+        else:
+            self.p_overview2.hide()
+        self.config['showAnnotationOverview'] = self.showOverviewSegsTick.isChecked()
+
+    def makeReadOnly(self):
+        """ Listener to process the check menu item to make the plots read only.
+        Turns off the listeners for the amplitude and spectrogram plots.
+        Also has to go through all of the segments, turn off the listeners, and make them unmovable.
+        """
+        if self.readonly.isChecked():
+            try:
+                self.p_ampl.scene().sigMouseClicked.disconnect()
+            except Exception:
+                pass
+            if self.dragRectangles.isChecked():
+                try:
+                    self.p_spec.sigMouseDragged.disconnect()
+                except Exception:
+                    pass
+            else:
+                try:
+                    self.p_spec.scene().sigMouseClicked.disconnect()
+                except Exception:
+                    pass
+            try:
+                self.p_spec.scene().sigMouseMoved.disconnect()
+            except Exception:
+                pass
+            for rect in self.listRectanglesa1:
+                if rect is not None:
+                    try:
+                        rect.sigRegionChangeFinished.disconnect()
+                    except Exception:
+                        pass
+                    rect.setMovable(False)
+            for rect in self.listRectanglesa2:
+                if rect is not None:
+                    try:
+                        rect.sigRegionChangeFinished.disconnect()
+                    except Exception:
+                        pass
+                    rect.setMovable(False)
+        else:
+            self.p_ampl.scene().sigMouseClicked.connect(self.mouseClicked_ampl)
+            if self.dragRectangles.isChecked():
+                self.p_spec.sigMouseDragged.connect(self.mouseDragged_spec)
+            else:
+                self.p_spec.scene().sigMouseClicked.connect(self.mouseClicked_spec)
+            self.p_spec.scene().sigMouseMoved.connect(self.mouseMoved)
+            for rect in self.listRectanglesa1:
+                if rect is not None:
+                    rect.sigRegionChangeFinished.connect(self.updateRegion_ampl)
+                    rect.setMovable(True)
+            for rect in self.listRectanglesa2:
+                if rect is not None:
+                    rect.sigRegionChangeFinished.connect(self.updateRegion_spec)
+                    rect.setMovable(True)
+
+    def dockReplace(self):
+        """ Listener for if the docks should be replaced menu item. """
+        self.area.restoreState(self.state)
+
+    def showFundamentalFreq(self):
+        """ Calls the SignalProc class to compute, and then draws the fundamental frequency.
+        Uses the yin algorithm. """
+        if self.showFundamental.isChecked():
+            self.statusLeft.setText("Drawing fundamental frequency...")
+            pitch, y, minfreq, W = self.seg.yin()
+            ind = np.squeeze(np.where(pitch>minfreq))
+            pitch = pitch[ind]
+            ind = ind*W/(self.config['window_width'])
+            x = (pitch*2./self.sampleRate*np.shape(self.sg)[1]).astype('int')
+
+            # TODO: Fit a spline and draw that instead
+            #from scipy.interpolate import interp1d
+            #f = interp1d(x, ind, kind='cubic')
+            #self.sg[ind,x] = 1
+
+            # Get the individual pieces
+            segs = self.seg.identifySegments(ind,maxgap=10,minlength=5)
+            count = 0
+            self.segmentPlots = []
+            for s in segs:
+                count += 1
+                s[0] = s[0] * self.sampleRate / float(self.config['incr'])
+                s[1] = s[1] * self.sampleRate / float(self.config['incr'])
+                i = np.where((ind>s[0]) & (ind<s[1]))
+                self.segmentPlots.append(pg.PlotDataItem())
+                self.segmentPlots[-1].setData(ind[i], x[i], pen=pg.mkPen('r', width=1))
+                self.p_spec.addItem(self.segmentPlots[-1])
+        else:
+            self.statusLeft.setText("Removing fundamental frequency...")
+            for r in self.segmentPlots:
+                self.p_spec.removeItem(r)
+        self.statusLeft.setText("Ready")
+
+    # def showFundamentalFreq2(self):
+    #     # This and the next function are to check whether or not yaapt or harvest are any good. They aren't.
+    #     import pYAAPT
+    #     import basic_tools
+    #     # Actually this is a pain, since it either gives back a value for each amplitude sample, or for it's own weird windows
+    #     if self.showFundamental2.isChecked():
+    #         y = basic_tools.SignalObj(self.filename)
+    #         x = pYAAPT.yaapt(y)
+    #         self.yinRois = []
+    #         for r in range(len(x)):
+    #             self.yinRois.append(pg.CircleROI([ind[r],x[r]], [2,2], pen=(4, 9),movable=False))
+    #         for r in self.yinRois:
+    #             self.p_spec.addItem(r)
+    #     else:
+    #         for r in self.yinRois:
+    #             self.p_spec.removeItem(r)
+    #
+    # def showFundamentalFreq3(self):
+    #     # Harvest
+    #     import audio_tools
+    #     if self.showFundamental2.isChecked():
+    #         p, f, t, fa = audio_tools.harvest(self.audiodata,self.sampleRate)
+    #         ind = f/self.config['window_width']
+    #         x = (p*2./self.sampleRate*np.shape(self.sg)[1]).astype('int')
+    #
+    #         self.yinRois = []
+    #         for r in range(len(x)):
+    #             self.yinRois.append(pg.CircleROI([ind[r],x[r]], [2,2], pen=(4, 9),movable=False))
+    #         for r in self.yinRois:
+    #             self.p_spec.addItem(r)
+    #     else:
+    #         for r in self.yinRois:
+    #             self.p_spec.removeItem(r)
+
+    def showInvertedSpectrogram(self):
+        """ Listener for the menu item that draws the spectrogram of the waveform of the inverted spectrogram."""
+        if self.showInvSpec.isChecked():
+            sgRaw = self.sp.show_invS()
+        else:
+            sgRaw = self.sp.spectrogram(self.audiodata, mean_normalise=True, onesided=True,
+                                         multitaper=False)
+        maxsg = np.min(sgRaw)
+        self.sg = np.abs(np.where(sgRaw == 0, 0.0, 10.0 * np.log10(sgRaw / maxsg)))
+        self.overviewImage.setImage(self.sg)
+        self.specPlot.setImage(self.sg)
+
+    def medianFilterSpec(self):
+        """ Median filter the spectrogram. To be used in conjunction with spectrogram inversion. """
+        # TODO: Play with this
+        self.statusLeft.setText("Filtering...")
+        from scipy.ndimage.filters import median_filter
+        median_filter(self.sg,size=(100,20))
+        self.specPlot.setImage(self.sg)
+        self.statusLeft.setText("Ready")
+
+    def denoiseImage(self):
+        """ Denoise the spectrogram. To be used in conjunction with spectrogram inversion. """
+        #from cv2 import fastNlMeansDenoising
+        #sg = np.array(self.sg/np.max(self.sg)*255,dtype = np.uint8)
+        #sg = fastNlMeansDenoising(sg,10,7,21)
+        #self.specPlot.setImage(sg)
+# ==============
+# Code for drawing and using the main figure
+
+    def convertAmpltoSpec(self,x):
+        """ Unit conversion """
+        return x*self.sampleRate/self.config['incr']
+
+    def convertSpectoAmpl(self,x):
+        """ Unit conversion """
+        return x*self.config['incr']/self.sampleRate
+
+    def convertMillisecs(self,millisecs):
+        """ Unit conversion """
+        seconds = (millisecs / 1000) % 60
+        minutes = (millisecs / (1000 * 60)) % 60
+        return "%02d" % minutes+":"+"%02d" % seconds
+
+    def drawOverview(self):
+        """ On loading a new file, update the overview figure to show where you are up to in the file.
+        Also, compute the new segments for the overview, and make sure that the listeners are connected
+        for clicks on them. """
+        self.overviewImage.setImage(self.sg)
+        self.overviewImageRegion = pg.LinearRegionItem()
+        self.p_overview.addItem(self.overviewImageRegion, ignoreBounds=True)
+        self.overviewImageRegion.setRegion([0, self.convertAmpltoSpec(self.widthWindow.value())])
+        self.overviewImageRegion.sigRegionChangeFinished.connect(self.updateOverview)
+
+        # Three y values are No. not known, No. known, No. possible
+        # widthOverviewSegment is in seconds
+        numSegments = int(np.ceil(np.shape(self.sg)[0]/self.convertAmpltoSpec(self.config['widthOverviewSegment'])))
+        self.widthOverviewSegment = int(float(np.shape(self.sg)[0])/numSegments)
+
+        self.overviewSegments = np.zeros((numSegments,3))
+        for i in range(numSegments):
+            r = SupportClasses.ClickableRectItem(i*self.widthOverviewSegment, 0, self.widthOverviewSegment, 0.5)
+            r.setPen(pg.mkPen('k'))
+            r.setBrush(pg.mkBrush('w'))
+            self.SegmentRects.append(r)
+            self.p_overview2.addItem(r)
+        self.p_overview2.sigChildMessage.connect(self.overviewSegmentClicked)
+
+    def overviewSegmentClicked(self,x):
+        """ Listener for an overview segment being clicked on.
+        Work out which one, and move the region appropriately. Calls updateOverview to do the work. """
+        minX, maxX = self.overviewImageRegion.getRegion()
+        self.overviewImageRegion.setRegion([x, x+maxX-minX])
+        self.updateOverview()
+        self.playPosition = int(self.convertSpectoAmpl(x)*1000.0)
+
+    def updateOverview(self):
+        """ Listener for when the overview box is changed. Also called by overviewSegmentClicked().
+        Does the work of keeping all the plots in the right place as the overview moves.
+        It sometimes updates a bit slowly. """
+
+        minX, maxX = self.overviewImageRegion.getRegion()
+        self.widthWindow.setValue(self.convertSpectoAmpl(maxX-minX))
+        self.p_ampl.setXRange(self.convertSpectoAmpl(minX), self.convertSpectoAmpl(maxX), padding=0)
+        self.p_spec.setXRange(minX, maxX, padding=0)
+        self.p_ampl.setXRange(self.convertSpectoAmpl(minX), self.convertSpectoAmpl(maxX), padding=0)
+        self.p_spec.setXRange(minX, maxX, padding=0)
+        self.setPlaySliderLimits(1000.0*self.convertSpectoAmpl(minX),1000.0*self.convertSpectoAmpl(maxX))
+        self.scrollSlider.setValue(minX)
+        self.pointData.setPos(minX,0)
+        self.config['windowWidth'] = self.convertSpectoAmpl(maxX-minX)
+        self.saveConfig = True
+        pg.QtGui.QApplication.processEvents()
+
+    def drawfigMain(self):
+        """ Draws the main amplitude and spectrogram plots and any segments on them.
+        Has to do some work to get the axis labels correct.
+        """
+        self.amplPlot.setData(np.linspace(0.0,float(self.datalength)/self.sampleRate,num=self.datalength,endpoint=True),self.audiodata)
+        self.specPlot.setImage(self.sg)
+        self.setColourMap(self.config['cmap'])
+        self.setColourLevels()
+
+        # Sort out the spectrogram frequency axis
+        # The constants here are divided by 1000 to get kHz, and then remember the top is sampleRate/2
+        FreqRange = (self.maxFreq-self.minFreq)/1000.
+        self.specaxis.setTicks([[(0,self.minFreq/1000.),(np.shape(self.sg)[1]/4,self.minFreq/1000.+FreqRange/4.),(np.shape(self.sg)[1]/2,self.minFreq/1000.+FreqRange/2.),(3*np.shape(self.sg)[1]/4,self.minFreq/1000.+3*FreqRange/4.),(np.shape(self.sg)[1],self.minFreq/1000.+FreqRange)]])
+        self.specaxis.setLabel('kHz')
+
+        self.updateOverview()
+        self.textpos = np.shape(self.sg)[1] + self.config['textoffset']
+
+        # If there are segments, show them
+        for count in range(len(self.segments)):
+            self.addSegment(self.segments[count][0], self.segments[count][1],self.segments[count][2],self.segments[count][3],self.segments[count][4],False)
+
+        # This is the moving bar for the playback
+        if not hasattr(self,'bar'):
+            self.bar = pg.InfiniteLine(angle=90, movable=True, pen={'color': 'c', 'width': 3})
+        self.p_spec.addItem(self.bar, ignoreBounds=True)
+        self.bar.sigPositionChangeFinished.connect(self.barMoved)
+
+    def updateRegion_spec(self):
+        """ This is the listener for when a segment box is changed in the spectrogram.
+        It updates the position of the matching box, and also the text within it.
+        """
+        sender = self.sender()
+        i = 0
+        while self.listRectanglesa2[i] != sender and i<len(self.listRectanglesa2):
+            i = i+1
+        if i==len(self.listRectanglesa2):
+            print "segment not found!"
+        else:
+            if type(sender) == self.ROItype:
+                x1 = self.convertSpectoAmpl(sender.pos()[0])
+                x2 = self.convertSpectoAmpl(sender.pos()[0]+sender.size()[0])
+                self.segments[i][2] = sender.pos()[1]
+                self.segments[i][3] = sender.pos()[1]+sender.size()[1]
+                self.listLabels[i].setPos(sender.pos()[0], self.textpos)
+            else:
+                x1 = self.convertSpectoAmpl(sender.getRegion()[0])
+                x2 = self.convertSpectoAmpl(sender.getRegion()[1])
+                self.listLabels[i].setPos(sender.getRegion()[0], self.textpos)
+            self.listRectanglesa1[i].setRegion([x1,x2])
+
+            self.segments[i][0] = x1 + self.startRead
+            self.segments[i][1] = x2 + self.startRead
+
+    def updateRegion_ampl(self):
+        """ This is the listener for when a segment box is changed in the waveform plot.
+        It updates the position of the matching box, and also the text within it.
+        """
+        sender = self.sender()
+        i = 0
+        while self.listRectanglesa1[i] != sender and i<len(self.listRectanglesa1):
+            i = i+1
+        if i>len(self.listRectanglesa1):
+            print "segment not found!"
+        else:
+            x1 = self.convertAmpltoSpec(sender.getRegion()[0])
+            x2 = self.convertAmpltoSpec(sender.getRegion()[1])
+
+            if self.listRectanglesa2[i] is not None:
+                if type(self.listRectanglesa2[i]) == self.ROItype:
+                    y1 = self.listRectanglesa2[i].pos().y()
+                    y2 = self.listRectanglesa2[i].size().y()
+                    self.listRectanglesa2[i].setPos(pg.Point(x1,y1))
+                    self.listRectanglesa2[i].setSize(pg.Point(x2-x1,y2))
+                else:
+                    self.listRectanglesa2[i].setRegion([x1,x2])
+                self.listLabels[i].setPos(x1,self.textpos)
+
+                self.segments[i][0] = sender.getRegion()[0] + self.startRead
+                self.segments[i][1] = sender.getRegion()[1] + self.startRead
+
+    def addSegment(self,startpoint,endpoint,y1=0,y2=0,species=None,saveSeg=True):
+        """ When a new segment is created, does the work of creating it and connecting its
+        listeners. Also updates the relevant overview segment.
+        x, y are in amplitude coordinates.
+        saveSeg means that we are drawing the saved ones. Need to check that those ones fit into
+        the current window, can assume the other do, but have to save their times correctly.
+        """
+        if not saveSeg:
+            timeRangeStart = self.startRead #self.currentFileSection*self.config['maxFileShow']
+            timeRangeEnd = min(self.startRead + self.lenRead, float(self.fileLength) / self.sampleRate)
+            if startpoint > timeRangeStart and endpoint < timeRangeEnd:
+                show = True
+                # Put the startpoint and endpoint in the right range
+                startpoint = startpoint - timeRangeStart
+                endpoint = endpoint - timeRangeStart
+            else:
+                show = False
+        else:
+            show = True
+
+        if show:
+            # This is one we want to show
+            # Get the name and colour sorted
+            if species is None:
+                species = "Don't Know"
+
+            if species != "Don't Know":
+                # Work out which overview segment this segment is in (could be more than one)
+                inds = int(float(self.convertAmpltoSpec(startpoint))/self.widthOverviewSegment)
+                inde = int(float(self.convertAmpltoSpec(endpoint))/self.widthOverviewSegment)
+                if species[-1] == '?':
+                    brush = self.ColourPossible
+                    self.overviewSegments[inds:inde + 1, 2] += 1
+                else:
+                    brush = self.ColourNamed
+                    self.overviewSegments[inds:inde + 1, 1] += 1
+                self.prevBoxCol = brush
+
+                for box in range(inds, inde + 1):
+                    if self.overviewSegments[box,0] > 0:
+                        self.SegmentRects[box].setBrush(self.ColourNone)
+                    elif self.overviewSegments[box,2] > 0:
+                        self.SegmentRects[box].setBrush(self.ColourPossible)
+                    elif self.overviewSegments[box,1] > 0:
+                        self.SegmentRects[box].setBrush(self.ColourNamed)
+                    else:
+                        self.SegmentRects[box].setBrush(pg.mkBrush('w'))
+            else:
+                brush = self.ColourNone
+                self.prevBoxCol = brush
+                # Work out which overview segment this segment is in (could be more than one)
+                inds = int(float(self.convertAmpltoSpec(startpoint)) / self.widthOverviewSegment)
+                inde = int(float(self.convertAmpltoSpec(endpoint)) / self.widthOverviewSegment)
+                self.overviewSegments[inds:inde+1,0] += 1
+                # Turn the colour of these segments in the overview
+                for box in range(inds, inde + 1):
+                    self.SegmentRects[box].setBrush(pg.mkBrush('w'))
+                    self.SegmentRects[box].setBrush(self.ColourNone)
+                    self.SegmentRects[box].update()
+
+            # Make sure startpoint and endpoint are in the right order
+            if startpoint > endpoint:
+                temp = startpoint
+                startpoint = endpoint
+                endpoint = temp
+            if y1 > y2:
+                temp = y1
+                y1 = y2
+                y2 = temp
+
+            # Add the segment in both plots and connect up the listeners
+            p_ampl_r = pg.LinearRegionItem(brush=brush)
+            self.p_ampl.addItem(p_ampl_r, ignoreBounds=True)
+            p_ampl_r.setRegion([startpoint, endpoint])
+            p_ampl_r.sigRegionChangeFinished.connect(self.updateRegion_ampl)
+
+            if y1==0 and y2==0:
+                p_spec_r = pg.LinearRegionItem(brush = brush)
+                p_spec_r.setRegion([self.convertAmpltoSpec(startpoint), self.convertAmpltoSpec(endpoint)])
+            else:
+                startpointS = QPointF(self.convertAmpltoSpec(startpoint),y1)
+                endpointS = QPointF(self.convertAmpltoSpec(endpoint),y2)
+                p_spec_r = SupportClasses.ShadedRectROI(startpointS, endpointS - startpointS)
+                if self.dragRectTransparent.isChecked():
+                    col = self.prevBoxCol.rgb()
+                    col = QtGui.QColor(col)
+                    col.setAlpha(255)
+                    p_spec_r.setBrush(None)
+                    p_spec_r.setPen(pg.mkPen(col,width=1))
+                else:
+                    p_spec_r.setBrush(pg.mkBrush(self.prevBoxCol))
+                    p_spec_r.setPen(pg.mkPen(None))
+            self.p_spec.addItem(p_spec_r, ignoreBounds=True)
+            p_spec_r.sigRegionChangeFinished.connect(self.updateRegion_spec)
+
+            # Put the text into the box
+            label = pg.TextItem(text=species, color='k')
+            self.p_spec.addItem(label)
+            label.setPos(self.convertAmpltoSpec(startpoint), self.textpos)
+
+            # Add the segments to the relevent lists
+            self.listRectanglesa1.append(p_ampl_r)
+            self.listRectanglesa2.append(p_spec_r)
+            self.listLabels.append(label)
+
+            if saveSeg:
+                # Add the segment to the data
+                # Increment the time to be correct for the current section of the file
+                self.segments.append([startpoint+self.startRead, endpoint+self.startRead, y1, y2, species])
+        else:
+            # Add a None element into the array so that the correct boxids work
+            self.listRectanglesa1.append(None)
+            self.listRectanglesa2.append(None)
+            self.listLabels.append(None)
+
+    def mouseMoved(self,evt):
+        """ Listener for mouse moves.
+        If the user moves the mouse in the spectrogram, print the time, frequency, power for the mouse location. """
+        if self.p_spec.sceneBoundingRect().contains(evt):
+            mousePoint = self.p_spec.mapSceneToView(evt)
+            indexx = int(mousePoint.x())
+            indexy = int(mousePoint.y())
+            if indexx > 0 and indexx < np.shape(self.sg)[0] and indexy > 0 and indexy < np.shape(self.sg)[1]:
+                seconds = self.convertSpectoAmpl(mousePoint.x()) % 60
+                minutes = int((self.convertSpectoAmpl(mousePoint.x()) / 60) % 60)
+                self.pointData.setText('time=%d:%0.2f (m:s), freq=%0.1f (Hz),power=%0.1f (dB)' % (minutes,seconds, mousePoint.y() * self.sampleRate / 2. / np.shape(self.sg)[1], self.sg[indexx, indexy]))
+
+    def mouseClicked_ampl(self,evt):
+        """ Listener for if the user clicks on the amplitude plot.
+        If there is a box selected, get its colour.
+        If the user has clicked inside the scene, they could be
+        (1) clicking in an already existing box -> select it
+        (2) clicking anywhere else, or right-clicking in a box without having started a box -> start a box
+        (3) clicking a second time to finish a box -> create the segment
+        """
+        pos = evt.scenePos()
+
+        if self.box1id>-1:
+            self.listRectanglesa1[self.box1id].setBrush(self.prevBoxCol)
+            self.listRectanglesa1[self.box1id].update()
+            if self.dragRectTransparent.isChecked() and type(self.listRectanglesa2[self.box1id]) == self.ROItype:
+                col = self.prevBoxCol.rgb()
+                col = QtGui.QColor(col)
+                col.setAlpha(255)
+                self.listRectanglesa2[self.box1id].setPen(col,width=1)
+            else:
+                self.listRectanglesa2[self.box1id].setBrush(self.prevBoxCol)
+
+            self.listRectanglesa2[self.box1id].update()
+
+        if self.p_ampl.sceneBoundingRect().contains(pos):
+            mousePoint = self.p_ampl.mapSceneToView(pos)
+
+            if self.started:
+                # This is the second click, so should pay attention and close the segment
+                # Stop the mouse motion connection, remove the drawing boxes
+                if self.started_window=='a':
+                    try:
+                        self.p_ampl.scene().sigMouseMoved.disconnect()
+                    except Exception:
+                        pass
+                    self.p_ampl.removeItem(self.vLine_a)
+                else:
+                    try:
+                        self.p_spec.scene().sigMouseMoved.disconnect()
+                    except Exception:
+                        pass
+                    # Add the other mouse move listener back
+                    self.p_spec.scene().sigMouseMoved.connect(self.mouseMoved)
+                    self.p_spec.removeItem(self.vLine_s)
+
+                self.p_ampl.removeItem(self.drawingBox_ampl)
+                self.p_spec.removeItem(self.drawingBox_spec)
+                # If the user has pressed shift, copy the last species and don't use the context menu
+                # If they pressed Control, add ? to the names
+                modifiers = QtGui.QApplication.keyboardModifiers()
+                if modifiers == QtCore.Qt.ShiftModifier:
+                    self.addSegment(self.start_location, mousePoint.x(),species=self.lastSpecies)
+                elif modifiers == QtCore.Qt.ControlModifier:
+                    self.addSegment(self.start_location,mousePoint.x())
+                    # Context menu
+                    self.box1id = len(self.segments) - 1
+                    self.fillBirdList(unsure=True)
+                    self.menuBirdList.popup(QPoint(evt.screenPos().x(), evt.screenPos().y()))
+                else:
+                    self.addSegment(self.start_location,mousePoint.x())
+                    # Context menu
+                    self.box1id = len(self.segments) - 1
+                    self.fillBirdList()
+                    self.menuBirdList.popup(QPoint(evt.screenPos().x(), evt.screenPos().y()))
+
+                self.playSegButton.setEnabled(True)
+                self.playBandLimitedSegButton.setEnabled(True)
+
+                self.listRectanglesa1[self.box1id].setBrush(fn.mkBrush(self.ColourSelected))
+                self.listRectanglesa1[self.box1id].update()
+
+                if self.dragRectTransparent.isChecked() and type(self.listRectanglesa2[self.box1id]) == self.ROItype:
+                    self.listRectanglesa2[self.box1id].setPen(fn.mkPen(self.ColourSelectedDark,width=1))
+                else:
+                    self.listRectanglesa2[self.box1id].setBrush(fn.mkBrush(self.ColourSelected))
+
+                self.listRectanglesa2[self.box1id].update()
+
+                self.started = not(self.started)
+            else:
+                # Check if the user has clicked in a box
+                # Note: Returns the first one it finds
+                box1id = -1
+                for count in range(len(self.listRectanglesa1)):
+                    if self.listRectanglesa1[count] is not None:
+                        x1, x2 = self.listRectanglesa1[count].getRegion()
+                        if x1 <= mousePoint.x() and x2 >= mousePoint.x():
+                            box1id = count
+
+                if box1id > -1 and not evt.button() == QtCore.Qt.RightButton:
+                    # User clicked in a box (with the left button)
+                    # Change colour, store the old colour
+                    self.box1id = box1id
+                    self.prevBoxCol = self.listRectanglesa1[box1id].brush.color()
+                    self.listRectanglesa1[box1id].setBrush(fn.mkBrush(self.ColourSelected))
+                    self.listRectanglesa1[box1id].update()
+                    self.playSegButton.setEnabled(True)
+                    self.playBandLimitedSegButton.setEnabled(True)
+                    if self.dragRectTransparent.isChecked() and type(self.listRectanglesa2[box1id]) == self.ROItype:
+                        self.listRectanglesa2[box1id].setPen(fn.mkPen(self.ColourSelectedDark,width=1))
+                    else:
+                        self.listRectanglesa2[box1id].setBrush(fn.mkBrush(self.ColourSelected))
+
+                    self.listRectanglesa2[box1id].update()
+
+                    modifiers = QtGui.QApplication.keyboardModifiers()
+                    if modifiers == QtCore.Qt.ControlModifier:
+                        self.fillBirdList(unsure=True)
+                    else:
+                        self.fillBirdList()
+                    self.menuBirdList.popup(QPoint(evt.screenPos().x(), evt.screenPos().y()))
+                else:
+                    # User hasn't clicked in a box (or used the right button), so start a new segment
+                    self.start_location = mousePoint.x()
+                    self.vLine_a = pg.InfiniteLine(angle=90, movable=False,pen={'color': 'r', 'width': 3})
+                    self.p_ampl.addItem(self.vLine_a, ignoreBounds=True)
+                    self.vLine_a.setPos(self.start_location)
+
+                    self.playSegButton.setEnabled(False)
+                    self.playBandLimitedSegButton.setEnabled(True)
+                    brush = self.ColourNone
+                    self.drawingBox_ampl = pg.LinearRegionItem(brush=brush)
+                    self.p_ampl.addItem(self.drawingBox_ampl, ignoreBounds=True)
+                    self.drawingBox_ampl.setRegion([self.start_location, self.start_location])
+                    self.drawingBox_spec = pg.LinearRegionItem(brush=brush)
+                    self.p_spec.addItem(self.drawingBox_spec, ignoreBounds=True)
+                    self.drawingBox_spec.setRegion([self.convertAmpltoSpec(self.start_location), self.convertAmpltoSpec(self.start_location)])
+                    self.p_ampl.scene().sigMouseMoved.connect(self.GrowBox_ampl)
+                    self.started_window = 'a'
+
+                    self.started = not (self.started)
+
+    def mouseClicked_spec(self,evt):
+        """ Listener for if the user clicks on the spectrogram plot.
+        See the amplitude version (mouseClicked_ampl()) for details. Although much of the code is a repeat,
+        it is separated for clarity.
+        """
+        pos = evt.scenePos()
+
+        if self.box1id>-1:
+            self.listRectanglesa1[self.box1id].setBrush(self.prevBoxCol)
+            self.listRectanglesa1[self.box1id].update()
+            if self.dragRectTransparent.isChecked() and type(self.listRectanglesa2[self.box1id]) == self.ROItype:
+                col = self.prevBoxCol.rgb()
+                col = QtGui.QColor(col)
+                col.setAlpha(255)
+                self.listRectanglesa2[self.box1id].setPen(col,width=1)
+            else:
+                self.listRectanglesa2[self.box1id].setBrush(self.prevBoxCol)
+            self.listRectanglesa2[self.box1id].update()
+
+        if self.p_spec.sceneBoundingRect().contains(pos):
+            mousePoint = self.p_spec.mapSceneToView(pos)
+
+            if self.started and not self.dragRectangles.isChecked():
+                # This is the second click, so should pay attention and close the segment
+                # Stop the mouse motion connection, remove the drawing boxes
+                if self.dragRectangles.isChecked():
+                    return
+                else:
+                    if self.started_window == 's':
+                        try:
+                            self.p_spec.scene().sigMouseMoved.disconnect()
+                        except Exception:
+                            pass
+                        self.p_spec.scene().sigMouseMoved.connect(self.mouseMoved)
+                        self.p_spec.removeItem(self.vLine_s)
+                    else:
+                        try:
+                            self.p_ampl.scene().sigMouseMoved.disconnect()
+                        except Exception:
+                            pass
+                        self.p_ampl.removeItem(self.vLine_a)
+                    self.p_ampl.removeItem(self.drawingBox_ampl)
+                    self.p_spec.removeItem(self.drawingBox_spec)
+                    # If the user has pressed shift, copy the last species and don't use the context menu
+                    modifiers = QtGui.QApplication.keyboardModifiers()
+                    if modifiers == QtCore.Qt.ShiftModifier:
+                        self.addSegment(self.start_location, self.convertSpectoAmpl(mousePoint.x()), species=self.lastSpecies)
+                    elif modifiers == QtCore.Qt.ControlModifier:
+                        self.addSegment(self.start_location, self.convertSpectoAmpl(mousePoint.x()))
+                        # Context menu
+                        self.box1id = len(self.segments) - 1
+                        self.fillBirdList(unsure=True)
+                        self.menuBirdList.popup(QPoint(evt.screenPos().x(), evt.screenPos().y()))
+                    else:
+                        self.addSegment(self.start_location, self.convertSpectoAmpl(mousePoint.x()))
+                        # Context menu
+                        self.box1id = len(self.segments) - 1
+                        self.fillBirdList()
+                        self.menuBirdList.popup(QPoint(evt.screenPos().x(), evt.screenPos().y()))
+
+                    self.playSegButton.setEnabled(True)
+                    self.playBandLimitedSegButton.setEnabled(True)
+
+                    self.listRectanglesa1[self.box1id].setBrush(fn.mkBrush(self.ColourSelected))
+                    self.listRectanglesa1[self.box1id].update()
+                    if self.dragRectTransparent.isChecked() and type(self.listRectanglesa2[self.box1id]) == self.ROItype:
+                        self.listRectanglesa2[self.box1id].setPen(fn.mkPen(self.ColourSelectedDark,width=1))
+                    else:
+                        self.listRectanglesa2[self.box1id].setBrush(fn.mkBrush(self.ColourSelected))
+
+                    self.listRectanglesa2[self.box1id].update()
+                    self.started = not(self.started)
+            else:
+                # Check if the user has clicked in a box
+                # Note: Returns the first one it finds
+                box1id = -1
+                for count in range(len(self.listRectanglesa2)):
+                    if type(self.listRectanglesa2[count]) == self.ROItype:
+                        x1 = self.listRectanglesa2[count].pos().x()
+                        y1 = self.listRectanglesa2[count].pos().y()
+                        x2 = x1 + self.listRectanglesa2[count].size().x()
+                        y2 = y1 + self.listRectanglesa2[count].size().y()
+                        if x1 <= mousePoint.x() and x2 >= mousePoint.x() and y1 <= mousePoint.y() and y2 >= mousePoint.y():
+                            box1id = count
+                    elif self.listRectanglesa2[count] is not None:
+                        x1, x2 = self.listRectanglesa2[count].getRegion()
+                        if x1 <= mousePoint.x() and x2 >= mousePoint.x():
+                            box1id = count
+
+                if box1id > -1 and not evt.button() == QtCore.Qt.RightButton:
+                    # User clicked in a box (with the left button)
+                    self.box1id = box1id
+                    self.prevBoxCol = self.listRectanglesa1[box1id].brush.color()
+                    self.listRectanglesa1[box1id].setBrush(fn.mkBrush(self.ColourSelected))
+                    self.listRectanglesa1[box1id].update()
+                    self.playSegButton.setEnabled(True)
+                    self.playBandLimitedSegButton.setEnabled(True)
+                    if self.dragRectTransparent.isChecked() and type(self.listRectanglesa2[box1id]) == self.ROItype:
+                        self.listRectanglesa2[box1id].setPen(fn.mkPen(self.ColourSelectedDark,width=1))
+                    else:
+                        self.listRectanglesa2[box1id].setBrush(fn.mkBrush(self.ColourSelected))
+
+                    self.listRectanglesa2[box1id].update()
+                    modifiers = QtGui.QApplication.keyboardModifiers()
+                    if modifiers == QtCore.Qt.ControlModifier:
+                        self.fillBirdList(unsure=True)
+                    else:
+                        self.fillBirdList()
+                    self.menuBirdList.popup(QPoint(evt.screenPos().x(), evt.screenPos().y()))
+                else:
+                    # User hasn't clicked in a box (or used the right button), so start a new segment
+                    # Note that need to click in the same plot both times.
+                    if self.dragRectangles.isChecked():
+                        return
+                    else:
+                        self.start_location = self.convertSpectoAmpl(mousePoint.x())
+                        self.vLine_s = pg.InfiniteLine(angle=90, movable=False,pen={'color': 'r', 'width': 3})
+                        self.p_spec.addItem(self.vLine_s, ignoreBounds=True)
+                        self.vLine_s.setPos(mousePoint.x())
+                        self.playSegButton.setEnabled(False)
+                        self.playBandLimitedSegButton.setEnabled(True)
+
+                        brush = self.ColourNone
+                        self.drawingBox_ampl = pg.LinearRegionItem(brush=brush)
+                        self.p_ampl.addItem(self.drawingBox_ampl, ignoreBounds=True)
+                        self.drawingBox_ampl.setRegion([self.start_location, self.start_location])
+                        self.drawingBox_spec = pg.LinearRegionItem(brush=brush)
+                        self.p_spec.addItem(self.drawingBox_spec, ignoreBounds=True)
+                        self.drawingBox_spec.setRegion([mousePoint.x(),mousePoint.x()])
+                        self.p_spec.scene().sigMouseMoved.connect(self.GrowBox_spec)
+                        self.started_window = 's'
+
+                        self.started = not (self.started)
+
+    def mouseDragged_spec(self, evt1, evt2, evt3):
+        """ Listener for if the user drags in the spectrogram plot.
+        It's a bit simpler than the click ones, since there is less ambiguity.
+        Again, some of the code is a repeat, but kept self-contained for ease. """
+        if self.box1id>-1:
+            self.listRectanglesa1[self.box1id].setBrush(self.prevBoxCol)
+            self.listRectanglesa1[self.box1id].update()
+            if self.dragRectTransparent.isChecked() and type(self.listRectanglesa2[self.box1id]) == self.ROItype:
+                col = self.prevBoxCol.rgb()
+                col = QtGui.QColor(col)
+                col.setAlpha(255)
+                self.listRectanglesa2[self.box1id].setPen(pg.mkPen(col,width=1))
+            else:
+                self.listRectanglesa2[self.box1id].setBrush(self.prevBoxCol)
+            self.listRectanglesa2[self.box1id].update()
+
+        if self.dragRectangles.isChecked():
+            evt1 = self.p_spec.mapSceneToView(evt1)
+            evt2 = self.p_spec.mapSceneToView(evt2)
+
+            # If the user has pressed shift, copy the last species and don't use the context menu
+            modifiers = QtGui.QApplication.keyboardModifiers()
+            if modifiers == QtCore.Qt.ShiftModifier:
+                self.addSegment(self.convertSpectoAmpl(evt1.x()), self.convertSpectoAmpl(evt2.x()), evt1.y(), evt2.y(),self.lastSpecies)
+            elif modifiers == QtCore.Qt.ControlModifier:
+                self.addSegment(self.convertSpectoAmpl(evt1.x()), self.convertSpectoAmpl(evt2.x()), evt1.y(), evt2.y())
+                # Context menu
+                self.box1id = len(self.segments) - 1
+                self.fillBirdList(unsure=True)
+                self.menuBirdList.popup(QPoint(evt3.x(), evt3.y()))
+            else:
+                self.addSegment(self.convertSpectoAmpl(evt1.x()), self.convertSpectoAmpl(evt2.x()), evt1.y(), evt2.y())
+                # Context menu
+                self.box1id = len(self.segments) - 1
+                self.fillBirdList()
+                self.menuBirdList.popup(QPoint(evt3.x(), evt3.y()))
+
+            self.playSegButton.setEnabled(True)
+            self.playBandLimitedSegButton.setEnabled(True)
+
+            self.listRectanglesa1[self.box1id].setBrush(fn.mkBrush(self.ColourSelected))
+            self.listRectanglesa1[self.box1id].update()
+            if self.dragRectTransparent.isChecked() and type(self.listRectanglesa2[self.box1id]) == self.ROItype:
+                self.listRectanglesa2[self.box1id].setBrush(fn.mkBrush(None))
+                self.listRectanglesa2[self.box1id].setPen(fn.mkPen(self.ColourSelectedDark,width=1))
+            else:
+                self.listRectanglesa2[self.box1id].setBrush(fn.mkBrush(self.ColourSelected))
+                #self.listRectanglesa2[self.box1id].setPen(None)
+
+            self.listRectanglesa2[self.box1id].update()
+        else:
+            return
+
+    def GrowBox_ampl(self,evt):
+        """ Listener for when a segment is being made in the amplitude plot.
+        Makes the blue box that follows the mouse change size. """
+        pos = evt
+        if self.p_ampl.sceneBoundingRect().contains(pos):
+            mousePoint = self.p_ampl.mapSceneToView(pos)
+            self.drawingBox_ampl.setRegion([self.start_location, mousePoint.x()])
+            self.drawingBox_spec.setRegion([self.convertAmpltoSpec(self.start_location), self.convertAmpltoSpec(mousePoint.x())])
+
+    def GrowBox_spec(self, evt):
+        """ Listener for when a segment is being made in the spectrogram plot.
+        Makes the blue box that follows the mouse change size. """
+        pos = evt
+        if self.p_spec.sceneBoundingRect().contains(pos):
+            mousePoint = self.p_spec.mapSceneToView(pos)
+            self.drawingBox_ampl.setRegion([self.start_location, self.convertSpectoAmpl(mousePoint.x())])
+            self.drawingBox_spec.setRegion([self.convertAmpltoSpec(self.start_location), mousePoint.x()])
+
+    def birdSelected(self,birdname,update=True):
+        """ Collects the label for a bird from the context menu and processes it.
+        Has to update the overview segments in case their colour should change.
+        Also handles getting the name through a message box if necessary.
+        """
+        oldname = self.segments[self.box1id][4]
+        # Work out which overview segment this segment is in (could be more than one)
+        inds = int(float(self.convertAmpltoSpec(self.segments[self.box1id][0])) / self.widthOverviewSegment)
+        inde = int(float(self.convertAmpltoSpec(self.segments[self.box1id][1])) / self.widthOverviewSegment)
+        if oldname == "Don't Know":
+            if birdname != "Don't Know":
+                if birdname[-1] == '?':
+                    self.overviewSegments[inds:inde + 1, 0] -= 1
+                    self.overviewSegments[inds:inde + 1, 2] += 1
+                else:
+                    self.overviewSegments[inds:inde + 1, 0] -= 1
+                    self.overviewSegments[inds:inde + 1, 1] += 1
+        elif oldname[-1] == '?':
+            if birdname[-1] != '?':
+                if birdname == "Don't Know":
+                    self.overviewSegments[inds:inde + 1, 2] -= 1
+                    self.overviewSegments[inds:inde + 1, 0] += 1
+                else:
+                    self.overviewSegments[inds:inde + 1, 2] -= 1
+                    self.overviewSegments[inds:inde + 1, 1] += 1
+        else:
+            if birdname == "Don't Know":
+                self.overviewSegments[inds:inde + 1, 1] -= 1
+                self.overviewSegments[inds:inde + 1, 0] += 1
+            elif birdname[-1] == '?':
+                self.overviewSegments[inds:inde + 1, 1] -= 1
+                self.overviewSegments[inds:inde + 1, 2] += 1
+
+        for box in range(inds, inde + 1):
+            if self.overviewSegments[box, 0] > 0:
+                self.SegmentRects[box].setBrush(pg.mkBrush('w'))
+                self.SegmentRects[box].setBrush(self.ColourNone)
+                self.SegmentRects[box].update()
+            elif self.overviewSegments[box, 2] > 0:
+                self.SegmentRects[box].setBrush(self.ColourPossible)
+            elif self.overviewSegments[box, 1] > 0:
+                self.SegmentRects[box].setBrush(pg.mkBrush('w'))
+                self.SegmentRects[box].setBrush(self.ColourNamed)
+                self.SegmentRects[box].update()
+            else:
+                self.SegmentRects[box].setBrush(pg.mkBrush('w'))
+
+        # Now update the text
+        if birdname is not 'Other':
+            self.updateText(birdname)
+            if update:
+                # Put the selected bird name at the top of the list
+                if birdname[-1] == '?':
+                    birdname = birdname[:-1]
+                self.config['BirdList'].remove(birdname)
+                self.config['BirdList'].insert(0,birdname)
+        else:
+            text, ok = QInputDialog.getText(self, 'Bird name', 'Enter the bird name:')
+            if ok:
+                text = str(text).title()
+                self.updateText(text)
+
+                if text in self.config['BirdList']:
+                    pass
+                else:
+                    # Add the new bird name.
+                    if update:
+                        self.config['BirdList'].insert(0,text)
+                    else:
+                        self.config['BirdList'].append(text)
+                    self.saveConfig = True
+
+    def updateText(self, text,segID=None):
+        """ When the user sets or changes the name in a segment, update the text and the colour. """
+        if segID is None:
+            segID = self.box1id
+        self.segments[segID][4] = text
+        self.listLabels[segID].setText(text,'k')
+
+        # Update the colour
+        if text != "Don't Know":
+            if text[-1] == '?':
+                self.prevBoxCol = self.ColourPossible
+            else:
+                self.prevBoxCol = self.ColourNamed
+        else:
+            self.prevBoxCol = self.ColourNone
+
+        # Store the species in case the user wants it for the next segment
+        self.lastSpecies = text
+
+    def setColourMap(self,cmap):
+        """ Listener for the menu item that chooses a colour map.
+        Loads them from the file as appropriate and sets the lookup table.
+        """
+        self.config['cmap'] = cmap
+
+        import colourMaps
+        pos, colour, mode = colourMaps.colourMaps(cmap)
+
+        cmap = pg.ColorMap(pos, colour,mode)
+        self.lut = cmap.getLookupTable(0.0, 1.0, 256)
+
+        self.specPlot.setLookupTable(self.lut)
+        self.overviewImage.setLookupTable(self.lut)
+
+    def invertColourMap(self):
+        """ Listener for the menu item that converts the colour map"""
+        self.config['invertColourMap'] = not self.config['invertColourMap']
+        self.setColourLevels()
+
+    def setColourLevels(self):
+        """ Listener for the brightness and contrast sliders being changed. Also called when spectrograms are loaded, etc.
+        Translates the brightness and contrast values into appropriate image levels.
+        Calculation is simple.
+        """
+        minsg = np.min(self.sg)
+        maxsg = np.max(self.sg)
+        self.config['brightness'] = self.brightnessSlider.value()
+        self.config['contrast'] = self.contrastSlider.value()
+        self.colourStart = (self.config['brightness'] / 100.0 * self.config['contrast'] / 100.0) * (maxsg - minsg) + minsg
+        self.colourEnd = (maxsg - minsg) * (1.0 - self.config['contrast'] / 100.0) + self.colourStart
+
+        if self.config['invertColourMap']:
+            self.overviewImage.setLevels([self.colourEnd, self.colourStart])
+            self.specPlot.setLevels([self.colourEnd, self.colourStart])
+        else:
+            self.overviewImage.setLevels([self.colourStart, self.colourEnd])
+            self.specPlot.setLevels([self.colourStart, self.colourEnd])
+
+    def moveLeft(self):
+        """ When the left button is pressed (next to the overview plot), move everything along
+        Allows a 10% overlap """
+        minX, maxX = self.overviewImageRegion.getRegion()
+        newminX = max(0,minX-(maxX-minX)*0.9)
+        self.overviewImageRegion.setRegion([newminX, newminX+maxX-minX])
+        self.updateOverview()
+        self.playPosition = int(self.convertSpectoAmpl(newminX)*1000.0)
+
+    def moveRight(self):
+        """ When the right button is pressed (next to the overview plot), move everything along
+        Allows a 10% overlap """
+        minX, maxX = self.overviewImageRegion.getRegion()
+        newminX = min(np.shape(self.sg)[0]-(maxX-minX),minX+(maxX-minX)*0.9)
+        self.overviewImageRegion.setRegion([newminX, newminX+maxX-minX])
+        self.updateOverview()
+        self.playPosition = int(self.convertSpectoAmpl(newminX)*1000.0)
+
+    def prepare5minMove(self):
+        if self.segments != [] or self.hasSegments:
+            if len(self.segments)>0:
+                if self.segments[0][0] > -1:
+                    self.segments.insert(0, [-1, -1, self.config['operator'],self.config['reviewer'], -1])
+            else:
+                self.segments.insert(0, [-1, -1, self.config['operator'],self.config['reviewer'], -1])
+            self.saveSegments()
+        self.resetStorageArrays()
+        # Reset the media player
+        if self.media_obj.state() == phonon.Phonon.PlayingState:
+            self.media_obj.pause()
+            self.playButton.setIcon(self.style().standardIcon(QtGui.QStyle.SP_MediaPlay))
+        self.loadFile()
+
+
+    def movePrev5mins(self):
+        """ When the button to move to the next 5 minutes is pressed, enable that.
+        Have to update the timeaxis offset, check if the buttons should be disabled or not,
+        save the segments and reset the arrays, then call loadFile.
+        """
+        self.currentFileSection -= 1
+        self.next5mins.setEnabled(True)
+        if self.currentFileSection == 0:
+            self.prev5mins.setEnabled(False)
+        self.prepare5minMove()
+
+
+    def moveNext5mins(self):
+        """ When the button to move to the previous 5 minutes is pressed, enable that.
+        Have to update the timeaxis offset, check if the buttons should be disabled or not,
+        save the segments and reset the arrays, then call loadFile.
+        """
+        self.currentFileSection += 1
+        self.prev5mins.setEnabled(True)
+        if self.currentFileSection == self.nFileSections-1:
+            self.next5mins.setEnabled(False)
+        self.prepare5minMove()
+
+    def scroll(self):
+        """ When the slider at the bottom of the screen is moved, move everything along. """
+        newminX = self.scrollSlider.value()
+        minX, maxX = self.overviewImageRegion.getRegion()
+        self.overviewImageRegion.setRegion([newminX, newminX+maxX-minX])
+        self.updateOverview()
+        self.playPosition = int(self.convertSpectoAmpl(newminX)*1000.0)
+
+    def changeWidth(self, value):
+        """ Listener for the spinbox that decides the width of the main window.
+        It updates the top figure plots as the window width is changed.
+        Slightly annoyingly, it gets called when the value gets reset, hence the first line. """
+        if not hasattr(self,'overviewImageRegion'):
+            return
+        self.windowSize = value
+
+        # Redraw the highlight in the overview figure appropriately
+        minX, maxX = self.overviewImageRegion.getRegion()
+        newmaxX = self.convertAmpltoSpec(value)+minX
+        self.overviewImageRegion.setRegion([minX, newmaxX])
+        self.scrollSlider.setMaximum(np.shape(self.sg)[0]-self.convertAmpltoSpec(self.widthWindow.value()))
+        self.updateOverview()
+
+# ===============
+# Generate the various dialogs that match the menu items
+
+    def humanClassifyDialog1(self):
+        """ Create the dialog that shows calls to the user for verification.
+        """
+        if len(self.segments)==0:
+            print "No box selected"
+            msg = QMessageBox()
+            msg.setIcon(QMessageBox.Information)
+            msg.setText("No segments to check")
+            msg.setWindowIcon(QIcon('img/Avianz.ico'))
+            msg.setIconPixmap(QPixmap("img/Owl_warning.png"))
+            msg.setWindowTitle("No segments")
+            msg.setStandardButtons(QMessageBox.Ok)
+            msg.exec_()
+            return
+        else:
+            # self.statusLeft.setText("Checking...")
+            self.box1id = 0
+            # Different calls for the two types of region
+            if type(self.listRectanglesa2[self.box1id]) == self.ROItype:
+                x1 = self.listRectanglesa2[self.box1id].pos()[0]
+                x2 = x1 + self.listRectanglesa2[self.box1id].size()[0]
+            else:
+                x1, x2 = self.listRectanglesa2[self.box1id].getRegion()
+            x1 = int(x1)
+            x2 = int(x2)
+            x3 = int(self.listRectanglesa1[self.box1id].getRegion()[0] * self.sampleRate)
+            x4 = int(self.listRectanglesa1[self.box1id].getRegion()[1] * self.sampleRate)
+            self.humanClassifyDialog1 = Dialogs.HumanClassify1(self.sg[x1:x2,:],self.audiodata[x3:x4],self.sampleRate,self.segments[self.box1id][4],self.lut,self.colourStart,self.colourEnd,self.config['invertColourMap'], self.config['BirdList'])
+            self.humanClassifyDialog1.show()
+            self.humanClassifyDialog1.activateWindow()
+            #self.humanClassifyDialog1.close.clicked.connect(self.humanClassifyClose1)
+            self.humanClassifyDialog1.correct.clicked.connect(self.humanClassifyCorrect1)
+            self.humanClassifyDialog1.delete.clicked.connect(self.humanClassifyDelete1)
+            # self.statusLeft.setText("Ready")
+
+    def humanClassifyClose1(self):
+        # Listener for the human verification dialog.
+        self.humanClassifyDialog1.done(1)
+
+    def humanClassifyNextImage1(self):
+        # Get the next image
+        if self.box1id != len(self.listRectanglesa2)-1:
+            self.box1id += 1
+            # Different calls for the two types of region
+            if type(self.listRectanglesa2[self.box1id]) == self.ROItype:
+                x1 = self.listRectanglesa2[self.box1id].pos()[0]
+                x2 = x1 + self.listRectanglesa2[self.box1id].size()[0]
+            else:
+                x1, x2 = self.listRectanglesa2[self.box1id].getRegion()
+            x1 = int(x1)
+            x2 = int(x2)
+            x3 = int(self.listRectanglesa1[self.box1id].getRegion()[0] * self.sampleRate)
+            x4 = int(self.listRectanglesa1[self.box1id].getRegion()[1] * self.sampleRate)
+            self.humanClassifyDialog1.setImage(self.sg[x1:x2,:],self.audiodata[x3:x4],self.sampleRate,self.segments[self.box1id][4])
+        else:
+            print "Last image"
+            msg = QMessageBox()
+            msg.setIcon(QMessageBox.Information)
+            msg.setWindowIcon(QIcon('Avianz.ico'))
+            msg.setText("All segmentations checked")
+            msg.setWindowTitle("Finished")
+            msg.setStandardButtons(QMessageBox.Ok)
+            msg.exec_()
+            self.humanClassifyClose1()
+
+    def humanClassifyCorrect1(self):
+        label, self.saveConfig, checkText = self.humanClassifyDialog1.getValues()
+        if len(checkText) > 0:
+            if label != checkText:
+                label = str(checkText)
+                self.humanClassifyDialog1.birdTextEntered()
+                self.saveConfig = True
+            #self.humanClassifyDialog1.tbox.setText('')
+
+        if label != self.segments[self.box1id][4]:
+            if self.config['saveCorrections']:
+                # Save the correction
+                outputError = [self.segments[self.box1id], label]
+                file = open(self.filename + '.corrections', 'a')
+                json.dump(outputError, file)
+                file.close()
+
+            #self.updateText(label)
+            self.birdSelected(label,update=False)
+
+            self.listRectanglesa1[self.box1id].setBrush(self.prevBoxCol)
+            self.listRectanglesa1[self.box1id].update()
+            if self.dragRectTransparent.isChecked() and type(self.listRectanglesa2[self.box1id]) == self.ROItype:
+                col = self.prevBoxCol.rgb()
+                col = QtGui.QColor(col)
+                col.setAlpha(255)
+                self.listRectanglesa2[self.box1id].setPen(col,width=1)
+            else:
+                self.listRectanglesa2[self.box1id].setBrush(self.prevBoxCol)
+
+            self.listRectanglesa2[self.box1id].update()
+
+            if self.saveConfig:
+                self.config['BirdList'].append(label)
+
+        self.humanClassifyDialog1.tbox.setText('')
+        self.humanClassifyDialog1.tbox.setEnabled(False)
+        self.humanClassifyNextImage1()
+
+    def humanClassifyDelete1(self):
+        # Delete a segment
+        id = self.box1id
+        self.deleteSegment(self.box1id)
+        self.box1id = id-1
+        self.humanClassifyNextImage1()
+
+    def humanClassifyDialog2(self):
+        """ Create the dialog that shows sets of calls to the user for verification.
+        """
+        if len(self.segments)==0:
+            print "No box selected"
+            msg = QMessageBox()
+            msg.setIcon(QMessageBox.Information)
+            msg.setText("No segments to check")
+            msg.setIconPixmap(QPixmap('img/Owl_warning.png'))
+            msg.setWindowIcon(QIcon('img/Avianz.ico'))
+            msg.setWindowTitle("No segment")
+            msg.setStandardButtons(QMessageBox.Ok)
+            msg.exec_()
+            return
+        self.statusLeft.setText("Checking...")
+        if len(self.segments)>0:
+            names = [item[4] for item in self.segments]
+            names = [n if n[-1] != '?' else n[:-1] for n in names]
+            # Should make them unique
+            keys = {}
+            for n in names:
+                keys[n] = 1
+            names = keys.keys()
+            self.humanClassifyDialog2a = Dialogs.HumanClassify2a(names)
+
+            if self.humanClassifyDialog2a.exec_() == 1:
+                label = self.humanClassifyDialog2a.getValues()
+                self.humanClassifyDialog2 = Dialogs.HumanClassify2(self.sg,self.segments,label,self.sampleRate, self.config['incr'], self.lut,self.colourStart,self.colourEnd,self.config['invertColourMap'])
+                self.humanClassifyDialog2.exec_()
+                errors = self.humanClassifyDialog2.getValues()
+                if len(errors)>0:
+                    outputErrors = []
+                    for error in errors[-1::-1]:
+                        outputErrors.append(self.segments[error])
+                        self.deleteSegment(error)
+                    if self.config['saveCorrections']:
+                        # Save the errors in a file
+                        file = open(self.filename + '.corrections_' + str(label), 'a')
+                        json.dump(outputErrors, file)
+                        file.close()
+
+        self.statusLeft.setText("Ready")
+
+    def showSpectrogramDialog(self):
+        """ Create the spectrogram dialog when the button is pressed.
+        """
+        if not hasattr(self,'spectrogramDialog'):
+            self.spectrogramDialog = Dialogs.Spectrogram(self.config['window_width'],self.config['incr'],self.minFreq,self.maxFreq)
+        self.spectrogramDialog.show()
+        self.spectrogramDialog.activateWindow()
+        self.spectrogramDialog.activate.clicked.connect(self.spectrogram)
+        # This next line was for dynamic update.
+        # self.connect(self.spectrogramDialog, SIGNAL("changed"), self.spectrogram)
+
+    def spectrogram(self):
+        """ Listener for the spectrogram dialog.
+        Has to do quite a bit of work to make sure segments are in the correct place, etc."""
+        [windowType, mean_normalise, multitaper, window_width, incr,minFreq,maxFreq] = self.spectrogramDialog.getValues()
+        if minFreq>=maxFreq:
+            msg = QMessageBox()
+            msg.setIcon(QMessageBox.Information)
+            msg.setText("Incorrect frequency range")
+            msg.setIconPixmap(QPixmap("img/Owl_warning.png"))
+            msg.setWindowIcon(QIcon('img/Avianz.ico'))
+            msg.setWindowTitle("Error")
+            msg.setStandardButtons(QMessageBox.Ok)
+            msg.exec_()
+        self.statusLeft.setText("Updating the spectrogram...")
+        self.sp.setWidth(int(str(window_width)), int(str(incr)))
+        sgRaw = self.sp.spectrogram(self.audiodata,window=str(windowType),mean_normalise=mean_normalise,onesided=True,multitaper=multitaper)
+        maxsg = np.min(sgRaw)
+        self.sg = np.abs(np.where(sgRaw==0,0.0,10.0 * np.log10(sgRaw/maxsg)))
+
+        # If the size of the spectrogram has changed, need to update the positions of things
+        if int(str(incr)) != self.config['incr'] or int(str(window_width)) != self.config['window_width']:
+            self.config['incr'] = int(str(incr))
+            self.config['window_width'] = int(str(window_width))
+            self.changeWidth(self.widthWindow.value())
+            # Update the positions of the segments
+            self.textpos = np.shape(self.sg)[1] + self.config['textoffset']
+            for s in range(len(self.listRectanglesa2)):
+                if self.listRectanglesa1[s] is not None:
+                    x1 = self.convertAmpltoSpec(self.listRectanglesa1[s].getRegion()[0])
+                    x2 = self.convertAmpltoSpec(self.listRectanglesa1[s].getRegion()[1])
+                    if type(self.listRectanglesa2[s]) == self.ROItype:
+                        y1 = self.listRectanglesa2[s].pos().y()
+                        y2 = self.listRectanglesa2[s].size().y()
+                        self.listRectanglesa2[s].setPos(pg.Point(x1, y1))
+                        self.listRectanglesa2[s].setSize(pg.Point(x2 - x1, y2))
+                    else:
+                        self.listRectanglesa2[s].setRegion([x1, x2])
+                    self.listLabels[s].setPos(x1,self.textpos)
+
+            # Update the axis
+            FreqRange = (self.maxFreq - self.minFreq)/1000.
+            self.specaxis.setTicks([[(0, self.minFreq / 1000.),
+                                     (np.shape(self.sg)[1] / 4, self.minFreq / 1000. + FreqRange / 4.),
+                                     (np.shape(self.sg)[1] / 2, self.minFreq / 1000. + FreqRange / 2.),
+                                     (3 * np.shape(self.sg)[1] / 4, self.minFreq / 1000. + 3 * FreqRange / 4.),
+                                     (np.shape(self.sg)[1], self.minFreq / 1000. + FreqRange)]])
+
+            # Redraw everything and redraw it
+            self.removeSegments(delete=False)
+            for r in self.SegmentRects:
+                self.p_overview2.removeItem(r)
+            self.SegmentRects = []
+            self.p_overview.removeItem(self.overviewImageRegion)
+
+            self.drawOverview()
+            self.drawfigMain()
+            if hasattr(self, 'seg'):
+                self.seg.setNewData(self.audiodata, sgRaw, self.sampleRate, self.config['window_width'],
+                                    self.config['incr'])
+
+        if minFreq != self.minFreq or maxFreq!=self.maxFreq:
+            self.redoFreqAxis(minFreq,maxFreq)
+
+        self.statusLeft.setText("Ready")
+
+    def denoiseDialog(self):
+        """ Create the denoising dialog when the relevant button is pressed.
+        """
+        self.denoiseDialog = Dialogs.Denoise()
+        self.denoiseDialog.show()
+        self.denoiseDialog.activateWindow()
+        self.denoiseDialog.activate.clicked.connect(self.denoise)
+        self.denoiseDialog.undo.clicked.connect(self.denoise_undo)
+        self.denoiseDialog.save.clicked.connect(self.denoise_save)
+
+    def backup(self):
+        """ Enables denoising to be undone. """
+        if hasattr(self, 'audiodata_backup'):
+            if self.audiodata_backup is not None:
+                audiodata_backup_new = np.empty(
+                    (np.shape(self.audiodata_backup)[0], np.shape(self.audiodata_backup)[1] + 1))
+                audiodata_backup_new[:, :-1] = np.copy(self.audiodata_backup)
+                audiodata_backup_new[:, -1] = np.copy(self.audiodata)
+                self.audiodata_backup = audiodata_backup_new
+            else:
+                self.audiodata_backup = np.empty((np.shape(self.audiodata)[0], 1))
+                self.audiodata_backup[:, 0] = np.copy(self.audiodata)
+        else:
+            self.audiodata_backup = np.empty((np.shape(self.audiodata)[0], 1))
+            self.audiodata_backup[:, 0] = np.copy(self.audiodata)
+
+    def denoise(self):
+        """ Listener for the denoising dialog.
+        Calls the denoiser and then plots the updated data.
+        """
+        # TODO: should it be saved automatically, or a button added?
+        [alg,depthchoice,depth,thrType,thr,wavelet,start,end,width,trimaxis] = self.denoiseDialog.getValues()
+        self.backup()
+        self.statusLeft.setText("Denoising...")
+        if not hasattr(self, 'waveletDenoiser'):
+            self.waveletDenoiser = Wavelets.Wavelets(data=self.audiodata,wavelet=None,maxLevel=self.config['maxSearchDepth'])
+
+        if str(alg) == "Wavelets":
+            if thrType is True:
+                type = 'Soft'
+            else:
+                type = 'Hard'
+            if depthchoice:
+                depth = None
+            else:
+                depth = int(str(depth))
+            self.audiodata = self.waveletDenoiser.waveletDenoise(self.audiodata,type,float(str(thr)),depth,wavelet=str(wavelet))
+        elif str(alg) == "Bandpass --> Wavelets":
+            if thrType is True:
+                type = 'soft'
+            else:
+                type = 'hard'
+            if depthchoice:
+                depth = None
+            else:
+                depth = int(str(depth))
+            self.audiodata = self.sp.bandpassFilter(self.audiodata,int(str(start)),int(str(end)))
+            self.audiodata = self.waveletDenoiser.waveletDenoise(self.audiodata,type,float(str(thr)),depth,wavelet=str(wavelet))
+        elif str(alg) == "Wavelets --> Bandpass":
+            if thrType is True:
+                type = 'soft'
+            else:
+                type = 'hard'
+            if depthchoice:
+                depth = None
+            else:
+                depth = int(str(depth))
+            self.audiodata = self.waveletDenoiser.waveletDenoise(self.audiodata,type,float(str(thr)),depth,wavelet=str(wavelet))
+            self.audiodata = self.sp.bandpassFilter(self.audiodata,int(str(start)),int(str(end)))
+        elif str(alg) == "Bandpass":
+            self.audiodata = self.sp.bandpassFilter(self.audiodata, int(str(start)), int(str(end)))
+            #self.audiodata = self.sp.ButterworthBandpass(self.audiodata, self.sampleRate, low=int(str(start)), high=int(str(end)))
+            if trimaxis:
+                self.redoFreqAxis(int(str(start)), int(str(end)))
+        elif str(alg) == "Butterworth Bandpass":
+            self.audiodata = self.sp.ButterworthBandpass(self.audiodata, self.sampleRate, low=int(str(start)), high=int(str(end)))
+        else:
+            #"Median Filter"
+            self.audiodata = self.sp.medianFilter(self.audiodata,int(str(width)))
+
+        # The temp files work properly on a Mac, not on Windows
+        if platform.system() == 'Darwin':
+            filename = 'temp.wav'
+        else:
+            import tempfile
+            f = tempfile.NamedTemporaryFile(mode='w+t', delete=False)
+            filename = f.name
+
+        wavio.write(filename,self.audiodata.astype('int16'),self.sampleRate,scale='dtype-limits',sampwidth=2)
+
+        #open the temp file
+        wavobj = wavio.read(filename)
+        self.sampleRate = wavobj.rate
+        self.audiodata = wavobj.data
+        if self.audiodata.dtype is not 'float':
+            self.audiodata = self.audiodata.astype('float') #/ 32768.0
+
+        self.audiodata=self.audiodata[:,0]
+
+        sgRaw = self.sp.spectrogram(self.audiodata,mean_normalise=True,onesided=True,multitaper=False)
+        maxsg = np.min(sgRaw)
+        self.sg = np.abs(np.where(sgRaw==0,0.0,10.0 * np.log10(sgRaw/maxsg)))
+        self.overviewImage.setImage(self.sg)
+
+        self.specPlot.setImage(self.sg)
+        self.amplPlot.setData(np.linspace(0.0,float(self.datalength)/self.sampleRate,num=self.datalength,endpoint=True),self.audiodata)
+        self.minFreq = int(str(start))
+        self.maxFreq = int(str(end))
+
+        if trimaxis:
+            self.redoFreqAxis()
+
+        self.setColourLevels()
+
+        self.statusLeft.setText("Ready")
+
+        # TODO: Make the temp file playable
+        # # media_obj = phonon.Phonon.MediaObject(self)
+        # self.media_obj.setCurrentSource(phonon.Phonon.MediaSource(filename))
+        # audio_output = phonon.Phonon.AudioOutput(phonon.Phonon.MusicCategory, self)
+        # phonon.Phonon.createPath(self.media_obj, audio_output)
+        # self.media_obj.tick.connect(self.movePlaySlider)
+        # self.media_obj.setTickInterval(20)
+        # self.media_obj.tick.connect(self.movePlaySlider)
+        # self.media_obj.finished.connect(self.playFinished)
+
+    def denoise_undo(self):
+        """ Listener for undo button in denoising dialog.
+        """
+        # TODO: Can I actually delete something from an object?
+        print("Undoing",np.shape(self.audiodata_backup))
+        if hasattr(self,'audiodata_backup'):
+            if self.audiodata_backup is not None:
+                if np.shape(self.audiodata_backup)[1]>0:
+                    self.audiodata = np.copy(self.audiodata_backup[:,-1])
+                    self.audiodata_backup = self.audiodata_backup[:,:-1]
+                    self.sp.setNewData(self.audiodata,self.sampleRate)
+                    sgRaw = self.sp.spectrogram(self.audiodata,mean_normalise=True,onesided=True,multitaper=False)
+                    maxsg = np.min(sgRaw)
+                    self.sg = np.abs(np.where(sgRaw == 0, 0.0, 10.0 * np.log10(sgRaw / maxsg)))
+                    self.overviewImage.setImage(self.sg)
+                    self.specPlot.setImage(self.sg)
+                    self.amplPlot.setData(
+                        np.linspace(0.0, float(self.datalength) / self.sampleRate, num=self.datalength, endpoint=True),
+                        self.audiodata)
+                    if hasattr(self,'seg'):
+                        self.seg.setNewData(self.audiodata,sgRaw,self.sampleRate,self.config['window_width'],self.config['incr'])
+
+                    self.setColourLevels()
+
+    def denoise_save(self):
+        """ Listener for save button in denoising dialog.
+        Adds _d to the filename and saves it as a new sound file.
+        """
+        filename = self.filename[:-4] + '_d' + self.filename[-4:]
+        wavio.write(filename,self.audiodata.astype('int16'),self.sampleRate,scale='dtype-limits', sampwidth=2)
+        self.statusLeft.setText("Saved")
+
+    def redoFreqAxis(self,start=None,end=None):
+        """ This is the listener for the menu option to make the frequency axis tight (for after bandpass filtering)
+        """
+        # TODO: Make this automatic, or at least within the dialog box, not a separate menu item.
+        if start is None:
+            start = self.minFreq
+        if end is None:
+            end = self.maxFreq
+
+        height = self.sampleRate / 2. / np.shape(self.sg)[1]
+
+        self.overviewImage.setImage(self.sg[:,int(float(start)/height):int(float(end)/height)])
+        self.specPlot.setImage(self.sg[:,int(float(start)/height):int(float(end)/height)])
+
+        FreqRange = end - start
+        SpecRange = FreqRange/height
+        self.specaxis.setTicks([[(0,(start/1000.)),(SpecRange/4,(start/1000.+FreqRange/4000.)),(SpecRange/2,(start/1000.+FreqRange/2000.)),(3*SpecRange/4,(start/1000.+3*FreqRange/4000.)),(SpecRange,(start/1000.+FreqRange/1000.))]])
+
+    def segmentationDialog(self):
+        """ Create the segmentation dialog when the relevant button is pressed.
+        """
+        self.segmentDialog = Dialogs.Segmentation(np.max(self.audiodata))
+        self.segmentDialog.show()
+        self.segmentDialog.activateWindow()
+        self.segmentDialog.undo.clicked.connect(self.segment_undo)
+        self.segmentDialog.activate.clicked.connect(self.segment)
+
+    def segment(self):
+        """ Listener for the segmentation dialog. Calls the relevant segmenter.
+        """
+        # TODO: Currently just gives them all the label "Don't Know"
+        seglen = len(self.segments)
+        [alg, medThr,HarmaThr1,HarmaThr2,PowerThr,minfreq,minperiods,Yinthr,window,FIRThr1,CCThr1,species] = self.segmentDialog.getValues()
+
+        #[alg, ampThr, medThr,HarmaThr1,HarmaThr2,PowerThr,minfreq,minperiods,Yinthr,window,FIRThr1,depth,thrType,thr,wavelet,bandchoice,start,end,species] = self.segmentDialog.getValues()
+        species = str(species)
+        #if not hasattr(self,'seg'):
+        #    self.seg = Segment.Segment(self.audiodata,sgRaw,self.sp,self.sampleRate,self.config['minSegment'],self.config['window_width'],self.config['incr'])
+        self.statusLeft.setText("Segmenting...")
+        if str(alg) == "Default":
+            newSegments = self.seg.bestSegments()
+        elif str(alg) == "Median Clipping":
+            newSegments = self.seg.medianClip(float(str(medThr)),self.config['minSegment'])
+        elif str(alg) == "Harma":
+            newSegments = self.seg.Harma(float(str(HarmaThr1)),float(str(HarmaThr2)),self.config['minSegment'])
+        elif str(alg) == "Power":
+            newSegments = self.seg.segmentByPower(float(str(PowerThr)))
+        elif str(alg) == "Onsets":
+            newSegments = self.seg.onsets()
+        elif str(alg) == "Fundamental Frequency":
+            newSegments, pitch, times = self.seg.yin(int(str(minfreq)),int(str(minperiods)),float(str(Yinthr)),int(str(window)),returnSegs=True)
+        elif str(alg) == "FIR":
+            newSegments = self.seg.segmentByFIR(float(str(FIRThr1)))
+        elif str(alg)=="Wavelets":
+            newSegments = WaveletSegment.findCalls_test(fName=None,data=self.audiodata, sampleRate=self.sampleRate, species=species,trainTest=False)
+        elif str(alg)=="Cross-Correlation":
+            self.findMatches(float(str(CCThr1)))
+            newSegments = []
+
+            # # Here the idea is to use both ML and wavelets then label AND as definite and XOR as possible just for wavelets
+            # # but ML is extremely slow and crappy. So I decided to use just the wavelets
+            # newSegmentsML = WaveletSegment.findCalls_learn(fName=None,data=self.audiodata, sampleRate=self.sampleRate, species=species,trainTest=False)
+            # print np.shape(newSegmentsML),type(newSegmentsML), newSegmentsML
+            #
+            # newSegments = WaveletSegment.findCalls_test(fName=None,data=self.audiodata, sampleRate=self.sampleRate, species='kiwi',trainTest=False)
+            # # print type(newSegments),newSegments
+            # import itertools
+            # newSegments=list(itertools.chain.from_iterable(newSegments))
+            # temp=np.zeros(len(newSegmentsML))
+            # for i in newSegments:
+            #     temp[i]=1
+            # newSegments=temp.astype(int)
+            # newSegments=newSegments.tolist()
+            # print np.shape(newSegments), type(newSegments), newSegments
+            #
+            # newSegmentsDef=np.minimum.reduce([newSegmentsML,newSegments])
+            # newSegmentsDef=newSegmentsDef.tolist()
+            # print "newSegmentsDef:", np.shape(newSegmentsDef), type(newSegmentsDef), newSegmentsDef
+            # C=[(a and not b) or (not a and b) for a,b in zip(newSegmentsML,newSegments)]
+            # newSegmentsPb=[int(c) for c in C]
+            # print "newSegmentsPosi:", np.shape(newSegmentsPb), type(newSegmentsPb), newSegmentsPb
+            #
+            # # convert these segments to [start,end] format
+            # newSegmentsDef=self.binary2seg(newSegmentsDef)
+            # newSegmentsPb=self.binary2seg(newSegmentsPb)
+
+        # Generate annotation friendly output. That's enough for interface?
+        # Merge neighbours for wavelet seg
+        if str(alg)=="Wavelets":
+            #newSegments=self.mergeSeg(newSegments)
+            if len(newSegments)>0:
+                for seg in newSegments:
+                    self.addSegment(float(seg[0]), float(seg[1]), 0, 0,
+                                    species.title() + "?")
+        else:
+            if len(newSegments)>0:
+                for seg in newSegments:
+                    self.addSegment(float(seg[0]),float(seg[1]))
+
+        # Save the excel file
+        self.saveDetections(newSegments,mode='Excel',species=species)
+
+        self.lenNewSegments = len(newSegments)
+        self.segmentDialog.undo.setEnabled(True)
+        self.statusLeft.setText("Ready")
+
+    def segment_undo(self):
+        """ Listener for undo button in segmentation dialog.
+        This is very cheap: the segments were appended, so delete the last len of them (from the end)
+        """
+        end = len(self.segments)
+        for seg in range(end-1,end-self.lenNewSegments-1,-1):
+            self.deleteSegment(seg)
+        self.segmentDialog.undo.setEnabled(False)
+
+    def saveDetections(self, annotation, mode,species):
+        """ This saves the detections into one of three different formats: annotation, excel, and binary.
+        Adds a DetectionSummary folder.
+        """
+
+        # method=self.algs.currentText()
+        relfname = os.path.relpath(str(self.filename), str(self.dirName))
+        eFile = self.dirName + '\DetectionSummary_' + species + '.xlsx'
+
+        if mode == 'Annotation':
+            if isinstance(self.filename, str):
+                file = open(self.filename + '.data', 'w')
+            else:
+                file = open(str(self.filename) + '.data', 'w')
+            json.dump(annotation, file)
+
+        elif mode == 'Excel':
+            if os.path.isfile(eFile):  # if the file is already there
+                try:
+                    wb = load_workbook(str(eFile))
+                    ws = wb.get_sheet_by_name('TimeStamps')
+                    c = 1
+                    r = ws.max_row + 1  # Get last row number from existing file
+                    ws.cell(row=r, column=1, value=str(relfname))
+                    for seg in annotation:
+                        ws.cell(row=r, column=c + 1, value=str(seg[0]) + '-' + str(seg[1]))
+                        c = c + 1
+                    wb.save(str(eFile))
+                except:
+                    print "Unable to open file"  # Does not exist OR no read permissions
+            else:
+                wb = Workbook()
+                wb.create_sheet(title='TimeStamps', index=1)
+                wb.create_sheet(title='PresenceAbsence', index=2)
+                wb.create_sheet(title='PerSecond', index=3)
+
+                ws = wb.get_sheet_by_name('TimeStamps')
+                ws.cell(row=1, column=1, value="File Name")
+                ws.cell(row=1, column=2, value="Detections [start-end(mm:ss)]")
+                c = 1
+                r = 2
+                ws.cell(row=r, column=c, value=str(relfname))
+                for seg in annotation:
+                    ws.cell(row=r, column=c + 1, value=str(seg[0]) + '-' + str(seg[1]))
+                    c = c + 1
+                # Second sheet
+                ws = wb.get_sheet_by_name('PresenceAbsence')
+                ws.cell(row=1, column=1, value="File Name")
+                ws.cell(row=1, column=2, value="Presence/Absence")
+
+                # Third sheet
+                ws = wb.get_sheet_by_name('PerSecond')
+                ws.cell(row=1, column=1, value="File Name")
+                ws.cell(row=1, column=2, value="Presence=1/Absence=0")
+                c = 2
+                for i in range(900):
+                    ws.cell(row=2, column=c, value="S " + str(i + 1))
+                    c = c + 1
+                first = wb.get_sheet_by_name('Sheet')
+                wb.remove_sheet(first)
+                wb.save(str(eFile))
+
+            # Presence absence excel
+            if os.path.isfile(eFile):  # if the file is already there
+                try:
+                    wb = load_workbook(str(eFile))
+                    # ws=wb.create_sheet(title="PresenceAbsence",index=2)
+                    ws = wb.get_sheet_by_name('PresenceAbsence')
+                    r = ws.max_row + 1  #
+                    ws.cell(row=r, column=1, value=str(relfname))
+                    if annotation:
+                        ws.cell(row=r, column=2, value='Yes')
+                    else:
+                        ws.cell(row=r, column=2, value='_')
+                    wb.save(str(eFile))
+                except:
+                    print "Unable to open file"  # Does not exist OR no read permissions
+
+        else:  # mode=='Binary'
+            if os.path.isfile(eFile):  # if the file is already there
+                try:
+                    wb = load_workbook(str(eFile))
+                    ws = wb.get_sheet_by_name('PerSecond')
+                    c = 1
+                    r = ws.max_row + 1  # Get last row number from existing file
+                    ws.cell(row=r, column=1, value=str(relfname))
+                    for seg in annotation:
+                        ws.cell(row=r, column=c + 1, value=seg)
+                        c = c + 1
+                    wb.save(str(eFile))
+                except:
+                    print "Unable to open file"  # Does not exist OR no read permissions
+
+    def findMatches(self,thr=0.4):
+        """ Calls the cross-correlation function to find matches like the currently highlighted box.
+        """
+        if self.box1id is None or self.box1id == -1:
+            print "No box selected"
+            msg = QMessageBox()
+            msg.setIcon(QMessageBox.Information)
+            msg.setText("No segment selected to match")
+            msg.setIconPixmap(QPixmap("img/Owl_warning.png"))
+            msg.setWindowIcon(QIcon('img/Avianz.ico'))
+            msg.setWindowTitle("No segment")
+            msg.setStandardButtons(QMessageBox.Ok)
+            msg.exec_()
+            return
+        else:
+            self.statusLeft.setText("Finding matches...")
+            # Only want to draw new segments, so find out how many there are now
+            seglen = len(self.segments)
+            # Get the segment -- note that takes the full y range
+            if type(self.listRectanglesa2[self.box1id]) == self.ROItype:
+                x1 = self.listRectanglesa2[self.box1id].pos().x()
+                x2 = x1 + self.listRectanglesa2[self.box1id].size().x()
+            else:
+                x1, x2 = self.listRectanglesa2[self.box1id].getRegion()
+            # Get the data for the spectrogram
+            sgRaw = self.sp.spectrogram(self.audiodata,mean_normalise=True,onesided=True,multitaper=False)
+            segment = sgRaw[int(x1):int(x2),:]
+            len_seg = (x2-x1) * self.config['incr'] / self.sampleRate
+            indices = self.seg.findCCMatches(segment,sgRaw,thr)
+            # indices are in spectrogram pixels, need to turn into times
+            for i in indices:
+                # Miss out the one selected: note the hack parameter
+                if np.abs(i-x1) > self.config['overlap_allowed']:
+                    time = float(i)*self.config['incr'] / self.sampleRate
+                    self.addSegment(time, time+len_seg,0,0,self.segments[self.box1id][4])
+            self.statusLeft.setText("Ready")
+
+    def classifySegments(self):
+        # TODO: Finish this
+        # Note that this still works on 1 second -- species-specific parameter eventually (here twice: as 1 and in sec loop)
+        if self.segments is None or len(self.segments) == 0:
+            # print "No segments to recognise"
+            msg = QMessageBox()
+            msg.setIcon(QMessageBox.Information)
+            msg.setText("No segments to recognise")
+            msg.setWindowIcon(QIcon('img/Avianz.ico'))
+            msg.setIconPixmap(QPixmap("img/Owl_warning.png"))
+            msg.setWindowTitle("No segments")
+            msg.setStandardButtons(QMessageBox.Ok)
+            msg.exec_()
+            return
+        else:
+            # TODO: Ask for species; brown kiwi for now
+            # TODO: ***** TIDY UP WAVELET SEG, USE THIS!
+            for i in range(len(self.segments)):
+                seglength = np.abs(self.segments[i][1] - self.segments[i][0])
+                if seglength <= 1:
+                    # Recognise as is
+                    label = WaveletSegment.computeWaveletEnergy_1s(self.audiodata[self.segments[i][0]:self.segments[i][1]],wavelet='dmey2')
+                    self.updateText(label,i)
+                else:
+                    for sec in range(np.ceil(seglength)):
+                        label = WaveletSegment.computeWaveletEnergy_1s(self.audiodata[sec*self.sampleRate+self.segments[i][0]:(sec+1)*self.sampleRate+self.segments[i][0]],wavelet='dmey2')
+                        # TODO: Check if the labels match, decide what to do if not
+                    self.updateText(label,i)
+
+    def recognise(self):
+        # This will eventually call methods to do automatic recognition
+        # Actually, will produce a dialog to ask which species, etc.
+        # TODO
+        pass
+
+# ===============
+# Code for playing sounds
+    # These functions are the phonon playing code
+    def playSegment(self):
+        """ Listener for button to play a segment."""
+        self.segmentStop = self.playSlider.maximum()
+        if self.media_obj.state() == phonon.Phonon.PlayingState:
+            self.media_obj.pause()
+            self.playButton.setIcon(self.style().standardIcon(QtGui.QStyle.SP_MediaPlay))
+        elif self.media_obj.state() == phonon.Phonon.PausedState or self.media_obj.state() == phonon.Phonon.StoppedState:
+            self.media_obj.play()
+            self.playButton.setIcon(self.style().standardIcon(QtGui.QStyle.SP_MediaPause))
+
+    def playFinished(self):
+        """ Listener for when playback stops. """
+        self.playButton.setIcon(self.style().standardIcon(QtGui.QStyle.SP_MediaPlay))
+        self.media_obj.stop()
+        self.media_obj.seek(self.playSlider.value()-self.widthWindow.value()*1000)
+        self.bar.setValue(self.convertAmpltoSpec(self.playSlider.value()/1000.0-self.widthWindow.value()))
+
+    def playSliderMoved(self):
+        """ Listener for when the (hidden) sound slider moves.
+        Changes the position of the bar.
+        """
+        self.media_obj.seek(self.playSlider.value())
+        # playSlider.value() is in ms, need to convert this into spectrogram pixels
+        self.bar.setValue(self.convertAmpltoSpec(self.playSlider.value()/1000.0))
+
+    def barMoved(self,evt):
+        """ Listener for when the bar showing playback position moves.
+        """
+        self.playSlider.setValue(self.convertSpectoAmpl(evt.x())*1000)
+        self.media_obj.seek(self.convertSpectoAmpl(evt.x())*1000)
+
+    def movePlaySlider(self, time):
+        """ Listener for when the position of the play slider (which is connected to the play ticks) moves.
+        Changes the button to a pause.
+        """
+        if not self.playSlider.isSliderDown():
+            self.playSlider.setValue(time)
+        self.timePlayed.setText(self.convertMillisecs(time)+"/"+self.totalTime)
+        if time > min(self.playSlider.maximum(),self.segmentStop):
+            self.media_obj.stop()
+            self.playButton.setIcon(self.style().standardIcon(QtGui.QStyle.SP_MediaPlay))
+            self.media_obj.seek(self.playSlider.minimum())
+        self.bar.setValue(self.convertAmpltoSpec(self.playSlider.value()/1000.0))
+
+    def setPlaySliderLimits(self, start,end):
+        """ Does what it says.
+        """
+        self.playSlider.setRange(start, end)
+        self.playSlider.setValue(start)
+        self.segmentStop = self.playSlider.maximum()
+        self.media_obj.seek(start)
+
+    def playSelectedSegment(self):
+        """ Listener for PlaySegment button.
+        Get selected segment start and end (or return if no segment selected)
+        This isn't pausable, since it goes back to the beginning. I think it's OK though -- they should be short?
+        """
+        if self.box1id > -1:
+            start = self.listRectanglesa1[self.box1id].getRegion()[0]*1000
+            self.segmentStop = self.listRectanglesa1[self.box1id].getRegion()[1]*1000
+            self.media_obj.seek(start)
+            if self.media_obj.state() == phonon.Phonon.PlayingState:
+                self.media_obj.pause()
+            elif self.media_obj.state() == phonon.Phonon.PausedState or self.media_obj.state() == phonon.Phonon.StoppedState:
+                self.media_obj.play()
+
+    def movePlaySlider2(self,time):
+        """ Listener for the play slider that is for inside a segment.
+        """
+        if not self.playSlider.isSliderDown():
+            self.playSlider.setValue(time)
+        if time > min(self.playSlider.maximum(),self.segmentStop):
+            self.media_obj2.stop()
+        self.bar2.setValue(self.convertAmpltoSpec(self.playSlider.value()/1000.0)+self.bandLimitedStart)
+
+    def playFinished2(self):
+        """ Listener for when playback inside a segment stops.
+        """
+        self.media_obj2.stop()
+        self.p_spec.removeItem(self.bar2)
+
+    def playBandLimitedSegment(self):
+        """ Listener for PlayBandlimitedSegment button.
+        Gets the band limits of the segment, bandpass filters, then plays that.
+        Currently uses FIR bandpass filter -- Butterworth is commented out.
+        """
+        start = int(self.listRectanglesa1[self.box1id].getRegion()[0]*self.sampleRate)
+        stop = int(self.listRectanglesa1[self.box1id].getRegion()[1]*self.sampleRate)
+        bottom = int(self.segments[self.box1id][2]*self.sampleRate/2./np.shape(self.sg)[1])
+        top = int(self.segments[self.box1id][3]*self.sampleRate/2./np.shape(self.sg)[1])
+
+        if bottom > 0 and top>0:
+            self.bandLimitedStart=self.convertAmpltoSpec(float(start)/self.sampleRate)
+            data = self.audiodata[start:stop]
+            data=self.sp.bandpassFilter(data,bottom,top)
+            # data = self.sp.ButterworthBandpass(data, self.sampleRate, bottom, top,order=5)
+
+            if platform.system() == 'Darwin':
+                filename = 'temp.wav'
+            else:
+                import tempfile
+                f = tempfile.NamedTemporaryFile(mode='w+t', delete=False)
+                filename = f.name
+            data = data.astype('int16')
+            wavio.write(filename,data,self.sampleRate,scale='dtype-limits',sampwidth=2)
+
+            if not hasattr(self, 'bar2'):
+                self.bar2 = pg.InfiniteLine(angle=90, movable=True, pen={'color': 'r', 'width': 2})
+                self.media_obj2 = phonon.Phonon.MediaObject(self)
+                audio_output = phonon.Phonon.AudioOutput(phonon.Phonon.MusicCategory, self)
+                phonon.Phonon.createPath(self.media_obj2, audio_output)
+                self.media_obj2.setTickInterval(20)
+                self.media_obj2.tick.connect(self.movePlaySlider2)
+                self.media_obj2.finished.connect(self.playFinished2)
+            self.bar2.setValue(self.bandLimitedStart)
+            self.p_spec.addItem(self.bar2, ignoreBounds=True)
+
+            # Instantiate a Qt media object and prepare it (for audio playback)
+            self.media_obj2.setCurrentSource(phonon.Phonon.MediaSource(filename))
+            self.media_obj2.seek(0)
+            self.media_obj2.play()
+            #f.close()
+            return
+        else:
+            self.playSelectedSegment()
+
+    def setOperatorReviewerDialog(self):
+        """ Listener for Set Operator/Reviewer menu item.
+        """
+        self.setOperatorReviewerDialog = Dialogs.OperatorReviewer()
+        self.setOperatorReviewerDialog.show()
+        self.setOperatorReviewerDialog.activateWindow()
+        self.setOperatorReviewerDialog.activate.clicked.connect(self.changeOperator)
+
+    def changeOperator(self):
+        """ Listener for the operator/reviewer dialog.
+        """
+        name1, name2 = self.setOperatorReviewerDialog.getValues()
+        self.config['operator'] = str(name1)
+        self.config['reviewer'] = str(name2)
+        self.statusRight.setText("Operator: " + self.config['operator'] + ", Reviewer: "+self.config['reviewer'])
+
+    def saveImage(self): # ??? it doesn't save the image
+        import pyqtgraph.exporters as pge
+        filename = QFileDialog.getSaveFileName(self,"Save Image","","Images (*.png *.xpm *.jpg)");
+        exporter = pge.ImageExporter.ImageExporter(self.p_spec)
+        exporter.export(filename)
+# ============
+# Various actions: deleting segments, saving, quitting
+    def deleteSegment(self,id=-1):
+        """ Listener for delete segment button, or backspace key. Also called when segments are deleted by the
+        human classify dialogs.
+        Deletes the segment that is selected, otherwise does nothing.
+        Updates the overview segments as well.
+        """
+        if id<0:
+            id = self.box1id
+        if id>-1:
+            # Work out which overview segment this segment is in (could be more than one) and update it
+            inds = int(float(self.convertAmpltoSpec(self.segments[id][0]))/self.widthOverviewSegment)
+            inde = int(float(self.convertAmpltoSpec(self.segments[id][1]))/self.widthOverviewSegment)
+
+            if self.segments[id][4] == "Don't Know":
+                self.overviewSegments[inds:inde+1,0] -= 1
+            elif self.segments[id][4][-1] == '?':
+                self.overviewSegments[inds:inde + 1, 2] -= 1
+            else:
+                self.overviewSegments[inds:inde + 1, 1] -= 1
+            for box in range(inds, inde + 1):
+                if self.overviewSegments[box,0] > 0:
+                    self.SegmentRects[box].setBrush(self.ColourNone)
+                elif self.overviewSegments[box,2] > 0:
+                    self.SegmentRects[box].setBrush(self.ColourPossible)
+                elif self.overviewSegments[box,1] > 0:
+                    self.SegmentRects[box].setBrush(self.ColourNamed)
+                else:
+                    self.SegmentRects[box].setBrush(pg.mkBrush('w'))
+
+            self.p_ampl.removeItem(self.listRectanglesa1[id])
+            self.p_spec.removeItem(self.listRectanglesa2[id])
+            self.p_spec.removeItem(self.listLabels[id])
+            del self.listLabels[id]
+            del self.segments[id]
+            del self.listRectanglesa1[id]
+            del self.listRectanglesa2[id]
+            self.box1id = -1
+
+    def deleteAll(self):
+        """ Listener for delete all button.
+        Checks if the user meant to do it, then calls removeSegments()
+        """
+        if len(self.segments) == 0:
+            msg = QMessageBox()
+            msg.setIcon(QMessageBox.Information)
+            msg.setText("No segments to delete")
+            msg.setWindowIcon(QIcon('img/Avianz.ico'))
+            msg.setIconPixmap(QPixmap("img/Owl_warning.png"))
+            msg.setWindowTitle("No segments")
+            msg.setStandardButtons(QMessageBox.Ok)
+            msg.exec_()
+            return
+        else:
+            msg = QMessageBox()
+            msg.setIconPixmap(QPixmap("img/Owl_thinking.png"))
+            msg.setWindowIcon(QIcon('img/Avianz.ico'))
+            msg.setText("Are you sure you want to delete all segments?")
+            msg.setWindowTitle("Delete All Segments")
+            msg.setStandardButtons(QMessageBox.Ok | QMessageBox.Cancel)
+            msg.buttonClicked.connect(self.yes)
+            msg.exec_()
+
+        # reply = QMessageBox.question(self,"Delete All Segments","Are you sure you want to delete all segments?",    QMessageBox.Yes | QMessageBox.No)
+        # reply.setWindowIcon(QIcon('Avianz.ico'))
+        # if reply==QMessageBox.Yes:
+        #     self.removeSegments()
+
+    def yes(self):
+        self.removeSegments()
+
+    def removeSegments(self,delete=True):
+        """ Remove all the segments in response to the menu selection, or when a new file is loaded. """
+        for r in self.listLabels:
+            if r is not None:
+                self.p_spec.removeItem(r)
+        for r in self.listRectanglesa1:
+            if r is not None:
+                self.p_ampl.removeItem(r)
+        for r in self.listRectanglesa2:
+            if r is not None:
+                self.p_spec.removeItem(r)
+        for r in self.SegmentRects:
+            r.setBrush(pg.mkBrush('w'))
+            r.update()
+
+        if delete:
+            self.segments=[]
+            self.listRectanglesa1 = []
+            self.listRectanglesa2 = []
+            self.listLabels = []
+            self.box1id = -1
+
+    def saveSegments(self):
+        """ Save the segmentation data as a json file.
+        Name of the file is the name of the wave file + .data"""
+        if len(self.segments)>0 or self.hasSegments:
+            print("Saving segments to "+self.filename)
+            if isinstance(self.filename, str):
+                file = open(self.filename + '.data', 'w')
+            else:
+                file = open(str(self.filename) + '.data', 'w')
+            json.dump(self.segments,file)
+
+    def closeEvent(self, event):
+        """ Catch the user closing the window by clicking the Close button instead of quitting. """
+        self.quit()
+
+    def quit(self):
+        """ Listener for the quit button, also called by closeEvent().
+        Add in the operator and reviewer at the top, and then save the segments and the config file.
+        """
+        print("Quitting")
+        if len(self.segments) > 0:
+            if self.segments[0][0] > -1:
+                self.segments.insert(0, [-1, -1, self.config['operator'],self.config['reviewer'], -1])
+        else:
+            self.segments.insert(0, [-1, -1, self.config['operator'],self.config['reviewer'], -1])
+        self.saveSegments()
+        if self.saveConfig == True:
+            print "Saving config file"
+            json.dump(self.config, open(self.configfile, 'wb'))
+        QApplication.quit()
+
+# =============
+
+
+# Start the application
+app = QApplication(sys.argv)
+
+DOC=False    # DOC features or all
+
+# This screen asks what you want to do, then processes the response
+first = Dialogs.StartScreen(DOC=DOC)
+first.setWindowIcon(QtGui.QIcon('img/AviaNZ.ico'))
+first.show()
+app.exec_()
+
+task = first.getValues()
+
+if task == 1:
+    avianz = AviaNZ(configfile='AviaNZconfig.txt',DOC=DOC)
+    avianz.setWindowIcon(QtGui.QIcon('img/AviaNZ.ico'))
+    avianz.show()
+    app.exec_()
+elif task==2:
+    avianz = interface_FindSpecies.AviaNZFindSpeciesInterface()
+    avianz.setWindowIcon(QtGui.QIcon('img/AviaNZ.ico'))
+    avianz.show()
+    app.exec_()