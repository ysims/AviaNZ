--- conflicted
+++ resolved
@@ -52,12 +52,8 @@
 import AviaNZ_batch
 import fnmatch
 #import math
-<<<<<<< HEAD
 # import traceback
-=======
-import traceback
 import librosa
->>>>>>> 1b5d3dc7
 
 from openpyxl import load_workbook, Workbook
 
@@ -2574,11 +2570,13 @@
         self.segments[self.box1id][4] = []
         for t in oldname:
             self.refreshOverviewWith(startpoint, endpoint, t, delete=True)
-            if t != birdname:
+            if t != birdname and t != "Don't Know":
                 self.refreshOverviewWith(startpoint, endpoint, t)
                 self.updateText(t)
 
         # and add the new one here:
+        print(oldname)
+        print(birdname)
         if (birdname not in oldname or fromList) and birdname != "Other":
             self.refreshOverviewWith(startpoint, endpoint, birdname)
             self.updateText(birdname)
@@ -2587,10 +2585,11 @@
         #self.refreshOverviewWith(startpoint, endpoint, self.segments[self.box1id][4])
         # patch for updating if all names were deleted:
         if self.segments[self.box1id][4] == []:
-                if self.Hartley:
-                    self.updateText(text=[])
-                else:
-                    self.updateText(text="Don't Know")
+            self.refreshOverviewWith(startpoint, endpoint, "Don't Know")
+            if self.Hartley:
+                self.updateText(text=[])
+            else:
+                self.updateText(text="Don't Know")
 
         # Now update the text
         if birdname != 'Other' and update:
