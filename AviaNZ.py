--- conflicted
+++ resolved
@@ -3754,8 +3754,6 @@
 
 # ============
 # Various actions: deleting segments, saving, quitting
-<<<<<<< HEAD
-=======
     def deleteSegment(self,id=-1,hr=False):
         """ Listener for delete segment button, or backspace key. Also called when segments are deleted by the
         human classify dialogs.
@@ -3800,7 +3798,6 @@
             self.segmentsToSave = True
             self.box1id = -1
 
->>>>>>> 679e964b
     def deleteAll(self):
         """ Listener for delete all button.
         Checks if the user meant to do it, then calls removeSegments()
