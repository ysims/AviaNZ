--- conflicted
+++ resolved
@@ -2512,59 +2512,12 @@
 
         def initializePage(self):
             self.wizard().button(QWizard.NextButton).setDefault(False)
-<<<<<<< HEAD
-            self.ConfigLoader = SupportClasses.ConfigLoader()
-            self.FilterDicts = self.ConfigLoader.filters(dir=self.filtersDir,bats=False)
-            self.currfilt = self.FilterDicts[self.field("filter")[:-4]]
-            self.fs = self.currfilt["SampleRate"]
-            self.species = self.currfilt["species"]
-            mincallengths = []
-            maxgaps = []
-            self.calltypes = []
-            for fi in self.currfilt['Filters']:
-                self.calltypes.append(fi['calltype'])
-                mincallengths.append(fi['TimeRange'][0])
-                maxgaps.append(fi['TimeRange'][3])
-
-            self.msgspp.setText("<b>Species:</b> %s" % (self.species))
-=======
-
             self.msgspp.setText("<b>Species:</b> %s" % (self.cnntrain.species))
->>>>>>> fb1bd7a4
+
             if self.field("trainDir1"):
                 self.msgtrain1.setText("<b>Training data (Manually annotated):</b> %s" % (self.field("trainDir1")))
             if self.field("trainDir2"):
-<<<<<<< HEAD
-                self.msgtrain2.setText("<b>Train data (Auto processed and reviewed):</b> %s" % (self.field("trainDir2")))
-            if self.field("testDir"):
-                self.msgtest1.setText("<b>Test data (Auto processed and reviewed):</b> %s" % (self.field("testDir")))
-
-            # Ideally, the image length should be bigger than the max gap between syllables
-            if np.max(maxgaps) * 2 <= 6:
-                self.imgtext.setText(str(np.max(maxgaps) * 2) + ' sec')
-                self.imgsec.setValue(np.max(maxgaps) * 2 * 100)
-            elif np.max(maxgaps) * 1.5 <= 6:
-                self.imgtext.setText(str(np.max(maxgaps) * 1.5) + ' sec')
-                self.imgsec.setValue(np.max(maxgaps) * 1.5 * 100)
-            elif np.max(mincallengths) <= 6:
-                self.imgtext.setText(str(np.max(mincallengths)) + ' sec')
-                self.imgsec.setValue(np.max(mincallengths) * 100)
-
-            # Check disk usage
-            totalbytes, usedbytes, freebytes = disk_usage(os.path.expanduser("~"))
-            freeGB = freebytes/1024/1024/1024
-            print('\nFree space in the user directory: %.2f GB/ %.2f GB\n' % (freeGB, totalbytes/1024/1024/2014))
-            if freeGB < 10:
-                print('Warning: You may run out of space in the user directory!')
-                self.imgDirwarn.setText('Warning: Free space in the user directory is %.2f GB/ %.2f GB, you may run out of space' % (freeGB, totalbytes/1024/1024/2014))
-=======
                 self.msgtrain2.setText("<b>Training data (Auto processed and reviewed):</b> %s" % (self.field("trainDir2")))
-            #if self.field("testDir"):
-                #self.msgtest1.setText("<b>Test data (Auto processed and reviewed):</b> %s" % (self.field("testDir")))
-
-            #if self.cnntrain.mincallength < 6:
-                #self.imgtext.setText(str(self.cnntrain.mincallength) + ' sec')
-                #self.imgsec.setValue(self.cnntrain.mincallength * 100)
 
             # Ideally, the image length should be bigger than the max gap between syllables
             if np.max(self.cnntrain.maxgaps) * 2 <= 6:
@@ -2576,7 +2529,6 @@
             elif np.max(mincallengths) <= 6:
                 self.imgtext.setText(str(np.max(mincallengths)) + ' sec')
                 self.imgsec.setValue(np.max(mincallengths) * 100)
->>>>>>> fb1bd7a4
 
             self.setWindowInc()
             self.showimg()
