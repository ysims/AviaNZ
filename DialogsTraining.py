
#
# This is part of the AviaNZ interface
# Holds most of the code for the various dialog boxes
# Version 1.5.1 13/09/2019
# Authors: Stephen Marsland, Nirosha Priyadarshani, Julius Juodakis

#    AviaNZ birdsong analysis program
#    Copyright (C) 2017--2019

#    This program is free software: you can redistribute it and/or modify
#    it under the terms of the GNU General Public License as published by
#    the Free Software Foundation, either version 3 of the License, or
#    (at your option) any later version.

#    This program is distributed in the hope that it will be useful,
#    but WITHOUT ANY WARRANTY; without even the implied warranty of
#    MERCHANTABILITY or FITNESS FOR A PARTICULAR PURPOSE.  See the
#    GNU General Public License for more details.

#    You should have received a copy of the GNU General Public License
#    along with this program.  If not, see <http://www.gnu.org/licenses/>.

# Dialogs used for filter training / testing.
# These are relatively complicated wizards which also do file I/O

import os
import time
import platform
import wavio
import json
import copy

from PyQt5.QtGui import QIcon, QValidator, QAbstractItemView, QPixmap
from PyQt5.QtCore import QDir, Qt, QEvent
from PyQt5.QtWidgets import QLabel, QSlider, QPushButton, QListWidget, QListWidgetItem, QComboBox, QWizard, QWizardPage, QLineEdit, QSizePolicy, QFormLayout, QVBoxLayout, QHBoxLayout, QCheckBox, QInputDialog

import matplotlib.markers as mks
import matplotlib.pyplot as plt
import matplotlib.ticker as mtick
from matplotlib.backends.backend_qt5agg import FigureCanvasQTAgg as FigureCanvas
from matplotlib.figure import Figure
import pyqtgraph as pg
from pyqtgraph.Qt import QtCore, QtGui

import numpy as np
import colourMaps
import SupportClasses as SupportClasses
import SignalProc
import WaveletSegment
import Segment
import Clustering
import Dialogs


class BuildRecAdvWizard(QWizard):
    # page 1 - select training data
    class WPageData(QWizardPage):
        def __init__(self, parent=None):
            super(BuildRecAdvWizard.WPageData, self).__init__(parent)
            self.setTitle('Training data')
            self.setSubTitle('To start training, you need labelled calls from your species as training data (see the manual). Select the folder where this data is located. Then select the species.')

            self.setMinimumSize(600, 150)
            self.setSizePolicy(QSizePolicy.Minimum, QSizePolicy.Minimum)
            self.adjustSize()

            self.trainDirName = QLineEdit()
            self.trainDirName.setReadOnly(True)
            self.btnBrowse = QPushButton('Browse')
            self.btnBrowse.clicked.connect(self.browseTrainData)

            self.listFiles = QListWidget()
            self.listFiles.setMinimumWidth(150)
            self.listFiles.setMinimumHeight(275)
            self.listFiles.setSelectionMode(QAbstractItemView.NoSelection)

            selectSpLabel = QLabel("Choose the species for which you want to build the recogniser")
            self.species = QComboBox()  # fill during browse
            self.species.addItems(['Choose species...'])

            space = QLabel()
            space.setFixedHeight(20)

            # SampleRate parameter
            self.fs = QSlider(Qt.Horizontal)
            self.fs.setTickPosition(QSlider.TicksBelow)
            self.fs.setTickInterval(2000)
            self.fs.setRange(0, 32000)
            self.fs.setValue(0)
            self.fs.valueChanged.connect(self.fsChange)
            self.fstext = QLabel('')
            form1 = QFormLayout()
            form1.addRow('', self.fstext)
            form1.addRow('Preferred sampling rate (Hz)', self.fs)

            # training page layout
            layout1 = QHBoxLayout()
            layout1.addWidget(self.trainDirName)
            layout1.addWidget(self.btnBrowse)
            layout = QVBoxLayout()
            layout.addWidget(space)
            layout.addLayout(layout1)
            layout.addWidget(self.listFiles)
            layout.addWidget(space)
            layout.addWidget(selectSpLabel)
            layout.addWidget(self.species)
            layout.addLayout(form1)
            layout.setAlignment(Qt.AlignVCenter)
            self.setLayout(layout)

        def browseTrainData(self):
            trainDir = QtGui.QFileDialog.getExistingDirectory(self, 'Choose folder for training')
            self.trainDirName.setText(trainDir)
            self.fillFileList(trainDir)

        def fsChange(self, value):
            value = value // 4000 * 4000
            if value < 4000:
                value = 4000
            self.fstext.setText(str(value))

        def fillFileList(self, dirName):
            """ Generates the list of files for a file listbox. """
            if not os.path.isdir(dirName):
                print("Warning: directory doesn't exist")
                return

            self.listFiles.clear()
            spList = set()
            fs = []
            # collect possible species from annotations:
            for root, dirs, files in os.walk(dirName):
                for filename in files:
                    if filename.endswith('.wav') and filename+'.data' in files:
                        # this wav has data, so see what species are in there
                        segments = Segment.SegmentList()
                        segments.parseJSON(os.path.join(root, filename+'.data'))
                        spList.update([lab["species"] for seg in segments for lab in seg[4]])

                        # also retrieve its sample rate
                        samplerate = wavio.read(os.path.join(root, filename), 1).rate
                        fs.append(samplerate)

            # might need better limits on selectable sample rate here
            self.fs.setValue(int(np.min(fs)))
            self.fs.setRange(4000, int(np.max(fs)))
            self.fs.setSingleStep(4000)
            self.fs.setTickInterval(4000)

            spList = list(spList)
            spList.insert(0, 'Choose species...')
            self.species.clear()
            self.species.addItems(spList)
            print(spList,len(spList))
            if len(spList)==2:
                self.species.setCurrentIndex(1)

            listOfFiles = QDir(dirName).entryInfoList(['*.wav'], filters=QDir.AllDirs | QDir.NoDotAndDotDot | QDir.Files,sort=QDir.DirsFirst)
            listOfDataFiles = QDir(dirName).entryList(['*.wav.data'])
            for file in listOfFiles:
                # Add the filename to the right list
                item = QListWidgetItem(self.listFiles)
                # count wavs in directories:
                if file.isDir():
                    numwavs = 0
                    for root, dirs, files in os.walk(file.filePath()):
                        numwavs += sum(f.endswith('.wav') for f in files)
                    item.setText("%s/\t\t(%d wav files)" % (file.fileName(), numwavs))
                else:
                    item.setText(file.fileName())
                # If there is a .data version, colour the name red to show it has been labelled
                if file.fileName()+'.data' in listOfDataFiles:
                    item.setForeground(Qt.red)

    # page 2 - precluster
    class WPagePrecluster(QWizardPage):
        def __init__(self, parent=None):
            super(BuildRecAdvWizard.WPagePrecluster, self).__init__(parent)
            self.setTitle('Confirm data input')
            self.setSubTitle('When ready, press \"Cluster\" to start clustering. The process may take a long time.')
            self.setMinimumSize(250, 150)
            self.setSizePolicy(QSizePolicy.Minimum, QSizePolicy.Minimum)
            self.adjustSize()

            revtop = QLabel("The following parameters were set:")
            self.params = QLabel("")
            self.params.setStyleSheet("QLabel { color : #808080; }")
            self.warnLabel = QLabel("")
            self.warnLabel.setStyleSheet("QLabel { color : #800000; }")

            layout2 = QVBoxLayout()
            layout2.addWidget(revtop)
            layout2.addWidget(self.params)
            layout2.addWidget(self.warnLabel)
            self.setLayout(layout2)
            self.setButtonText(QWizard.NextButton, 'Cluster >')

        def initializePage(self):
            self.wizard().button(QWizard.NextButton).setDefault(False)
            self.wizard().saveTestBtn.setVisible(False)
            # parse some params
            fs = int(self.field("fs"))//4000*4000
            if fs not in [8000, 16000, 24000, 32000, 36000, 48000]:
                self.warnLabel.setText("Warning: unusual sampling rate selected, make sure it is intended.")
            else:
                self.warnLabel.setText("")
            self.params.setText("Species: %s\nTraining data: %s\nSampling rate: %d\n" % (self.field("species"), self.field("trainDir"), fs))

    # page 3 - calculate and adjust clusters
    class WPageCluster(QWizardPage):
        def __init__(self, config, parent=None):
            super(BuildRecAdvWizard.WPageCluster, self).__init__(parent)
            self.setTitle('Cluster similar looking calls')
            self.setSubTitle('AviaNZ has tried to identify similar calls in your dataset. Please check the output, and move calls as appropriate. You might also want to name each type of call.')
            self.setMinimumSize(800, 500)
            self.setSizePolicy(QSizePolicy.Minimum, QSizePolicy.MinimumExpanding)
            self.adjustSize()

            self.sampleRate = 0
            self.segments = []
            self.clusters = {}
            self.clustercentres = {}
            self.duration = 0
            self.feature = 'we'
            self.picbuttons = []
            self.cboxes = []
            self.tboxes = []
            self.nclasses = 0
            self.config = config
            self.segsChanged = False

            self.lblSpecies = QLabel()
            self.lblSpecies.setStyleSheet("QLabel { color : #808080; }")

            # Volume control
            self.volSlider = QSlider(Qt.Horizontal)
            self.volSlider.valueChanged.connect(self.volSliderMoved)
            self.volSlider.setRange(0, 100)
            self.volSlider.setValue(50)
            volIcon = QLabel()
            volIcon.setAlignment(QtCore.Qt.AlignRight | QtCore.Qt.AlignVCenter)
            volIcon.setPixmap(self.style().standardIcon(QtGui.QStyle.SP_MediaVolume).pixmap(32))

            # Brightness, and contrast sliders
            labelBr = QLabel(" Bright.")
            self.brightnessSlider = QSlider(Qt.Horizontal)
            self.brightnessSlider.setMinimum(0)
            self.brightnessSlider.setMaximum(100)
            self.brightnessSlider.setValue(20)
            self.brightnessSlider.setTickInterval(1)
            self.brightnessSlider.valueChanged.connect(self.setColourLevels)

            labelCo = QLabel("Contr.")
            self.contrastSlider = QSlider(Qt.Horizontal)
            self.contrastSlider.setMinimum(0)
            self.contrastSlider.setMaximum(100)
            self.contrastSlider.setValue(20)
            self.contrastSlider.setTickInterval(1)
            self.contrastSlider.valueChanged.connect(self.setColourLevels)

            lb = QLabel('Move Selected Segment/s to Cluster')
            self.cmbUpdateSeg = QComboBox()
            self.cmbUpdateSeg.setFixedWidth(200)
            self.btnUpdateSeg = QPushButton('Apply')
            self.btnUpdateSeg.setFixedWidth(130)
            self.btnUpdateSeg.clicked.connect(self.moveSelectedSegs)
            self.btnCreateNewCluster = QPushButton('Create cluster')
            self.btnCreateNewCluster.setFixedWidth(150)
            self.btnCreateNewCluster.clicked.connect(self.createNewcluster)
            self.btnDeleteSeg = QPushButton('Remove selected segment/s')
            self.btnDeleteSeg.setFixedWidth(200)
            self.btnDeleteSeg.clicked.connect(self.deleteSelectedSegs)

            # page 2 layout
            layout1 = QVBoxLayout()
            layout1.addWidget(self.lblSpecies)
            hboxSpecContr = QHBoxLayout()
            hboxSpecContr.addWidget(labelBr)
            hboxSpecContr.addWidget(self.brightnessSlider)
            hboxSpecContr.addWidget(labelCo)
            hboxSpecContr.addWidget(self.contrastSlider)
            hboxSpecContr.addWidget(volIcon)
            hboxSpecContr.addWidget(self.volSlider)
            hboxSpecContr.setContentsMargins(20, 0, 20, 10)

            hboxBtns1 = QHBoxLayout()
            hboxBtns1.addWidget(lb)
            hboxBtns1.addWidget(self.cmbUpdateSeg)
            hboxBtns1.addWidget(self.btnUpdateSeg)
            hboxBtns1.setAlignment(QtCore.Qt.AlignLeft | QtCore.Qt.AlignVCenter)

            hboxBtns2 = QHBoxLayout()
            hboxBtns2.addWidget(self.btnCreateNewCluster)
            hboxBtns2.addWidget(self.btnDeleteSeg)
            hboxBtns2.setAlignment(QtCore.Qt.AlignRight | QtCore.Qt.AlignVCenter)

            hboxBtns = QHBoxLayout()
            hboxBtns.addLayout(hboxBtns1)
            hboxBtns.addLayout(hboxBtns2)

            # top part
            vboxTop = QVBoxLayout()
            vboxTop.addLayout(hboxSpecContr)
            vboxTop.addLayout(hboxBtns)

            # set up the images
            #self.flowLayout = pg.LayoutWidget()
            # SRM
            self.flowLayout = SupportClasses.Layout()
            self.flowLayout.setGeometry(QtCore.QRect(0, 0, 380, 247))
            # SRM
            self.flowLayout.buttonDragged.connect(self.moveSelectedSegs)

            self.scrollArea = QtGui.QScrollArea(self)
            self.scrollArea.setWidgetResizable(True)
            self.scrollArea.setWidget(self.flowLayout)

            # set overall layout of the dialog
            self.vboxFull = QVBoxLayout()
            self.vboxFull.addLayout(layout1)
            self.vboxFull.addLayout(vboxTop)
            self.vboxFull.addWidget(self.scrollArea)
            self.setLayout(self.vboxFull)

        def initializePage(self):
            self.wizard().saveTestBtn.setVisible(False)
            # parse field shared by all subfilters
            fs = int(self.field("fs"))//4000*4000
            self.wizard().speciesData = {"species": self.field("species"), "SampleRate": fs, "Filters": []}

            with pg.BusyCursor():
                print("Processing. Please wait...")
                # return format:
                # self.segments: [parent_audio_file, [segment], [syllables], [features], class_label]
                # fs: sampling freq
                # self.nclasses: number of class_labels
                self.cluster = Clustering.Clustering([], [], 5)
                self.segments, fs, self.nclasses, self.duration = self.cluster.cluster(self.field("trainDir"),
                                                                                       self.field("species"),
                                                                                       feature=self.feature)
                # self.segments, fs, self.nclasses, self.duration = self.cluster.cluster_by_dist(self.field("trainDir"),
                #                                                                              self.field("species"),
                #                                                                              feature=self.feature,
                #                                                                              max_clusters=5,
                #                                                                              single=True)

                # Create and show the buttons
                self.clearButtons()
                self.addButtons()
                self.updateButtons()
                self.segsChanged = True
                self.completeChanged.emit()

        def isComplete(self):
            # empty cluster names?
            if len(self.clusters)==0:
                return False
            # duplicate cluster names aren't updated:

            for ID in range(self.nclasses):
                if self.clusters[ID] != self.tboxes[ID].text():
                    return False
            # no segments at all?
            if len(self.segments)==0:
                return False

            # if all good, then check if we need to redo the pages.
            # segsChanged should be updated by any user changes!
            if self.segsChanged:
                self.segsChanged = False
                self.wizard().redoTrainPages()
            return True

<<<<<<< HEAD
        def merge(self):
            """ Listener for the merge button. Merge the rows (clusters) checked into one cluster.
            """
            # Find which clusters/rows to merge
            self.segsChanged = True
            tomerge = []
            i = 0
            for cbox in self.cboxes:
                if cbox.checkState() != 0:
                    tomerge.append(i)
                i += 1
            print('rows/clusters to merge are:', tomerge)
            if len(tomerge) < 2:
                return

            # Generate new class labels
            nclasses = self.nclasses - len(tomerge) + 1
            max_label = nclasses - 1
            labels = []
            c = self.nclasses - 1
            while c > -1:
                if c in tomerge:
                    labels.append((c, 0))
                else:
                    labels.append((c, max_label))
                    max_label -= 1
                c -= 1

            # print('[old, new] labels')
            labels = dict(labels)
            # print(labels)

            keys = [i for i in range(self.nclasses) if i not in tomerge]        # the old keys those didn't merge
            # print('old keys left: ', keys)

            # update clusters dictionary {ID: cluster_name}
            clusters = {0: self.clusters[tomerge[0]]}
            for i in keys:
                clusters.update({labels[i]: self.clusters[i]})

            print('before update: ', self.clusters)
            self.clusters = clusters
            print('after update: ', self.clusters)

            self.nclasses = nclasses

            # update the segments
            for seg in self.segments:
                seg[-1] = labels[seg[-1]]

            # update the cluster combobox
            self.cmbUpdateSeg.clear()
            for x in self.clusters:
                self.cmbUpdateSeg.addItem(self.clusters[x])

            # Clean and redraw
            self.clearButtons()
            self.updateButtons()
            self.completeChanged.emit()

        def moveSelectedSegs(self,dragposy=None,source=None):
            """ Listener for Apply button to move the selected segments to another cluster.
=======
        def moveSelectedSegs(self):
            """ Listner for Apply button to move the selected segments to another cluster.
>>>>>>> 03d3859d
                Change the cluster ID of those selected buttons and redraw all the clusters.
            """
            # SRM: Currently 2 entries to this: with drag or via button
            # TODO: check: I think the dict is in descending order always?
            self.segsChanged = True
            print(dragposy,source)
            if dragposy is not None:
                #print("in move",dragposy//(self.picbuttons[0].size().height()+self.flowLayout.layout.verticalSpacing()),dragposy,self.picbuttons[0].size().height(),self.flowLayout.layout.verticalSpacing())
                print("in move",dragposy,self.flowLayout.layout.geometry().height(),self.nclasses,dragposy//(self.flowLayout.layout.geometry().height()//self.nclasses))
                # The first line seemed neater, but the verticalSpacing() doesn't update when you rescale the window
                #movetoID = dragposy//(self.picbuttons[0].size().height()+self.flowLayout.layout.verticalSpacing())
                movetoID = dragposy//(self.flowLayout.layout.geometry().height()//self.nclasses)
                # Even if the button that was dragged isn't highlighted, make it so
                source.mark = 'yellow'
            else:
                moveto = self.cmbUpdateSeg.currentText()
                # find the clusterID from name
                for key in self.clusters.keys():
                    if moveto == self.clusters[key]:
                        movetoID = key
                        break
                # print(moveto, movetoID)

            for ix in range(len(self.picbuttons)):
                if self.picbuttons[ix].mark == 'yellow':
                    self.segments[ix][-1] = movetoID
                    #SRM
                    print(self.segments[ix][-1])
                    self.picbuttons[ix].mark = 'green'

            # update self.clusters, delete clusters with no members
            todelete = []
            for ID, label in self.clusters.items():
                empty = True
                for seg in self.segments:
                    if seg[-1] == ID:
                        empty = False
                        break
                if empty:
                    todelete.append(ID)

            self.clearButtons()

            # Generate new class labels
            if len(todelete) > 0:
                keys = [i for i in range(self.nclasses) if i not in todelete]        # the old keys those didn't delete
                # print('old keys left: ', keys)

                nclasses = self.nclasses - len(todelete)
                max_label = nclasses - 1
                labels = []
                c = self.nclasses - 1
                while c > -1:
                    if c in keys:
                        labels.append((c, max_label))
                        max_label -= 1
                    c -= 1

                # print('[old, new] labels')
                labels = dict(labels)
                print(labels)

                # update clusters dictionary {ID: cluster_name}
                clusters = {}
                for i in keys:
                    clusters.update({labels[i]: self.clusters[i]})

                print('before move: ', self.clusters)
                self.clusters = clusters
                print('after move: ', self.clusters)

                # update the segments
                for seg in self.segments:
                    seg[-1] = labels[seg[-1]]

                self.nclasses = nclasses

            # redraw the buttons
            self.updateButtons()
            self.updateClusterNames()
            self.completeChanged.emit()

        def createNewcluster(self):
            """ Listener for Create cluster button to move the selected segments to a new cluster.
                Change the cluster ID of those selected buttons and redraw all the clusters.
            """
            self.segsChanged = True

            # There should be at least one segment selected to proceed
            proceed = False
            for ix in range(len(self.picbuttons)):
                if self.picbuttons[ix].mark == 'yellow':
                    proceed = True
                    break

            if proceed:
                # User to enter new cluster name
                newLabel, ok = QInputDialog.getText(self, 'Cluster name', 'Enter unique Cluster Name\t\t\t')
                if not ok:
                    self.completeChanged.emit()
                    return
                names = [self.tboxes[ID].text() for ID in range(self.nclasses)]
                names.append(newLabel)
                if len(names) != len(set(names)):
                    msg = SupportClasses.MessagePopup("w", "Name error", "Duplicate cluster names! \nTry again")
                    msg.exec_()
                    self.completeChanged.emit()
                    return
                newLabel = str(newLabel)

                # create new cluster ID, label
                newID = len(self.clusters)
                self.clusters[newID] = newLabel
                self.nclasses += 1
                print('after adding new cluster: ', self.clusters)

                for ix in range(len(self.picbuttons)):
                    if self.picbuttons[ix].mark == 'yellow':
                        self.segments[ix][-1] = newID
                        self.picbuttons[ix].mark = 'green'

                # Delete clusters with no members left and update self.clusters before adding the new cluster
                todelete = []
                for ID, label in self.clusters.items():
                    empty = True
                    for seg in self.segments:
                        if seg[-1] == ID:
                            empty = False
                            break
                    if empty:
                        todelete.append(ID)

                # Generate new class labels
                if len(todelete) > 0:
                    keys = [i for i in range(self.nclasses) if i not in todelete]        # the old keys those didn't delete
                    # print('old keys left: ', keys)
                    nclasses = self.nclasses - len(todelete)
                    max_label = nclasses - 1
                    labels = []
                    c = self.nclasses - 1
                    while c > -1:
                        if c in keys:
                            labels.append((c, max_label))
                            max_label -= 1
                        c -= 1

                    # print('[old, new] labels')
                    labels = dict(labels)
                    print(labels)

                    # update clusters dictionary {ID: cluster_name}
                    clusters = {}
                    for i in keys:
                        clusters.update({labels[i]: self.clusters[i]})

                    print('before: ', self.clusters)
                    self.clusters = clusters
                    self.nclasses = nclasses
                    print('after: ', self.clusters)

                    # update the segments
                    for seg in self.segments:
                        seg[-1] = labels[seg[-1]]
                # redraw the buttons
                self.clearButtons()
                self.updateButtons()
                self.cmbUpdateSeg.addItem(newLabel)
                self.completeChanged.emit()
            else:
                msg = SupportClasses.MessagePopup("t", "Select", "Select calls to make the new cluster")
                msg.exec_()
                self.completeChanged.emit()
                return

        def deleteSelectedSegs(self):
            """ Listener for Delete button to delete the selected segments completely.
            """
            inds = []
            for ix in range(len(self.picbuttons)):
                if self.picbuttons[ix].mark == 'yellow':
                    inds.append(ix)

            if len(inds) > 0:
                self.segsChanged = True
                segments = []
                picbuttons = []
                for ix in range(len(self.picbuttons)):
                    if ix not in inds:
                        segments.append(self.segments[ix])
                        picbuttons.append(self.picbuttons[ix])
                self.segments = segments
                self.picbuttons = picbuttons

                # update self.clusters, delete clusters with no members
                todelete = []
                for ID, label in self.clusters.items():
                    empty = True
                    for seg in self.segments:
                        if seg[-1] == ID:
                            empty = False
                            break
                    if empty:
                        todelete.append(ID)

                self.clearButtons()

                # Generate new class labels
                if len(todelete) > 0:
                    keys = [i for i in range(self.nclasses) if i not in todelete]        # the old keys those didn't delete
                    # print('old keys left: ', keys)

                    nclasses = self.nclasses - len(todelete)
                    max_label = nclasses - 1
                    labels = []
                    c = self.nclasses - 1
                    while c > -1:
                        if c in keys:
                            labels.append((c, max_label))
                            max_label -= 1
                        c -= 1

                    # print('[old, new] labels')
                    labels = dict(labels)
                    # print(labels)

                    # update clusters dictionary {ID: cluster_name}
                    clusters = {}
                    for i in keys:
                        clusters.update({labels[i]: self.clusters[i]})

                    print('before delete: ', self.clusters)
                    self.clusters = clusters
                    print('after delete: ', self.clusters)

                    # update the segments
                    for seg in self.segments:
                        seg[-1] = labels[seg[-1]]

                    self.nclasses = nclasses
                    self.cmbUpdateSeg.clear()
                    for x in self.clusters:
                        self.cmbUpdateSeg.addItem(self.clusters[x])

                # redraw the buttons
                self.updateButtons()
                self.completeChanged.emit()

        def updateClusterNames(self):
            # Check duplicate names
            self.segsChanged = True
            names = [self.tboxes[ID].text() for ID in range(self.nclasses)]
            if len(names) != len(set(names)):
                msg = SupportClasses.MessagePopup("w", "Name error", "Duplicate cluster names! \nTry again")
                msg.exec_()
                self.completeChanged.emit()
                return

            for ID in range(self.nclasses):
                self.clusters[ID] = self.tboxes[ID].text()

            self.cmbUpdateSeg.clear()
            for x in self.clusters:
                self.cmbUpdateSeg.addItem(self.clusters[x])
            self.completeChanged.emit()
            print('updated clusters: ', self.clusters)

        def addButtons(self):
            """ Only makes the PicButtons and self.clusters dict
            """
            self.clusters = []
            self.picbuttons = []
            for i in range(self.nclasses):
                self.clusters.append((i, 'Cluster_' + str(i)))
            self.clusters = dict(self.clusters)     # Dictionary of {ID: cluster_name}

            self.cmbUpdateSeg.clear()
            for x in self.clusters:
                self.cmbUpdateSeg.addItem(self.clusters[x])

            # Create the buttons for each segment
            for seg in self.segments:
                sg, audiodata, audioFormat = self.loadFile(seg[0], seg[1][1]-seg[1][0], seg[1][0])
                newButton = SupportClasses.PicButton(1, np.fliplr(sg), audiodata, audioFormat, seg[1][1]-seg[1][0], 0, seg[1][1], self.lut, self.colourStart, self.colourEnd, False, cluster=True)
                self.picbuttons.append(newButton)
            # (updateButtons will place them in layouts and show them)

        def selectAll(self):
            """ Tick all buttons in the row and vise versa"""
            for ID in range(len(self.cboxes)):
                if self.cboxes[ID].isChecked():
                    for ix in range(len(self.segments)):
                        if self.segments[ix][-1] == ID:
                            self.picbuttons[ix].mark = 'yellow'
                            self.picbuttons[ix].buttonClicked = True
                            self.picbuttons[ix].setChecked(True)
                            self.picbuttons[ix].repaint()
                else:
                    for ix in range(len(self.segments)):
                        if self.segments[ix][-1] == ID:
                            self.picbuttons[ix].mark = 'green'
                            self.picbuttons[ix].buttonClicked = False
                            self.picbuttons[ix].setChecked(False)
                            self.picbuttons[ix].repaint()

        def updateButtons(self):
            """ Draw the existing buttons, and create check- and text-boxes.
            Called when merging clusters or initializing the page. """
            self.cboxes = []    # List of check boxes
            self.tboxes = []    # Corresponding list of text boxes
            for r in range(self.nclasses):
                c = 0
                # print('**', self.clusters[r])
                tbox = QLineEdit(self.clusters[r])
                tbox.setMinimumWidth(80)
                tbox.setMaximumHeight(150)
                tbox.setStyleSheet("border: none;")
                tbox.setAlignment(QtCore.Qt.AlignCenter)
                tbox.textChanged.connect(self.updateClusterNames)
                self.tboxes.append(tbox)
                self.flowLayout.addWidget(self.tboxes[-1], r, c)
                c += 1
                cbox = QCheckBox("")
                cbox.clicked.connect(self.selectAll)
                self.cboxes.append(cbox)
                self.flowLayout.addWidget(self.cboxes[-1], r, c)
                c += 1
                # Find the segments under this class and show them
                for segix in range(len(self.segments)):
                    if self.segments[segix][-1] == r:
                        self.flowLayout.addWidget(self.picbuttons[segix], r, c)
                        c += 1
                        self.picbuttons[segix].show()
            self.flowLayout.update()

        def clearButtons(self):
            """ Remove existing buttons, call when merging clusters
            """
            for ch in self.cboxes:
                ch.hide()
            for tbx in self.tboxes:
                tbx.hide()
            for btnum in reversed(range(self.flowLayout.layout.count())):
                item = self.flowLayout.layout.itemAt(btnum)
                if item is not None:
                    self.flowLayout.layout.removeItem(item)
                    r, c = self.flowLayout.items[item.widget()]
                    del self.flowLayout.items[item.widget()]
                    del self.flowLayout.rows[r][c]
                    item.widget().hide()
            self.flowLayout.update()

        def setColourLevels(self):
            """ Listener for the brightness and contrast sliders being changed. Also called when spectrograms are loaded, etc.
            Translates the brightness and contrast values into appropriate image levels.
            """
            minsg = np.min(self.sg)
            maxsg = np.max(self.sg)
            brightness = self.brightnessSlider.value()
            contrast = self.contrastSlider.value()
            colourStart = (brightness / 100.0 * contrast / 100.0) * (maxsg - minsg) + minsg
            colourEnd = (maxsg - minsg) * (1.0 - contrast / 100.0) + colourStart
            for btn in self.picbuttons:
                btn.stopPlayback()
                btn.setImage(self.lut, colourStart, colourEnd, False)
                btn.update()

        def volSliderMoved(self, value):
            # try/pass to avoid race situations when smth is not initialized
            try:
                for btn in self.picbuttons:
                    btn.media_obj.applyVolSlider(value)
            except Exception:
                pass

        def loadFile(self, filename, duration=0, offset=0):
            if duration == 0:
                duration = None
            sp = SignalProc.SignalProc(512, 256)
            sp.readWav(filename, duration, offset)

            sgRaw = sp.spectrogram(window='Hann', mean_normalise=True, onesided=True,
                                          multitaper=False, need_even=False)
            maxsg = np.min(sgRaw)
            self.sg = np.abs(np.where(sgRaw == 0, 0.0, 10.0 * np.log10(sgRaw / maxsg)))
            self.setColourMap()

            return self.sg, sp.data, sp.audioFormat

        def setColourMap(self):
            """ Listener for the menu item that chooses a colour map.
            Loads them from the file as appropriate and sets the lookup table.
            """
            cmap = self.config['cmap']

            pos, colour, mode = colourMaps.colourMaps(cmap)

            cmap = pg.ColorMap(pos, colour,mode)
            self.lut = cmap.getLookupTable(0.0, 1.0, 256)
            minsg = np.min(self.sg)
            maxsg = np.max(self.sg)
            self.colourStart = (self.config['brightness'] / 100.0 * self.config['contrast'] / 100.0) * (maxsg - minsg) + minsg
            self.colourEnd = (maxsg - minsg) * (1.0 - self.config['contrast'] / 100.0) + self.colourStart

    # page 4 - set params for training
    class WPageParams(QWizardPage):
        def __init__(self, cluster, segments, picbtn, parent=None):
            super(BuildRecAdvWizard.WPageParams, self).__init__(parent)
            self.setTitle("Training parameters: %s" % cluster)
            self.setSubTitle("These fields were completed using the training data. Adjust if required.\nWhen ready, "
                             "press \"Train\". The process may take a long time.")
            self.setMinimumSize(250, 350)
            self.setSizePolicy(QSizePolicy.Minimum, QSizePolicy.Minimum)
            self.adjustSize()

            self.lblSpecies = QLabel("")
            self.lblSpecies.setStyleSheet("QLabel { color : #808080; }")
            self.numSegs = QLabel("")
            self.numSegs.setStyleSheet("QLabel { color : #808080; }")
            self.segments = segments
            lblCluster = QLabel(cluster)
            lblCluster.setStyleSheet("QLabel { color : #808080; }")

            # small image of the cluster and other info
            calldescr = QFormLayout()
            calldescr.addRow('Species:', self.lblSpecies)
            calldescr.addRow('Call type:', lblCluster)
            calldescr.addRow('Number of segments:', self.numSegs)
            imgCluster = QLabel()
            imgCluster.setPixmap(QPixmap.fromImage(picbtn.im1))

            # TimeRange parameters
            form1_step4 = QFormLayout()
            self.minlen = QLineEdit(self)
            self.minlen.setText('')
            form1_step4.addRow('Min call length (secs)', self.minlen)
            self.maxlen = QLineEdit(self)
            self.maxlen.setText('')
            form1_step4.addRow('Max call length (secs)', self.maxlen)

            # FreqRange parameters
            self.fLow = QSlider(Qt.Horizontal)
            self.fLow.setTickPosition(QSlider.TicksBelow)
            self.fLow.setTickInterval(2000)
            self.fLow.setRange(0, 32000)
            self.fLow.setSingleStep(100)
            self.fLow.valueChanged.connect(self.fLowChange)
            self.fLowtext = QLabel('')
            form1_step4.addRow('', self.fLowtext)
            form1_step4.addRow('Lower frq. limit (Hz)', self.fLow)
            self.fHigh = QSlider(Qt.Horizontal)
            self.fHigh.setTickPosition(QSlider.TicksBelow)
            self.fHigh.setTickInterval(2000)
            self.fHigh.setRange(0, 32000)
            self.fHigh.setSingleStep(100)
            self.fHigh.valueChanged.connect(self.fHighChange)
            self.fHightext = QLabel('')
            form1_step4.addRow('', self.fHightext)
            form1_step4.addRow('Upper frq. limit (Hz)', self.fHigh)

            # thr, M parameters
            thrLabel = QLabel('ROC curve points per line (thr)')
            MLabel = QLabel('ROC curve lines (M)')
            self.cbxThr = QComboBox()
            self.cbxThr.addItems(['4', '5', '6', '7', '8', '9', '10'])
            self.cbxM = QComboBox()
            self.cbxM.addItems(['2', '3', '4', '5'])
            form2_step4 = QFormLayout()
            form2_step4.addRow(thrLabel, self.cbxThr)
            form2_step4.addRow(MLabel, self.cbxM)

            ### Step4 layout
            hboxTop = QHBoxLayout()
            hboxTop.addLayout(calldescr)
            hboxTop.addSpacing(30)
            hboxTop.addWidget(imgCluster)
            layout_step4 = QVBoxLayout()
            layout_step4.setSpacing(10)
            layout_step4.addWidget(QLabel("<b>Current call type</b>"))
            layout_step4.addLayout(hboxTop)
            layout_step4.addWidget(QLabel("<b>Call parameters</b>"))
            layout_step4.addLayout(form1_step4)
            layout_step4.addWidget(QLabel("<b>Training parameters</b>"))
            layout_step4.addLayout(form2_step4)
            self.setLayout(layout_step4)

            self.setButtonText(QWizard.NextButton, 'Train >')

        def fLowChange(self, value):
            value = value - (value % 10)
            if value < 50:
                value = 50
            self.fLowtext.setText(str(value))

        def fHighChange(self, value):
            value = value - (value % 10)
            if value < 100:
                value = 100
            self.fHightext.setText(str(value))

        def initializePage(self):
            self.wizard().saveTestBtn.setVisible(False)
            # populates values based on training files
            fs = int(self.field("fs")) // 4000 * 4000

            # self.segments is already selected to be this cluster only
            pageSegs = Segment.SegmentList()
            for longseg in self.segments:
                # long seg has format: [file [segment] clusternum]
                pageSegs.addSegment(longseg[1])
            len_min, len_max, f_low, f_high = pageSegs.getSummaries()

            self.minlen.setText(str(round(np.min(len_min),2)))
            self.maxlen.setText(str(round(np.max(len_max),2)))
            self.fLow.setRange(0, fs/2)
            self.fLow.setValue(max(0,int(np.min(f_low))))
            self.fHigh.setRange(0, fs/2)
            self.fHigh.setValue(min(fs/2,int(np.max(f_high))))

    # page 5 - run training, show ROC
    class WPageTrain(QWizardPage):
        def __init__(self, id, clustID, clustname, segments, parent=None):
            super(BuildRecAdvWizard.WPageTrain, self).__init__(parent)
            self.setTitle('Training results')
            self.setMinimumSize(600, 500)
            self.setSizePolicy(QSizePolicy.Minimum, QSizePolicy.Minimum)
            self.adjustSize()

            self.segments = segments
            self.clust = clustname
            self.clusterID = clustID
            # this ID links it to the parameter fields
            self.pageId = id

            self.lblTrainDir = QLabel()
            self.lblTrainDir.setStyleSheet("QLabel { color : #808080; }")
            self.lblSpecies = QLabel()
            self.lblSpecies.setStyleSheet("QLabel { color : #808080; }")
            self.lblCluster = QLabel()
            self.lblCluster.setStyleSheet("QLabel { color : #808080; }")
            space = QLabel()
            space.setFixedHeight(25)
            spaceH = QLabel()
            spaceH.setFixedWidth(30)

            self.lblUpdate = QLabel()

            # These are connected to fields and actually control the wizard's flow
            self.bestM = QLineEdit()
            self.bestThr = QLineEdit()
            self.bestNodes = QLineEdit()
            self.bestM.setReadOnly(True)
            self.bestThr.setReadOnly(True)
            self.bestNodes.setReadOnly(True)
            self.filtSummary = QFormLayout()
            self.filtSummary.addRow("Current M:", self.bestM)
            self.filtSummary.addRow("Current thr:", self.bestThr)
            self.filtSummary.addRow("Current nodes:", self.bestNodes)

            # this is the Canvas Widget that displays the plot
            self.figCanvas = ROCCanvas(self)
            self.figCanvas.plotme()
            self.marker = self.figCanvas.ax.plot([0,1], [0,1], marker='o', color='black', linestyle='dotted')[0]

            # figure click handler
            def onclick(event):
                fpr_cl = event.xdata
                tpr_cl = event.ydata
                if tpr_cl is None or fpr_cl is None:
                    return

                # get M and thr for closest point
                distarr = (tpr_cl - self.TPR) ** 2 + (fpr_cl - self.FPR) ** 2
                M_min_ind, thr_min_ind = np.unravel_index(np.argmin(distarr), distarr.shape)
                tpr_near = self.TPR[M_min_ind, thr_min_ind]
                fpr_near = self.FPR[M_min_ind, thr_min_ind]
                self.marker.set_visible(False)
                self.figCanvas.draw()
                self.marker.set_xdata([fpr_cl, fpr_near])
                self.marker.set_ydata([tpr_cl, tpr_near])
                self.marker.set_visible(True)
                self.figCanvas.ax.draw_artist(self.marker)
                self.figCanvas.update()

                print("fpr_cl, tpr_cl: ", fpr_near, tpr_near)

                # update sidebar
                self.lblUpdate.setText('DETECTION SUMMARY\n\nTPR:\t' + str(round(tpr_near * 100, 2)) + '%'
                                              '\nFPR:\t' + str(round(fpr_near * 100, 2)) + '%\n\nClick "Next" to proceed.')

                # this will save the best parameters to the global fields
                self.bestM.setText("%.4f" % self.MList[M_min_ind])
                self.bestThr.setText("%.4f" % self.thrList[thr_min_ind])
                # Get nodes for closest point
                optimumNodesSel = self.nodes[M_min_ind][thr_min_ind]
                self.bestNodes.setText(str(optimumNodesSel))
                for itemnum in range(self.filtSummary.count()):
                    self.filtSummary.itemAt(itemnum).widget().show()

            self.figCanvas.figure.canvas.mpl_connect('button_press_event', onclick)


            vboxHead = QFormLayout()
            vboxHead.addRow("Training data:", self.lblTrainDir)
            vboxHead.addRow("Target species:", self.lblSpecies)
            vboxHead.addRow("Target calltype:", self.lblCluster)
            vboxHead.addWidget(space)

            hbox2 = QHBoxLayout()
            hbox2.addWidget(self.figCanvas)

            hbox3 = QHBoxLayout()
            hbox3.addLayout(self.filtSummary)
            hbox3.addWidget(spaceH)
            hbox3.addWidget(self.lblUpdate)

            vbox = QVBoxLayout()
            vbox.addLayout(vboxHead)
            vbox.addLayout(hbox2)
            vbox.addSpacing(10)
            vbox.addLayout(hbox3)

            self.setLayout(vbox)

        # ACTUAL TRAINING IS DONE HERE
        def initializePage(self):
            self.lblTrainDir.setText(self.field("trainDir"))
            self.lblSpecies.setText(self.field("species"))
            self.wizard().saveTestBtn.setVisible(False)
            self.lblCluster.setText(self.clust)
            for itemnum in range(self.filtSummary.count()):
                self.filtSummary.itemAt(itemnum).widget().hide()

            # parse fields specific to this subfilter
            minlen = float(self.field("minlen"+str(self.pageId)))
            maxlen = float(self.field("maxlen"+str(self.pageId)))
            fLow = int(self.field("fLow"+str(self.pageId)))
            fHigh = int(self.field("fHigh"+str(self.pageId)))
            numthr = int(self.field("thr"+str(self.pageId)))
            numM = int(self.field("M"+str(self.pageId)))
            # note: for each page we reset the filter to contain 1 calltype
            self.wizard().speciesData["Filters"] = [{'calltype': self.clust, 'TimeRange': [minlen, maxlen], 'FreqRange': [fLow, fHigh]}]

            # export 1/0 ground truth
            window = 1
            inc = None
            with pg.BusyCursor():
                for root, dirs, files in os.walk(self.field("trainDir")):
                    for file in files:
                        wavFile = os.path.join(root, file)
                        if file.endswith('.wav') and os.stat(wavFile).st_size != 0 and file + '.data' in files:
                            pageSegs = Segment.SegmentList()
                            pageSegs.parseJSON(wavFile + '.data')

                            # CLUSTERS COME IN HERE:
                            # replace segments with the current cluster
                            # (self.segments is already selected to be this cluster only)
                            pageSegs.clear()
                            for longseg in self.segments:
                                # long seg has format: [file [segment] clusternum]
                                if longseg[0] == wavFile:
                                    pageSegs.addSegment(longseg[1])

                            # So, each page will overwrite a file with the 0/1 annots,
                            # and recalculate the stats for that cluster.

                            # exports 0/1 annotations and retrieves segment time, freq bounds
                            pageSegs.exportGT(wavFile, self.field("species"), window=window, inc=inc)

            # calculate cluster centres
            # (self.segments is already selected to be this cluster only)
            with pg.BusyCursor():
                cl = Clustering.Clustering([], [], 5)
                self.clustercentre = cl.getClusterCenter(self.segments, self.field("fs"), fLow, fHigh, self.wizard().clusterPage.feature, self.wizard().clusterPage.duration)

            # Get detection measures over all M,thr combinations
            print("starting wavelet training")
            with pg.BusyCursor():
                opstartingtime = time.time()
                ws = WaveletSegment.WaveletSegment(self.wizard().speciesData)
                # returns 2d lists of nodes over M x thr, or stats over M x thr
                self.thrList = np.linspace(0.2, 1, num=numthr)
                self.MList = np.linspace(0.25, 1.5, num=numM)  # TODO determine from syllable length
                # options for training are:
                #  recold - no antialias, recaa - partial AA, recaafull - full AA
                #  Window and inc - in seconds
                window = 1
                inc = None
                self.nodes, TP, FP, TN, FN = ws.waveletSegment_train(self.field("trainDir"),
                                                                self.thrList, self.MList,
                                                                d=False, rf=True,
                                                                learnMode="recaa", window=window, inc=inc)
                print("Filtered nodes: ", self.nodes)
                print("TRAINING COMPLETED IN ", time.time() - opstartingtime)
                self.TPR = TP/(TP+FN)
                self.FPR = 1 - TN/(FP+TN)
                print("TP rate: ", self.TPR)
                print("FP rate: ", self.FPR)

                self.marker.set_visible(False)
                self.figCanvas.plotmeagain(self.TPR, self.FPR)

    # page 6 - fundamental frequency calculation
    class WFFPage(QWizardPage):
        def __init__(self, clust, picbuttons, parent=None):
            super(BuildRecAdvWizard.WFFPage, self).__init__(parent)
            self.setTitle('Post-processing')
            self.setSubTitle('Set the post-processing options available below.')
            self.setMinimumSize(250, 350)
            self.setSizePolicy(QSizePolicy.Minimum, QSizePolicy.Minimum)
            self.adjustSize()

            self.picbuttons = picbuttons
            self.clust = clust

            self.lblTrainDir = QLabel()
            self.lblTrainDir.setStyleSheet("QLabel { color : #808080; }")
            self.lblSpecies = QLabel()
            self.lblSpecies.setStyleSheet("QLabel { color : #808080; }")
            self.lblCluster = QLabel()
            self.lblCluster.setStyleSheet("QLabel { color : #808080; }")

            # fund freq checkbox
            self.hadF0label = QLabel("")
            self.hadNoF0label = QLabel("")
            self.f0_label = QLabel('Fundamental frequency')
            self.ckbF0 = QCheckBox()
            self.ckbF0.setChecked(False)
            self.ckbF0.toggled.connect(self.toggleF0)
            formFFinfo = QFormLayout()
            formFFinfo.addRow("Training segments with detected fund. freq.:", self.hadF0label)
            formFFinfo.addRow("Training segments without fund. freq.:", self.hadNoF0label)

            # fund freq range
            # FreqRange parameters
            form1_step6 = QFormLayout()
            self.F0low = QSlider(Qt.Horizontal)
            self.F0low.setTickPosition(QSlider.TicksBelow)
            self.F0low.setTickInterval(2000)
            self.F0low.setRange(0, 16000)
            self.F0low.setSingleStep(100)
            self.F0low.valueChanged.connect(self.F0lowChange)
            self.F0lowtext = QLabel('')
            form1_step6.addRow('', self.F0lowtext)
            form1_step6.addRow('Lower F0 limit (Hz)    ', self.F0low)
            self.F0high = QSlider(Qt.Horizontal)
            self.F0high.setTickPosition(QSlider.TicksBelow)
            self.F0high.setTickInterval(2000)
            self.F0high.setRange(0, 16000)
            self.F0high.setSingleStep(100)
            self.F0high.valueChanged.connect(self.F0highChange)
            self.F0hightext = QLabel('')
            form1_step6.addRow('', self.F0hightext)
            form1_step6.addRow('Upper F0 limit (Hz)    ', self.F0high)

            # post-proc page layout
            vboxHead = QFormLayout()
            vboxHead.addRow("Training data:", self.lblTrainDir)
            vboxHead.addRow("Target species:", self.lblSpecies)
            vboxHead.addRow("Target calltype:", self.lblCluster)

            hBox = QHBoxLayout()
            hBox.addWidget(self.f0_label)
            hBox.addWidget(self.ckbF0)

            vbox = QVBoxLayout()
            vbox.addLayout(vboxHead)
            vbox.addLayout(formFFinfo)
            vbox.addLayout(hBox)
            vbox.addSpacing(20)
            vbox.addLayout(form1_step6)

            self.setLayout(vbox)

        def F0lowChange(self, value):
            value = value - (value % 10)
            if value < 50:
                value = 50
            self.F0lowtext.setText(str(value))

        def F0highChange(self, value):
            value = value - (value % 10)
            if value < 100:
                value = 100
            self.F0hightext.setText(str(value))

        def toggleF0(self, checked):
            if checked:
                self.F0low.setEnabled(True)
                self.F0lowtext.setEnabled(True)
                self.F0high.setEnabled(True)
                self.F0hightext.setEnabled(True)
            else:
                self.F0low.setEnabled(False)
                self.F0lowtext.setEnabled(False)
                self.F0high.setEnabled(False)
                self.F0hightext.setEnabled(False)

        def initializePage(self):
            self.lblTrainDir.setText(self.field("trainDir"))
            self.lblSpecies.setText(self.field("species"))
            self.lblCluster.setText(self.clust)
            self.wizard().saveTestBtn.setVisible(False)
            # obtain fundamental frequency from each segment
            with pg.BusyCursor():
                print("measuring fundamental frequency range...")
                f0_low = []  # could add a field to input these
                f0_high = []
                # for each segment:
                for picbtn in self.picbuttons:
                    f0_l, f0_h = self.getFundFreq(picbtn.audiodata, picbtn.media_obj.format.sampleRate())
                    # we use NaNs to represent "no F0 found"
                    f0_low.append(f0_l)
                    f0_high.append(f0_h)

            # how many had F0?
            hadNoF0 = sum(np.isnan(f0_low))
            hadF0 = sum(np.invert(np.isnan(f0_high)))
            self.hadF0label.setText("%d (%d %%)" % (hadF0, hadF0/len(f0_low)*100))
            self.hadNoF0label.setText("%d (%d %%)" % (hadNoF0, hadNoF0/len(f0_low)*100))
            if hadF0 == 0:
                print("Warning: no F0 found in the training segments")
                self.ckbF0.setChecked(False)
            else:
                f0_low = round(np.nanmin(f0_low))
                f0_high = round(np.nanmax(f0_high))

                # update the actual fields
                self.ckbF0.setChecked(True)
                self.F0low.setValue(f0_low)
                self.F0high.setValue(f0_high)
                self.F0lowtext.setText(str(f0_low))
                self.F0hightext.setText(str(f0_high))
                print("Determined ff bounds:", f0_low, f0_high)

        def getFundFreq(self, data, sampleRate):
            """ Extracts fund freq range from audiodata """
            sp = SignalProc.SignalProc(256, 128)
            sp.data = data
            sp.sampleRate = sampleRate
            # spectrogram is not necessary if we're not returning segments
            segment = Segment.Segmenter(sp, sampleRate)
            pitch, y, minfreq, W = segment.yin(minfreq=100, returnSegs=False)
            # we use NaNs to represent "no F0 found"
            if pitch.size == 0:
                return float("nan"), float("nan")

            segs = segment.convert01(pitch > minfreq)
            segs = segment.deleteShort(segs, 5)
            if len(segs) == 0:
                return float("nan"), float("nan")
            else:
                pitch = pitch[np.where(pitch>minfreq)]
                return round(np.min(pitch)), round(np.max(pitch))

    # page 7 - save the filter
    class WLastPage(QWizardPage):
        def __init__(self, filtdir, parent=None):
            super(BuildRecAdvWizard.WLastPage, self).__init__(parent)
            self.setTitle('Save recogniser')
            self.setSubTitle('If you are happy with the overall call detection summary, save the recogniser. \n You should now test it.')
            self.setMinimumSize(400, 500)
            self.setSizePolicy(QSizePolicy.Minimum, QSizePolicy.Minimum)
            self.adjustSize()

            self.lblTrainDir = QLabel()
            self.lblTrainDir.setStyleSheet("QLabel { color : #808080; }")
            self.lblSpecies = QLabel()
            self.lblSpecies.setStyleSheet("QLabel { color : #808080; }")
            space = QLabel()
            space.setFixedHeight(25)
            spaceH = QLabel()
            spaceH.setFixedWidth(30)

            self.lblFilter = QLabel('')
            self.lblFilter.setWordWrap(True)
            self.lblFilter.setStyleSheet("QLabel { color : #808080; border: 1px solid black }")

            # filter dir listbox
            self.listFiles = QListWidget()
            self.listFiles.setSelectionMode(QAbstractItemView.NoSelection)
            self.listFiles.setMinimumWidth(150)
            self.listFiles.setMinimumHeight(250)
            filtdir = QDir(filtdir).entryList(filters=QDir.NoDotAndDotDot | QDir.Files)
            for file in filtdir:
                item = QListWidgetItem(self.listFiles)
                item.setText(file)

            # filter file name
            self.enterFiltName = QLineEdit()

            class FiltValidator(QValidator):
                def validate(self, input, pos):
                    if not input.endswith('.txt'):
                        input = input+'.txt'
                    if self.listFiles.findItems(input, Qt.MatchExactly):
                        print("duplicated input", input)
                        return(QValidator.Intermediate, input, pos)
                    else:
                        return(QValidator.Acceptable, input, pos)

            trainFiltValid = FiltValidator()
            trainFiltValid.listFiles = self.listFiles
            self.enterFiltName.setValidator(trainFiltValid)

            # layouts
            vboxHead = QFormLayout()
            vboxHead.addRow("Training data:", self.lblTrainDir)
            vboxHead.addRow("Target species:", self.lblSpecies)
            vboxHead.addWidget(space)

            layout = QVBoxLayout()
            layout.addLayout(vboxHead)
            layout.addWidget(space)
            layout.addWidget(QLabel("The following recogniser was produced:"))
            layout.addWidget(self.lblFilter)
            layout.addWidget(QLabel("Currently available recognisers"))
            layout.addWidget(self.listFiles)
            layout.addWidget(space)
            layout.addWidget(QLabel("Enter file name (must be unique)"))
            layout.addWidget(self.enterFiltName)

            self.setButtonText(QWizard.FinishButton, 'Save and Finish')
            self.setLayout(layout)

        def initializePage(self):
            self.lblTrainDir.setText(self.field("trainDir"))
            self.lblSpecies.setText(self.field("species"))

            self.wizard().speciesData["Filters"] = []

            # collect parameters from training pages (except this)
            for pageId in self.wizard().trainpages[:-1]:
                minlen = float(self.field("minlen"+str(pageId)))
                maxlen = float(self.field("maxlen"+str(pageId)))
                fLow = int(self.field("fLow"+str(pageId)))
                fHigh = int(self.field("fHigh"+str(pageId)))
                thr = float(self.field("bestThr"+str(pageId)))
                M = float(self.field("bestM"+str(pageId)))
                nodes = eval(self.field("bestNodes"+str(pageId)))

                # post parameters
                F0 = self.field("F0"+str(pageId))
                F0low = int(self.field("F0low"+str(pageId)))
                F0high = int(self.field("F0high"+str(pageId)))

                newSubfilt = {'calltype': self.wizard().page(pageId+1).clust, 'TimeRange': [minlen, maxlen], 'FreqRange': [fLow, fHigh], 'WaveletParams': {"thr": thr, "M": M, "nodes": nodes}, 'ClusterCentre': list(self.wizard().page(pageId+1).clustercentre), 'Feature': self.wizard().clusterPage.feature}

                if F0:
                    newSubfilt["F0"] = True
                    newSubfilt["F0Range"] = [F0low, F0high]
                else:
                    newSubfilt["F0"] = False

                print(newSubfilt)
                self.wizard().speciesData["Filters"].append(newSubfilt)

            speciesDataText = copy.deepcopy(self.wizard().speciesData)
            for f in speciesDataText["Filters"]:
                f["ClusterCentre"] = "(...)"
                f["WaveletParams"] = "(...)"

            self.lblFilter.setText(str(speciesDataText))
            self.wizard().saveTestBtn.setVisible(True)
            self.wizard().saveTestBtn.setEnabled(False)
            try:
                self.completeChanged.connect(self.refreshCustomBtn)
            except Exception:
                pass

        def refreshCustomBtn(self):
            if self.isComplete():
                self.wizard().saveTestBtn.setEnabled(True)
            else:
                self.wizard().saveTestBtn.setEnabled(False)

    # Main init of the training wizard
    def __init__(self, filtdir, config, parent=None):
        super(BuildRecAdvWizard, self).__init__()
        self.setWindowTitle("Build Recogniser")
        self.setWindowIcon(QIcon('img/Avianz.ico'))
        self.setSizePolicy(QSizePolicy.Minimum, QSizePolicy.Minimum)
        if platform.system() == 'Linux':
            self.setWindowFlags(self.windowFlags() ^ QtCore.Qt.WindowContextHelpButtonHint)
        else:
            self.setWindowFlags((self.windowFlags() ^ QtCore.Qt.WindowContextHelpButtonHint) & QtCore.Qt.WindowCloseButtonHint)
        self.setWizardStyle(QWizard.ModernStyle)

        # add the Save & Test button
        self.saveTestBtn = QPushButton("Save and Test")
        self.setButton(QWizard.CustomButton1, self.saveTestBtn)
        self.setButtonLayout([QWizard.Stretch, QWizard.BackButton, QWizard.NextButton, QWizard.CustomButton1, QWizard.FinishButton, QWizard.CancelButton])
        self.setOptions(QWizard.HaveCustomButton1)

        self.filtersDir = filtdir

        # page 1: select training data
        browsedataPage = BuildRecAdvWizard.WPageData()
        browsedataPage.registerField("trainDir*", browsedataPage.trainDirName)
        browsedataPage.registerField("species*", browsedataPage.species, "currentText", browsedataPage.species.currentTextChanged)
        browsedataPage.registerField("fs*", browsedataPage.fs)
        self.addPage(browsedataPage)

        # page 2
        self.preclusterPage = BuildRecAdvWizard.WPagePrecluster()
        self.addPage(self.preclusterPage)

        # page 3: clustering results
        # clusters are created as self.clusterPage.clusters
        self.clusterPage = BuildRecAdvWizard.WPageCluster(config)
        self.addPage(self.clusterPage)
        self.trainpages = []
        self.speciesData = {}
        # then a pair of pages for each calltype will be created by redoTrainPages.

        # Size adjustment between pages:
        self.saveTestBtn.setVisible(False)
        self.currentIdChanged.connect(self.pageChangeResize)
        # try to deal with buttons catching Enter presses
        self.buttons = [self.button(t) for t in (1, 3, 6)]
        for btn in self.buttons:
            btn.installEventFilter(self)

    def redoTrainPages(self):
        self.speciesData["Filters"] = []
        for page in self.trainpages:
            # for each calltype, remove params, ROC, FF pages
            self.removePage(page)
            self.removePage(page+1)
            self.removePage(page+2)
        self.trainpages = []

        for key, value in self.clusterPage.clusters.items():
            print("adding pages for ", key, value)
            # retrieve the segments for this cluster:
            newsegs = []
            newbtns = []
            for segix in range(len(self.clusterPage.segments)):
                seg = self.clusterPage.segments[segix]
                if seg[-1] == key:
                    # save source file, actual segment, and cluster ID
                    newsegs.append(seg)
                    # save the pic button for sound/spec, to be used in post
                    newbtns.append(self.clusterPage.picbuttons[segix])

            # page 4: set training params
            page4 = BuildRecAdvWizard.WPageParams(value, newsegs, newbtns[0])
            page4.lblSpecies.setText(self.field("species"))
            page4.numSegs.setText(str(len(newsegs)))
            pageid = self.addPage(page4)
            self.trainpages.append(pageid)

            # Note: these need to be unique
            page4.registerField("minlen"+str(pageid), page4.minlen)
            page4.registerField("maxlen"+str(pageid), page4.maxlen)
            page4.registerField("fLow"+str(pageid), page4.fLow)
            page4.registerField("fHigh"+str(pageid), page4.fHigh)
            page4.registerField("thr"+str(pageid), page4.cbxThr, "currentText", page4.cbxThr.currentTextChanged)
            page4.registerField("M"+str(pageid), page4.cbxM, "currentText", page4.cbxM.currentTextChanged)

            # page 5: get training results
            page5 = BuildRecAdvWizard.WPageTrain(pageid, key, value, newsegs)
            self.addPage(page5)

            # note: pageid is the same for both page fields
            page5.registerField("bestThr"+str(pageid)+"*", page5.bestThr)
            page5.registerField("bestM"+str(pageid)+"*", page5.bestM)
            page5.registerField("bestNodes"+str(pageid)+"*", page5.bestNodes)

            # page 6: post process
            page6 = BuildRecAdvWizard.WFFPage(value, newbtns)
            self.addPage(page6)

            page6.registerField("F0low"+str(pageid), page6.F0low)
            page6.registerField("F0high"+str(pageid), page6.F0high)
            page6.registerField("F0"+str(pageid), page6.ckbF0)

        # page 7: confirm the results & save
        page7 = BuildRecAdvWizard.WLastPage(self.filtersDir)
        pageid = self.addPage(page7)
        # (store this as well, so that we could wipe it without worrying about page order)
        self.trainpages.append(pageid)
        page7.registerField("filtfile*", page7.enterFiltName)

        self.clusterPage.setFinalPage(False)
        self.clusterPage.completeChanged.emit()

    def pageChangeResize(self, pageid):
        try:
            if self.page(pageid) is not None:
                newsize = self.page(pageid).sizeHint()
                self.setMinimumSize(newsize)
                self.adjustSize()
        except Exception as e:
            print(e)

    def eventFilter(self, obj, event):
        # disable accidentally pressing Enter
        if obj in self.buttons and event.type() == QEvent.Show:
            obj.setDefault(False)
        return super(BuildRecAdvWizard, self).eventFilter(obj, event)


class TestRecWizard(QWizard):
    class WPageData(QWizardPage):
        def __init__(self, parent=None):
            super(TestRecWizard.WPageData, self).__init__(parent)
            self.setTitle('Testing data')
            self.setSubTitle('Select the folder with testing data, then choose species')

            self.setMinimumSize(250, 150)
            self.setSizePolicy(QSizePolicy.Minimum, QSizePolicy.Minimum)
            self.adjustSize()

            self.testDirName = QLineEdit()
            self.testDirName.setReadOnly(True)
            self.btnBrowse = QPushButton('Browse')
            self.btnBrowse.clicked.connect(self.browseTestData)

            self.listFiles = QListWidget()
            self.listFiles.setMinimumWidth(150)
            self.listFiles.setMinimumHeight(275)
            self.listFiles.setSelectionMode(QAbstractItemView.NoSelection)

            selectSpLabel = QLabel("Choose the recogniser that you want to test")
            self.species = QComboBox()  # fill during browse
            self.species.addItems(['Choose recogniser...'])

            space = QLabel()
            space.setFixedHeight(20)

            # data selection page layout
            layout1 = QHBoxLayout()
            layout1.addWidget(self.testDirName)
            layout1.addWidget(self.btnBrowse)
            layout = QVBoxLayout()
            layout.addWidget(space)
            layout.addLayout(layout1)
            layout.addWidget(self.listFiles)
            layout.addWidget(space)
            layout.addWidget(selectSpLabel)
            layout.addWidget(self.species)
            layout.setAlignment(Qt.AlignVCenter)
            self.setLayout(layout)
            self.setButtonText(QWizard.NextButton, 'Test >')

        def initializePage(self):
            filternames = [key + ".txt" for key in self.wizard().filterlist.keys()]
            self.species.addItems(filternames)
            try:
                self.species.currentTextChanged.connect(self.wizard().redoTestPages)
            except Exception:
                pass

        def browseTestData(self):
            dirName = QtGui.QFileDialog.getExistingDirectory(self, 'Choose folder for testing')
            self.testDirName.setText(dirName)

            self.listFiles.clear()
            listOfFiles = QDir(dirName).entryInfoList(['*.wav'], filters=QDir.AllDirs | QDir.NoDotAndDotDot | QDir.Files,sort=QDir.DirsFirst)
            listOfDataFiles = QDir(dirName).entryList(['*.wav.data'])
            for file in listOfFiles:
                # Add the filename to the right list
                item = QListWidgetItem(self.listFiles)
                # count wavs in directories:
                if file.isDir():
                    numwavs = 0
                    for root, dirs, files in os.walk(file.filePath()):
                        numwavs += sum(f.endswith('.wav') for f in files)
                    item.setText("%s/\t\t(%d wav files)" % (file.fileName(), numwavs))
                else:
                    item.setText(file.fileName())
                # If there is a .data version, colour the name red to show it has been labelled
                if file.fileName()+'.data' in listOfDataFiles:
                    item.setForeground(Qt.red)

    class WPageTest(QWizardPage):
        def __init__(self, clustnum, parent=None):
            super(TestRecWizard.WPageTest, self).__init__(parent)
            self.setTitle('Testing results')
            #self.setSubTitle('Testing results are shown here')

            self.setMinimumSize(250, 200)
            self.setSizePolicy(QSizePolicy.Minimum, QSizePolicy.Minimum)
            self.adjustSize()

            self.lblTestDir = QLabel()
            self.lblTestDir.setStyleSheet("QLabel { color : #808080; }")
            self.lblSpecies = QLabel()
            self.lblSpecies.setStyleSheet("QLabel { color : #808080; }")
            self.lblCluster = QLabel()
            self.lblCluster.setStyleSheet("QLabel { color : #808080; }")
            space = QLabel()
            space.setFixedHeight(25)

            self.manSegs = QLabel()
            self.manTime = QLabel()
            self.autoSegs = QLabel()
            self.autoTime = QLabel()
            self.sensTime = QLabel()

            # same, after post-processing
            self.manSegsP = QLabel()
            self.manTimeP = QLabel()
            self.autoSegsP = QLabel()
            self.autoTimeP = QLabel()
            self.sensTimeP = QLabel()

            # NOTE: this is not the subfilter name, but the number!
            self.clustnum = clustnum

            # testing results page layout
            vboxHead = QFormLayout()
            vboxHead.addRow("Testing data:", self.lblTestDir)
            vboxHead.addRow("Recogniser name:", self.lblSpecies)
            vboxHead.addRow("Target calltype:", self.lblCluster)
            vboxHead.addWidget(space)

            form2 = QFormLayout()
            form2.addRow("Manually labelled segments:", self.manSegs)
            form2.addRow("\ttotal seconds:", self.manTime)
            form2.addRow("Segments detected:", self.autoSegs)
            form2.addRow("\ttotal seconds:", self.autoTime)
            form2.addRow("Recall (sensitivity) in 1 s resolution:", self.sensTime)

            form_post = QFormLayout()
            form_post.addRow("Segments detected:", self.autoSegsP)
            form_post.addRow("\ttotal seconds:", self.autoTimeP)
            form_post.addRow("Recall (sensitivity) in 1 s resolution:", self.sensTimeP)

            vbox = QVBoxLayout()
            vbox.addLayout(vboxHead)
            vbox.addWidget(QLabel("<b>Detection summary</b>"))
            vbox.addLayout(form2)
            vbox.addWidget(QLabel("<b>After post-processing</b>"))
            vbox.addLayout(form_post)

            self.setLayout(vbox)

        # Actual testing is done here
        def initializePage(self):
            speciesData = self.wizard().filterlist[self.field("species")[:-4]]
            subfilter = speciesData["Filters"][self.clustnum]

            self.lblTestDir.setText(self.field("testDir"))
            self.lblSpecies.setText(speciesData["species"])
            self.lblCluster.setText(subfilter["calltype"])

            with pg.BusyCursor():
                species = speciesData["species"]
                # not sure if this is needed?
                ind = species.find('>')
                if ind != -1:
                    species = species.replace('>', '(')
                    species = species + ')'

                ws = WaveletSegment.WaveletSegment(speciesData, 'dmey2')
                manSegNum = 0
                window = 1
                inc = None
                # Generate GT files from annotations in test folder
                print('Generating GT...')
                for root, dirs, files in os.walk(self.field("testDir")):
                    for file in files:
                        wavFile = os.path.join(root, file)
                        if file.endswith('.wav') and os.stat(wavFile).st_size != 0 and file + '.data' in files:
                            segments = Segment.SegmentList()
                            segments.parseJSON(wavFile + '.data')
                            manSegNum += len(segments)

                            # Currently, we ignore call types here and just
                            # look for all calls for the target species.
                            # export 0/1 annotations for this calltype
                            # (next page will overwrite the same files)
                            segments.exportGT(wavFile, species, window=window, inc=inc)

                # first return value: single array of 0/1 detections over all files
                # second return value: list of tuples ([segments], filename, filelen) for each file
                detected01, detectedS = ws.waveletSegment_test(self.field("testDir"),
                                               subfilter, d=False, rf=True, learnMode='recaa',
                                               savedetections=False, window=window, inc=inc)
                # save the 0/1 annotations as well
                self.wizard().annotations = copy.deepcopy(ws.annotation)

                fB, recall, TP, FP, TN, FN = ws.fBetaScore(ws.annotation, detected01)
                print('--Test summary--\n%d %d %d %d' %(TP, FP, TN, FN))
                total = TP+FP+TN+FN
                if total == 0:
                    print("ERROR: failed to find any testing data")
                    return

                totallen = sum([len(detfile[0]) for detfile in detectedS])

                # update fields
                self.manSegs.setText(str(manSegNum))
                self.manTime.setText("%.1f" % (TP+FN))
                self.autoSegs.setText(str(totallen))
                self.autoTime.setText("%.1f" % (TP+FP))
                self.sensTime.setText("%d %%" % (TP/(TP+FN)*100))

                # Post process:
                if subfilter["F0"]:
                    print("Post-processing...")
                    detectedSpost = []
                    self.detected01post = []
                    for detfile in detectedS:
                        post = Segment.PostProcess(segments=detfile[0], subfilter=subfilter)
                        print("got segments", len(post.segments))
                        post.fundamentalFrq(fileName=detfile[1])
                        detectedSpost.extend(post.segments)
                        print("kept segments", len(post.segments))

                        # back-convert to 0/1:
                        det01post = np.zeros(detfile[2])
                        for seg in post.segments:
                            det01post[int(seg[0]):int(seg[1])] = 1
                        self.detected01post.extend(det01post)

                    # now, detectedS and detectedSpost contain lists of segments before/after post
                    # and detected01 and self.detected01post - corresponding pres/abs marks

                    # update fields
                    _, _, TP, FP, TN, FN = ws.fBetaScore(ws.annotation, self.detected01post)
                    print('--Post-processing summary--\n%d %d %d %d' %(TP, FP, TN, FN))
                    self.autoSegsP.setText(str(len(detectedSpost)))
                    self.autoTimeP.setText("%.1f" % (TP+FP))
                    self.sensTimeP.setText("%d %%" % (TP/(TP+FN)*100))
                else:
                    print('No post-processing required')
                    self.detected01post = detected01

    class WPageLast(QWizardPage):
        def __init__(self, parent=None):
            super(TestRecWizard.WPageLast, self).__init__(parent)
            self.setTitle('Overall testing results')

            self.setMinimumSize(250, 200)
            self.setSizePolicy(QSizePolicy.Minimum, QSizePolicy.Minimum)
            self.adjustSize()

            self.lblTestDir = QLabel()
            self.lblTestDir.setStyleSheet("QLabel { color : #808080; }")
            self.lblSpecies = QLabel()
            self.lblSpecies.setStyleSheet("QLabel { color : #808080; }")
            space = QLabel()
            space.setFixedHeight(25)

            # final overall results:
            self.labTP = QLabel()
            self.labFP = QLabel()
            self.labTN = QLabel()
            self.labFN = QLabel()
            self.spec = QLabel()
            self.sens = QLabel()
            self.FPR = QLabel()
            self.prec = QLabel()
            self.acc = QLabel()

            # overall results page layout
            vboxHead = QFormLayout()
            vboxHead.addRow("Testing data:", self.lblTestDir)
            vboxHead.addRow("Recogniser name:", self.lblSpecies)
            vboxHead.addWidget(space)

            form2 = QFormLayout()
            form2.addRow("True positives:", self.labTP)
            form2.addRow("False positives:", self.labFP)
            form2.addRow("True negatives:", self.labTN)
            form2.addRow("False negatives:", self.labFN)
            form2.addWidget(space)
            form2.addRow("Specificity:", self.spec)
            form2.addRow("Recall (sensitivity):", self.sens)
            form2.addRow("FPR:", self.FPR)
            form2.addRow("Precision (PPV):", self.prec)
            form2.addRow("Accuracy:", self.acc)

            vbox = QVBoxLayout()
            vbox.addLayout(vboxHead)
            # vbox.addWidget(QLabel("<b>Detection summary</b>"))
            vbox.addLayout(form2)

            self.setLayout(vbox)

        def initializePage(self):
            speciesData = self.wizard().filterlist[self.field("species")[:-4]]

            self.lblTestDir.setText(self.field("testDir"))
            self.lblSpecies.setText(speciesData["species"])

            ws = WaveletSegment.WaveletSegment(speciesData, 'dmey2')

            # "OR"-combine detection results from each calltype
            first = True
            for pageId in self.wizard().testpages[:-1]:
                page = self.wizard().page(pageId)
                if first:
                    self.detections = page.detected01post
                    first = False
                else:
                    self.detections = np.maximum.reduce([page.detected01post, self.detections])

            # get and parse the agreement metrics
            fB, recall, TP, FP, TN, FN = ws.fBetaScore(self.wizard().annotations, self.detections)
            total = TP+FP+TN+FN
            if total == 0:
                print("ERROR: failed to find any testing data")
                return

            if TP+FN != 0:
                recall = TP/(TP+FN)
            else:
                recall = 0
            if TP+FP != 0:
                precision = TP/(TP+FP)
            else:
                precision = 0
            if TN+FP != 0:
                specificity = TN/(TN+FP)
            else:
                specificity = 0

            accuracy = (TP+TN)/(TP+FP+TN+FN)

            self.labTP.setText("%.1f %%" % (TP*100/total))
            self.labFP.setText("%.1f %%" % (FP*100/total))
            self.labTN.setText("%.1f %%" % (TN*100/total))
            self.labFN.setText("%.1f %%" % (FN*100/total))

            self.spec.setText("%.1f %%" % (specificity*100))
            self.sens.setText("%.1f %%" % (recall*100))
            self.FPR.setText("%.1f %%" % (100-specificity*100))
            self.prec.setText("%.1f %%" % (precision*100))
            self.acc.setText("%.1f %%" % (accuracy*100))

    # Main init of the testing wizard
    def __init__(self, filtdir, parent=None):
        super(TestRecWizard, self).__init__()
        self.setWindowTitle("Test Recogniser")
        self.setWindowIcon(QIcon('img/Avianz.ico'))
        self.setSizePolicy(QSizePolicy.Minimum, QSizePolicy.Minimum)
        if platform.system() == 'Linux':
            self.setWindowFlags(self.windowFlags() ^ QtCore.Qt.WindowContextHelpButtonHint)
        else:
            self.setWindowFlags((self.windowFlags() ^ QtCore.Qt.WindowContextHelpButtonHint) & QtCore.Qt.WindowCloseButtonHint)
        self.setWizardStyle(QWizard.ModernStyle)

        cl = SupportClasses.ConfigLoader()
        self.filterlist = cl.filters(filtdir)
        browsedataPage = TestRecWizard.WPageData()
        browsedataPage.registerField("testDir", browsedataPage.testDirName)
        browsedataPage.registerField("species*", browsedataPage.species, "currentText", browsedataPage.species.currentTextChanged)
        self.addPage(browsedataPage)
        self.testpages = []

    def redoTestPages(self):
        if self.field("species")=="Choose recogniser...":
            return

        speciesData = self.filterlist[self.field("species")[:-4]]
        print("using recogniser", speciesData)
        # remove old test pages
        for page in self.testpages:
            self.removePage(page)
        self.testpages = []

        # add new
        for subf in range(len(speciesData["Filters"])):
            testRes = TestRecWizard.WPageTest(subf)
            pageid = self.addPage(testRes)
            self.testpages.append(pageid)

        pageLast = TestRecWizard.WPageLast()
        pageid = self.addPage(pageLast)
        self.testpages.append(pageid)
        self.currentPage().setFinalPage(False)


class ROCCanvas(FigureCanvas):
    def __init__(self, parent=None, width=5, height=6, dpi=100):
        plt.style.use('ggplot')
        self.MList = []
        self.thrList = []
        self.TPR = []
        self.FPR = []
        self.fpr_cl = None
        self.tpr_cl = None
        self.parent = parent

        self.lines = None
        self.plotLines = []

        fig = Figure(figsize=(width, height), dpi=dpi)

        FigureCanvas.__init__(self, fig)
        self.setParent(parent)

    def plotme(self):
        valid_markers = ([item[0] for item in mks.MarkerStyle.markers.items() if
                          item[1] is not 'nothing' and not item[1].startswith('tick') and not item[1].startswith('caret')])
        markers = np.random.choice(valid_markers, 5, replace=False)

        self.ax = self.figure.subplots()
        for i in range(5):
            self.lines, = self.ax.plot([], [], marker=markers[i])
            self.plotLines.append(self.lines)
        self.ax.set_title('ROC curve')
        self.ax.set_xlabel('False Positive Rate (FPR)')
        self.ax.set_ylabel('True Positive Rate (TPR)')
        # fig.canvas.set_window_title('ROC Curve')
        self.ax.set_ybound(0, 1)
        self.ax.set_xbound(0, 1)
        self.ax.yaxis.set_major_formatter(mtick.PercentFormatter(1, 0))
        self.ax.xaxis.set_major_formatter(mtick.PercentFormatter(1, 0))
        # ax.legend()

    def plotmeagain(self, TPR, FPR):
        # Update data (with the new _and_ the old points)
        for i in range(np.shape(TPR)[0]):
            self.plotLines[i].set_xdata(FPR[i])
            self.plotLines[i].set_ydata(TPR[i])

        # Need both of these in order to rescale
        self.ax.relim()
        self.ax.autoscale_view()
        # We need to draw *and* flush
        self.figure.canvas.draw()
        self.figure.canvas.flush_events()

<|MERGE_RESOLUTION|>--- conflicted
+++ resolved
@@ -259,12 +259,12 @@
             self.contrastSlider.setTickInterval(1)
             self.contrastSlider.valueChanged.connect(self.setColourLevels)
 
-            lb = QLabel('Move Selected Segment/s to Cluster')
-            self.cmbUpdateSeg = QComboBox()
-            self.cmbUpdateSeg.setFixedWidth(200)
-            self.btnUpdateSeg = QPushButton('Apply')
-            self.btnUpdateSeg.setFixedWidth(130)
-            self.btnUpdateSeg.clicked.connect(self.moveSelectedSegs)
+            #lb = QLabel('Move Selected Segment/s to Cluster')
+            #self.cmbUpdateSeg = QComboBox()
+            #self.cmbUpdateSeg.setFixedWidth(200)
+            #self.btnUpdateSeg = QPushButton('Apply')
+            #self.btnUpdateSeg.setFixedWidth(130)
+            #self.btnUpdateSeg.clicked.connect(self.moveSelectedSegs)
             self.btnCreateNewCluster = QPushButton('Create cluster')
             self.btnCreateNewCluster.setFixedWidth(150)
             self.btnCreateNewCluster.clicked.connect(self.createNewcluster)
@@ -284,11 +284,11 @@
             hboxSpecContr.addWidget(self.volSlider)
             hboxSpecContr.setContentsMargins(20, 0, 20, 10)
 
-            hboxBtns1 = QHBoxLayout()
-            hboxBtns1.addWidget(lb)
-            hboxBtns1.addWidget(self.cmbUpdateSeg)
-            hboxBtns1.addWidget(self.btnUpdateSeg)
-            hboxBtns1.setAlignment(QtCore.Qt.AlignLeft | QtCore.Qt.AlignVCenter)
+            #hboxBtns1 = QHBoxLayout()
+            #hboxBtns1.addWidget(lb)
+            #hboxBtns1.addWidget(self.cmbUpdateSeg)
+            #hboxBtns1.addWidget(self.btnUpdateSeg)
+            #hboxBtns1.setAlignment(QtCore.Qt.AlignLeft | QtCore.Qt.AlignVCenter)
 
             hboxBtns2 = QHBoxLayout()
             hboxBtns2.addWidget(self.btnCreateNewCluster)
@@ -296,7 +296,7 @@
             hboxBtns2.setAlignment(QtCore.Qt.AlignRight | QtCore.Qt.AlignVCenter)
 
             hboxBtns = QHBoxLayout()
-            hboxBtns.addLayout(hboxBtns1)
+            #hboxBtns.addLayout(hboxBtns1)
             hboxBtns.addLayout(hboxBtns2)
 
             # top part
@@ -306,10 +306,8 @@
 
             # set up the images
             #self.flowLayout = pg.LayoutWidget()
-            # SRM
             self.flowLayout = SupportClasses.Layout()
             self.flowLayout.setGeometry(QtCore.QRect(0, 0, 380, 247))
-            # SRM
             self.flowLayout.buttonDragged.connect(self.moveSelectedSegs)
 
             self.scrollArea = QtGui.QScrollArea(self)
@@ -372,7 +370,6 @@
                 self.wizard().redoTrainPages()
             return True
 
-<<<<<<< HEAD
         def merge(self):
             """ Listener for the merge button. Merge the rows (clusters) checked into one cluster.
             """
@@ -424,49 +421,38 @@
                 seg[-1] = labels[seg[-1]]
 
             # update the cluster combobox
-            self.cmbUpdateSeg.clear()
-            for x in self.clusters:
-                self.cmbUpdateSeg.addItem(self.clusters[x])
+            #self.cmbUpdateSeg.clear()
+            #for x in self.clusters:
+                #self.cmbUpdateSeg.addItem(self.clusters[x])
 
             # Clean and redraw
             self.clearButtons()
             self.updateButtons()
             self.completeChanged.emit()
 
-        def moveSelectedSegs(self,dragposy=None,source=None):
+        def moveSelectedSegs(self,dragPosy,source):
             """ Listener for Apply button to move the selected segments to another cluster.
-=======
-        def moveSelectedSegs(self):
-            """ Listner for Apply button to move the selected segments to another cluster.
->>>>>>> 03d3859d
                 Change the cluster ID of those selected buttons and redraw all the clusters.
             """
-            # SRM: Currently 2 entries to this: with drag or via button
-            # TODO: check: I think the dict is in descending order always?
+            # TODO: check: I think the dict is always in descending order down screen?
             self.segsChanged = True
-            print(dragposy,source)
-            if dragposy is not None:
-                #print("in move",dragposy//(self.picbuttons[0].size().height()+self.flowLayout.layout.verticalSpacing()),dragposy,self.picbuttons[0].size().height(),self.flowLayout.layout.verticalSpacing())
-                print("in move",dragposy,self.flowLayout.layout.geometry().height(),self.nclasses,dragposy//(self.flowLayout.layout.geometry().height()//self.nclasses))
-                # The first line seemed neater, but the verticalSpacing() doesn't update when you rescale the window
-                #movetoID = dragposy//(self.picbuttons[0].size().height()+self.flowLayout.layout.verticalSpacing())
-                movetoID = dragposy//(self.flowLayout.layout.geometry().height()//self.nclasses)
-                # Even if the button that was dragged isn't highlighted, make it so
-                source.mark = 'yellow'
-            else:
-                moveto = self.cmbUpdateSeg.currentText()
-                # find the clusterID from name
-                for key in self.clusters.keys():
-                    if moveto == self.clusters[key]:
-                        movetoID = key
-                        break
-                # print(moveto, movetoID)
+            # The first line seemed neater, but the verticalSpacing() doesn't update when you rescale the window
+            #movetoID = dragPosy//(self.picbuttons[0].size().height()+self.flowLayout.layout.verticalSpacing())
+            movetoID = dragPosy//(self.flowLayout.layout.geometry().height()//self.nclasses)
+            # Even if the button that was dragged isn't highlighted, make it so
+            source.mark = 'yellow'
+
+            #moveto = self.cmbUpdateSeg.currentText()
+            ## find the clusterID from name
+            #for key in self.clusters.keys():
+                #if moveto == self.clusters[key]:
+                    #movetoID = key
+                    #break
+            ## print(moveto, movetoID)
 
             for ix in range(len(self.picbuttons)):
                 if self.picbuttons[ix].mark == 'yellow':
                     self.segments[ix][-1] = movetoID
-                    #SRM
-                    print(self.segments[ix][-1])
                     self.picbuttons[ix].mark = 'green'
 
             # update self.clusters, delete clusters with no members
@@ -536,18 +522,19 @@
 
             if proceed:
                 # User to enter new cluster name
-                newLabel, ok = QInputDialog.getText(self, 'Cluster name', 'Enter unique Cluster Name\t\t\t')
-                if not ok:
-                    self.completeChanged.emit()
-                    return
+                #newLabel, ok = QInputDialog.getText(self, 'Cluster name', 'Enter unique Cluster Name\t\t\t')
+                #if not ok:
+                    #self.completeChanged.emit()
+                    #return
                 names = [self.tboxes[ID].text() for ID in range(self.nclasses)]
+                nextNumber = 0
+                newLabel = 'Cluster_'+str(nextNumber)
                 names.append(newLabel)
-                if len(names) != len(set(names)):
-                    msg = SupportClasses.MessagePopup("w", "Name error", "Duplicate cluster names! \nTry again")
-                    msg.exec_()
-                    self.completeChanged.emit()
-                    return
-                newLabel = str(newLabel)
+                while len(names) != len(set(names)):
+                    del(names[-1])
+                    nextNumber += 1
+                    newLabel = 'Cluster_'+str(nextNumber)
+                    names.append(newLabel)
 
                 # create new cluster ID, label
                 newID = len(self.clusters)
@@ -605,7 +592,7 @@
                 # redraw the buttons
                 self.clearButtons()
                 self.updateButtons()
-                self.cmbUpdateSeg.addItem(newLabel)
+                #self.cmbUpdateSeg.addItem(newLabel)
                 self.completeChanged.emit()
             else:
                 msg = SupportClasses.MessagePopup("t", "Select", "Select calls to make the new cluster")
@@ -678,9 +665,9 @@
                         seg[-1] = labels[seg[-1]]
 
                     self.nclasses = nclasses
-                    self.cmbUpdateSeg.clear()
-                    for x in self.clusters:
-                        self.cmbUpdateSeg.addItem(self.clusters[x])
+                    #self.cmbUpdateSeg.clear()
+                    #for x in self.clusters:
+                        #self.cmbUpdateSeg.addItem(self.clusters[x])
 
                 # redraw the buttons
                 self.updateButtons()
@@ -699,9 +686,9 @@
             for ID in range(self.nclasses):
                 self.clusters[ID] = self.tboxes[ID].text()
 
-            self.cmbUpdateSeg.clear()
-            for x in self.clusters:
-                self.cmbUpdateSeg.addItem(self.clusters[x])
+            #self.cmbUpdateSeg.clear()
+            #for x in self.clusters:
+                #self.cmbUpdateSeg.addItem(self.clusters[x])
             self.completeChanged.emit()
             print('updated clusters: ', self.clusters)
 
@@ -714,9 +701,9 @@
                 self.clusters.append((i, 'Cluster_' + str(i)))
             self.clusters = dict(self.clusters)     # Dictionary of {ID: cluster_name}
 
-            self.cmbUpdateSeg.clear()
-            for x in self.clusters:
-                self.cmbUpdateSeg.addItem(self.clusters[x])
+            #self.cmbUpdateSeg.clear()
+            #for x in self.clusters:
+            #    self.cmbUpdateSeg.addItem(self.clusters[x])
 
             # Create the buttons for each segment
             for seg in self.segments:
