# Version 3.0 14/09/20
# Authors: Stephen Marsland, Nirosha Priyadarshani, Julius Juodakis, Virginia Listanti

# This contains all the GUI parts for batch running of AviaNZ.

#    AviaNZ bioacoustic analysis program
#    Copyright (C) 2017--2020

#    This program is free software: you can redistribute it and/or modify
#    it under the terms of the GNU General Public License as published by
#    the Free Software Foundation, either version 3 of the License, or
#    (at your option) any later version.

#    This program is distributed in the hope that it will be useful,
#    but WITHOUT ANY WARRANTY; without even the implied warranty of
#    MERCHANTABILITY or FITNESS FOR A PARTICULAR PURPOSE.  See the
#    GNU General Public License for more details.

#    You should have received a copy of the GNU General Public License
#    along with this program.  If not, see <http://www.gnu.org/licenses/>.

from PyQt5.QtGui import QIcon, QPixmap, QColor
from PyQt5.QtWidgets import QMessageBox, QMainWindow, QLabel, QPlainTextEdit, QPushButton, QRadioButton, QTimeEdit, QSpinBox, QDesktopWidget, QApplication, QComboBox, QLineEdit, QSlider, QListWidgetItem, QCheckBox, QGroupBox, QGridLayout, QHBoxLayout, QVBoxLayout, QFrame, QProgressDialog
from PyQt5.QtCore import Qt, QDir, QSize

import fnmatch, gc, sys, os, json, re

import numpy as np
import wavio

from pyqtgraph.Qt import QtGui
from pyqtgraph.dockarea import *
import pyqtgraph as pg

import AviaNZ_batch
import SignalProc
import Segment
import SupportClasses, SupportClasses_GUI
import Dialogs
import colourMaps

import webbrowser, copy, math

class AviaNZ_batchWindow(QMainWindow):

    def __init__(self, configdir=''):
        # Allow the user to browse a folder and push a button to process that folder to find a target species
        # and sets up the window.
        QMainWindow.__init__(self)

        self.batchProc = AviaNZ_batch.AviaNZ_batchProcess(self,mode="GUI",configdir=configdir,sdir='',recogniser=None,wind=False)

        self.FilterDicts = self.batchProc.FilterDicts

        self.dirName=''
        self.statusBar().showMessage("Select a directory to process")

        self.setWindowTitle('AviaNZ - Batch Processing')
        self.setWindowIcon(QIcon('img/Avianz.ico'))
        self.createMenu()
        self.createFrame()
        self.center()

    def createFrame(self):
        # Make the window and set its size
        self.area = DockArea()
        self.setCentralWidget(self.area)
        self.setMinimumSize(850, 720)

        # Make the docks
        self.d_detection = Dock("Automatic Detection",size=(550, 700))
        self.d_files = Dock("File list", size=(300, 700))

        self.area.addDock(self.d_detection, 'right')
        self.area.addDock(self.d_files, 'left')

        self.w_browse = QPushButton("  &Browse Folder")
        self.w_browse.setToolTip("Select a folder to process (may contain sub folders)")
        self.w_browse.setFixedSize(165, 50)
        self.w_browse.setIcon(self.style().standardIcon(QtGui.QStyle.SP_DialogOpenButton))
        self.w_browse.setStyleSheet('QPushButton {font-weight: bold; font-size:14px; padding: 3px 3px 3px 3px}')
        self.w_dir = QPlainTextEdit()
        self.w_dir.setFixedHeight(50)
        self.w_dir.setReadOnly(True)
        self.w_dir.setPlainText('')
        self.w_dir.setToolTip("The folder being processed")
        self.w_dir.setStyleSheet("color : #808080;")

        w_speLabel1 = QLabel("Select one or more recognisers to use:")
        self.w_spe1 = QComboBox()
        self.speCombos = [self.w_spe1]

        # populate this box (always show all filters here)
        spp = list(self.FilterDicts.keys())
        self.w_spe1.addItems(spp)
        self.w_spe1.addItem("Any sound")
        self.w_spe1.addItem("Any sound (Intermittent sampling)")
        self.w_spe1.currentTextChanged.connect(self.fillSpeciesBoxes)
        self.addSp = QPushButton("Add another recogniser")
        self.addSp.clicked.connect(self.addSpeciesBox)

        w_timeLabel = QLabel("Want to process a subset of recordings only e.g. dawn or dusk?\nThen select the time window, otherwise skip")
        self.w_timeStart = QTimeEdit()
        self.w_timeStart.setDisplayFormat('hh:mm:ss')
        self.w_timeEnd = QTimeEdit()
        self.w_timeEnd.setDisplayFormat('hh:mm:ss')

        self.w_wind = QCheckBox("Add wind filter")

        # Sliders for minlen and maxgap are in ms scale
        self.minlen = QSlider(Qt.Horizontal)
        self.minlen.setTickPosition(QSlider.TicksBelow)
        self.minlen.setTickInterval(0.5*1000)
        self.minlen.setRange(0.25*1000, 10*1000)
        self.minlen.setSingleStep(1*1000)
        self.minlen.setValue(0.5*1000)
        self.minlen.valueChanged.connect(self.minLenChange)
        self.minlenlbl = QLabel("Minimum segment length: 0.5 sec")

        self.maxlen = QSlider(Qt.Horizontal)
        self.maxlen.setTickPosition(QSlider.TicksBelow)
        self.maxlen.setTickInterval(5*1000)
        self.maxlen.setRange(5*1000, 120*1000)
        self.maxlen.setSingleStep(5*1000)
        self.maxlen.setValue(10*1000)
        self.maxlen.valueChanged.connect(self.maxLenChange)
        self.maxlenlbl = QLabel("Maximum segment length: 10 sec")

        self.maxgap = QSlider(Qt.Horizontal)
        self.maxgap.setTickPosition(QSlider.TicksBelow)
        self.maxgap.setTickInterval(0.5*1000)
        self.maxgap.setRange(0.25*1000, 10*1000)
        self.maxgap.setSingleStep(0.5*1000)
        self.maxgap.setValue(1*1000)
        self.maxgap.valueChanged.connect(self.maxGapChange)
        self.maxgaplbl = QLabel("Maximum gap between syllables: 1 sec")

        self.w_processButton = QPushButton(" &Process Folder")
        self.w_processButton.setStyleSheet('QPushButton {font-weight: bold; font-size:14px; padding: 2px 2px 2px 8px}')
        self.w_processButton.setIcon(QIcon(QPixmap('img/process.png')))
        self.w_processButton.clicked.connect(self.detect)
        self.w_processButton.setFixedSize(165, 50)
        self.w_processButton.setEnabled(False)
        self.w_browse.clicked.connect(self.browse)

        self.d_detection.addWidget(self.w_dir, row=0, col=0, colspan=2)
        self.d_detection.addWidget(self.w_browse, row=0, col=2)
        self.d_detection.addWidget(w_speLabel1, row=1, col=0)

        # Filter selection group
        self.boxSp = QGroupBox("")
        self.formSp = QVBoxLayout()
        self.formSp.addWidget(w_speLabel1)
        self.formSp.addWidget(self.w_spe1)
        self.formSp.addWidget(self.addSp)
        self.boxSp.setLayout(self.formSp)
        self.d_detection.addWidget(self.boxSp, row=1, col=0, colspan=3)

        # Time Settings group
        self.boxTime = QGroupBox()
        formTime = QGridLayout()
        formTime.addWidget(w_timeLabel, 0, 0, 1, 2)
        formTime.addWidget(QLabel("Start time (hh:mm:ss)"), 1, 0)
        formTime.addWidget(self.w_timeStart, 1, 1)
        formTime.addWidget(QLabel("End time (hh:mm:ss)"), 2, 0)
        formTime.addWidget(self.w_timeEnd, 2, 1)
        self.boxTime.setLayout(formTime)
        self.d_detection.addWidget(self.boxTime, row=2, col=0, colspan=3)

        self.warning = QLabel("Warning!\nThe chosen \"Any sound\" mode will delete ALL the existing annotations\nin the above selected folder")
        self.warning.setStyleSheet('QLabel {font-size:14px; color:red;}')
        self.d_detection.addWidget(self.warning, row=3, col=0, colspan=3)
        self.warning.hide()

        # Post Proc checkbox group
        self.boxPost = QGroupBox("Post processing")
        formPost = QGridLayout()
        formPost.addWidget(self.w_wind, 0, 1)
        formPost.addWidget(self.maxgaplbl, 2, 0)
        formPost.addWidget(self.maxgap, 2, 1)
        formPost.addWidget(self.minlenlbl, 3, 0)
        formPost.addWidget(self.minlen, 3, 1)
        formPost.addWidget(self.maxlenlbl, 4, 0)
        formPost.addWidget(self.maxlen, 4, 1)
        self.boxPost.setLayout(formPost)
        self.d_detection.addWidget(self.boxPost, row=4, col=0, colspan=3)
        if len(spp) > 0:
            self.maxgaplbl.hide()
            self.maxgap.hide()
            self.minlenlbl.hide()
            self.minlen.hide()
            self.maxlenlbl.hide()
            self.maxlen.hide()

        self.d_detection.addWidget(self.w_processButton, row=6, col=2)

        self.w_files = pg.LayoutWidget()
        self.d_files.addWidget(self.w_files)

        # List to hold the list of files
        colourNone = QColor(self.batchProc.config['ColourNone'][0], self.batchProc.config['ColourNone'][1], self.batchProc.config['ColourNone'][2], self.batchProc.config['ColourNone'][3])
        colourPossibleDark = QColor(self.batchProc.config['ColourPossible'][0], self.batchProc.config['ColourPossible'][1], self.batchProc.config['ColourPossible'][2], 255)
        colourNamed = QColor(self.batchProc.config['ColourNamed'][0], self.batchProc.config['ColourNamed'][1], self.batchProc.config['ColourNamed'][2], self.batchProc.config['ColourNamed'][3])
        self.listFiles = SupportClasses_GUI.LightedFileList(colourNone, colourPossibleDark, colourNamed)
        self.listFiles.setMinimumWidth(150)
        self.listFiles.itemDoubleClicked.connect(self.listLoadFile)

        self.w_files.addWidget(QLabel('Double click to select a folder'), row=0, col=0)
        self.w_files.addWidget(self.listFiles, row=2, col=0)

        self.d_detection.layout.setContentsMargins(20, 20, 20, 20)
        self.d_detection.layout.setSpacing(20)
        self.d_files.layout.setContentsMargins(10, 10, 10, 10)
        self.d_files.layout.setSpacing(10)
        self.show()

    def minLenChange(self, value):
        self.minlenlbl.setText("Minimum segment length: %s sec" % str(round(int(value)/1000, 2)))

    def maxLenChange(self, value):
        self.maxlenlbl.setText("Maximum segment length: %s sec" % str(round(int(value)/1000, 2)))

    def maxGapChange(self, value):
        self.maxgaplbl.setText("Maximum gap between syllables: %s sec" % str(round(int(value)/1000, 2)))

    def createMenu(self):
        """ Create the basic menu.
        """

        helpMenu = self.menuBar().addMenu("&Help")
        helpMenu.addAction("Help", self.showHelp,"Ctrl+H")
        aboutMenu = self.menuBar().addMenu("&About")
        aboutMenu.addAction("About", self.showAbout,"Ctrl+A")
        quitMenu = self.menuBar().addMenu("&Quit")
        quitMenu.addAction("Restart program", self.restart)
        quitMenu.addAction("Quit", QApplication.quit, "Ctrl+Q")

    def showAbout(self):
        """ Create the About Message Box. Text is set in SupportClasses_GUI.MessagePopup"""
        msg = SupportClasses_GUI.MessagePopup("a", "About", ".")
        msg.exec_()
        return

    def showHelp(self):
        """ Show the user manual (a pdf file)"""
        webbrowser.open_new(r'file://' + os.path.realpath('./Docs/AviaNZManual.pdf'))
        # webbrowser.open_new(r'http://avianz.net/docs/AviaNZManual.pdf')

    def restart(self):
        print("Restarting")
        QApplication.exit(1)

    def detect(self):
        if not self.dirName:
            msg = SupportClasses_GUI.MessagePopup("w", "Select Folder", "Please select a folder to process!")
            msg.exec_()
            return(1)

        # retrieve selected filter(s)
        self.species = set()
        for box in self.speCombos:
            if box.currentText() != "":
                self.species.add(box.currentText())
        self.species = list(self.species)
        print("Recogniser:", self.species)

        self.batchProc.detect()

    def check_msg(self,title,text):
        msg = SupportClasses_GUI.MessagePopup("t", title, text)
        msg.setStandardButtons(QMessageBox.Yes | QMessageBox.No)
        response = msg.exec_()

        if response == QMessageBox.Cancel:
            # catch unclean (Esc) exits
            return False
        if response == QMessageBox.No:
            return False
        else:
            return True

    def clean_UI(self,total,cnt):
        self.w_processButton.setEnabled(False)
        self.update()
        self.repaint()

        self.dlg = QProgressDialog("Analysing file 1 / %d. Time remaining: ? h ?? min" % total, "Cancel run", cnt, total+1, self)
        self.dlg.setFixedSize(350, 100)
        self.dlg.setWindowIcon(QIcon('img/Avianz.ico'))
        self.dlg.setWindowTitle("AviaNZ - running Batch Analysis")
        self.dlg.setWindowFlags(self.dlg.windowFlags() ^ Qt.WindowContextHelpButtonHint ^ Qt.WindowCloseButtonHint)
        self.dlg.open()
        self.dlg.setValue(cnt)
        self.dlg.update()
        self.dlg.repaint()
        QApplication.processEvents()
        #QApplication.processEvents()

    def error_fileproc(self,total,e):
        self.statusBar().showMessage("Analysis stopped due to error")
        self.dlg.setValue(total+1)
        msg = SupportClasses_GUI.MessagePopup("w", "Analysis error!", e)
        msg.setStyleSheet("{color: #cc0000}")
        msg.exec_()
        self.w_processButton.setEnabled(True)

    def endproc(self,total):
        self.statusBar().showMessage("Processed all %d files" % total)
        self.w_processButton.setEnabled(True)

        text = "Finished processing.\nWould you like to return to the start screen?"
        reply = self.check_msg("Finished",text)
        if reply:
            QApplication.exit(1)
        else:
            return(0)

    def update_progress(self,cnt,total,progrtext):
        self.dlg.setValue(cnt)
        self.dlg.setLabelText("Analysed "+progrtext)
        self.dlg.update()
        if self.dlg.wasCanceled():
            print("Analysis cancelled")
            self.dlg.setValue(total+1)
            self.statusBar().showMessage("Analysis cancelled")
            self.w_processButton.setEnabled(True)
            return(2)
        # Refresh GUI after each file (only the ProgressDialog which is modal)
        QApplication.processEvents()

    def center(self):
        # geometry of the main window
        qr = self.frameGeometry()
        # center point of screen
        cp = QDesktopWidget().availableGeometry().center()
        # move rectangle's center point to screen's center point
        qr.moveCenter(cp)
        # top left of rectangle becomes top left of window centering it
        self.move(qr.topLeft())

    def browse(self):
        if self.dirName:
            self.dirName = QtGui.QFileDialog.getExistingDirectory(self,'Choose Folder to Process',str(self.dirName))
        else:
            self.dirName = QtGui.QFileDialog.getExistingDirectory(self,'Choose Folder to Process')
        self.w_dir.setPlainText(self.dirName)
        self.w_dir.setReadOnly(True)
        # populate file list and update rest of interface:
        if self.fillFileList()==0:
            self.statusBar().showMessage("Ready for processing")
            self.w_processButton.setEnabled(True)
        else:
            self.statusBar().showMessage("Select a directory to process")
            self.w_processButton.setEnabled(False)

    def addSpeciesBox(self):
        """ Deals with adding and moving species comboboxes """
        # create a new combobox
        newSpBox = QComboBox()
        self.speCombos.append(newSpBox)

        # populate it with possible species (that have same Fs)
        self.fillSpeciesBoxes()

        # create a "delete" button for it
        delSpBtn = QPushButton("X")
        delSpBtn.speciesbox = newSpBox
        delSpBtn.setFixedWidth(30)

        # connect the listener for deleting
        delSpBtn.clicked.connect(self.removeSpeciesBox)

        # insert those just above Add button
        btncombo = QHBoxLayout()
        delSpBtn.layout = btncombo
        btncombo.addWidget(newSpBox)
        btncombo.addWidget(delSpBtn)
        self.formSp.insertLayout(len(self.speCombos), btncombo)

        self.boxSp.setMinimumHeight(30*len(self.speCombos)+90)
        self.setMinimumHeight(610+30*len(self.speCombos))
        self.boxSp.updateGeometry()

    def removeSpeciesBox(self):
        """ Deals with removing and moving species comboboxes """
        # identify the clicked button
        called = self.sender()
        lay = called.layout

        # delete the corresponding combobox and button from their HBox
        self.speCombos.remove(called.speciesbox)
        lay.removeWidget(called.speciesbox)
        called.speciesbox.deleteLater()
        lay.removeWidget(called)
        called.deleteLater()

        # remove the empty HBox
        self.formSp.removeItem(lay)
        lay.deleteLater()

        self.boxSp.setMinimumHeight(30*len(self.speCombos)+90)
        self.setMinimumHeight(610+30*len(self.speCombos))
        self.boxSp.updateGeometry()

    def fillSpeciesBoxes(self):
        # select filters with Fs matching box 1 selection
        # and show/hide any other UI elements specific to bird filters or AnySound methods
        spp = []
        currname = self.w_spe1.currentText()
        if currname not in ["Any sound", "Any sound (Intermittent sampling)"]:
            currfilt = self.FilterDicts[currname]
            # (can't use AllSp with any other filter)
            # Also don't add the same name again
            for name, filter in self.FilterDicts.items():
                if filter["SampleRate"]==currfilt["SampleRate"] and name!=currname:
                    spp.append(name)
            self.minlen.hide()
            self.minlenlbl.hide()
            self.maxlen.hide()
            self.maxlenlbl.hide()
            self.maxgap.hide()
            self.maxgaplbl.hide()
            self.boxPost.show()
            self.boxTime.show()
            self.addSp.show()
            self.warning.hide()
        elif currname != "Any sound (Intermittent sampling)":
            self.minlen.show()
            self.minlenlbl.show()
            self.maxlen.show()
            self.maxlenlbl.show()
            self.maxgap.show()
            self.maxgaplbl.show()
            self.boxPost.show()
            self.boxTime.show()
            self.addSp.hide()
            self.warning.show()
        else:
            self.boxPost.hide()
            self.boxTime.hide()
            self.addSp.hide()
            self.warning.show()

        if currname=="NZ Bats":
            self.addSp.setEnabled(False)
            self.addSp.setToolTip("Bat recognisers cannot be combined with others")
            self.w_wind.setChecked(False)
            self.w_wind.setEnabled(False)
            self.w_wind.setToolTip("Filter not applicable to bats")
        else:
            self.addSp.setEnabled(True)
            self.addSp.setToolTip("")
            self.w_wind.setEnabled(True)
            self.w_wind.setToolTip("")

        # (skip first box which is fixed)
        for box in self.speCombos[1:]:
            # clear old items:
            for i in reversed(range(box.count())):
                box.removeItem(i)
            box.setCurrentIndex(-1)
            box.setCurrentText("")

            box.addItems(spp)

    def fillFileList(self, fileName=None):
        """ Populates the list of files for the file listbox.
            Returns an error code if the specified directory is bad.
        """
        if not os.path.isdir(self.dirName):
            print("ERROR: directory %s doesn't exist" % self.dirName)
            self.listFiles.clear()
            return(1)

        self.listFiles.fill(self.dirName, fileName)

        # update the "Browse" field text
        self.w_dir.setPlainText(self.dirName)
        return(0)

    def listLoadFile(self,current):
        """ Listener for when the user clicks on an item in filelist """

        # Need name of file
        if type(current) is QListWidgetItem:
            current = current.text()
            current = re.sub('\/.*', '', current)

        self.previousFile = current

        # Update the file list to show the right one
        i=0
        lof = self.listFiles.listOfFiles
        while i<len(lof)-1 and lof[i].fileName() != current:
            i+=1
        if lof[i].isDir() or (i == len(lof)-1 and lof[i].fileName() != current):
            dir = QDir(self.dirName)
            dir.cd(lof[i].fileName())
            # Now repopulate the listbox
            self.dirName=str(dir.absolutePath())
            self.previousFile = None
            self.fillFileList(current)
            # Show the selected file
            index = self.listFiles.findItems(os.path.basename(current), Qt.MatchExactly)
            if len(index) > 0:
                self.listFiles.setCurrentItem(index[0])
        return(0)

class AviaNZ_reviewAll(QMainWindow):
    # Main class for reviewing batch processing results
    # Should call HumanClassify1 somehow

    def __init__(self,root=None,configdir=''):
        # Allow the user to browse a folder and push a button to process that folder to find a target species
        # and sets up the window.
        super(AviaNZ_reviewAll, self).__init__()
        self.root = root
        self.dirName=''
        self.configdir = configdir

        # At this point, the main config file should already be ensured to exist.
        self.configfile = os.path.join(configdir, "AviaNZconfig.txt")
        self.ConfigLoader = SupportClasses.ConfigLoader()
        self.config = self.ConfigLoader.config(self.configfile)
        self.saveConfig = True

        # For some calltype functionality, a list of current filters is needed
        filtersDir = os.path.join(configdir, self.config['FiltersDir'])
        self.FilterDicts = self.ConfigLoader.filters(filtersDir)

        # Make the window and associated widgets
        QMainWindow.__init__(self, root)

        self.statusBar().showMessage("Ready to review")

        self.setWindowTitle('AviaNZ - Review Batch Results')
        self.createFrame()
        self.createMenu()
        self.center()

    def createFrame(self):
        # Make the window and set its size
        self.area = DockArea()
        self.setCentralWidget(self.area)
        self.setMinimumSize(1000, 750)
        self.setWindowIcon(QIcon('img/Avianz.ico'))

        # Make the docks
        self.d_detection = Dock("Review",size=(600, 250), autoOrientation=False)
        self.d_files = Dock("File list", size=(300, 750))
        self.d_excel = Dock("Excel", size=(600, 150))
        self.d_settings = Dock("Advanced settings", size=(600, 350))
        self.d_excel.hideTitleBar()
        self.d_settings.hideTitleBar()

        self.area.addDock(self.d_files, 'left')
        self.area.addDock(self.d_detection, 'right')
        self.area.addDock(self.d_excel, 'bottom', self.d_detection)
        self.area.addDock(self.d_settings, 'bottom', self.d_excel)

        self.w_revLabel = QLabel("Reviewer")
        self.w_reviewer = QLineEdit()
        self.w_browse = QPushButton("  &Browse Folder")
        self.w_browse.setToolTip("Select a folder to review (may contain sub folders)")
        self.w_browse.setFixedHeight(50)
        self.w_browse.setStyleSheet('QPushButton {font-weight: bold; font-size:14px}')
        self.w_browse.setIcon(self.style().standardIcon(QtGui.QStyle.SP_DialogOpenButton))
        self.w_dir = QPlainTextEdit()
        self.w_dir.setFixedHeight(50)
        self.w_dir.setPlainText('')
        self.w_dir.setToolTip("The folder being processed")

        self.w_processButton = QPushButton(" Review One-By-One")
        self.w_processButton.setStyleSheet('QPushButton {font-weight: bold; font-size:14px; padding: 3px 3px 3px 8px}')
        self.w_processButton.setFixedHeight(45)
        self.w_processButton.setFixedHeight(45)
        self.w_processButton.setIcon(QIcon(QPixmap('img/review.png')))
        self.w_processButton.clicked.connect(self.reviewClickedAll)
        self.w_processButton.setEnabled(False)
        self.w_processButton1 = QPushButton(" Review Quick")
        self.w_processButton1.setStyleSheet('QPushButton {font-weight: bold; font-size:14px; padding: 3px 3px 3px 8px}')
        self.w_processButton1.setFixedHeight(45)
        self.w_processButton1.setFixedHeight(45)
        self.w_processButton1.setIcon(QIcon(QPixmap('img/tile1.png')))
        self.w_processButton1.clicked.connect(self.reviewClickedSingle)
        self.w_processButton1.setEnabled(False)

        self.w_speLabel1 = QLabel("Choose a species\n(or review all)")
        self.w_spe1 = QComboBox()
        self.w_spe1.setMinimumWidth(175)
        self.w_spe1.currentIndexChanged.connect(self.speChanged)
        self.spList = []
        self.w_spe1.addItem('All species')
        self.w_spe1.addItems(self.spList)
        self.w_spe1.setEnabled(False)

        # Simple certainty selector:
        self.certCombo = QComboBox()
        self.certCombo.addItems(["Show all (even previously reviewed)", "Show only auto/unknown", "Custom certainty bounds"])
        self.certCombo.setCurrentIndex(1)
        self.certCombo.activated.connect(self.changedCertSimple)

        # add controls to dock
        self.d_detection.addWidget(self.w_revLabel, row=0, col=0)
        self.d_detection.addWidget(self.w_reviewer, row=0, col=1, colspan=2)
        self.d_detection.addWidget(self.w_dir, row=1,col=1, colspan=2)
        self.d_detection.addWidget(self.w_browse, row=1,col=0)
        self.d_detection.addWidget(self.w_speLabel1,row=2,col=0)
        self.d_detection.addWidget(self.w_spe1,row=2, col=1, colspan=2)

        self.d_detection.addWidget(QLabel("Minimum certainty to show"), row=3, col=0)
        self.d_detection.addWidget(self.certCombo, row=3, col=1, colspan=2)

        self.d_detection.addWidget(self.w_processButton1, row=4, col=1)
        self.d_detection.addWidget(self.w_processButton, row=4, col=2)

        # Excel export section
        linesep2 = QFrame()
        linesep2.setFrameShape(QFrame.HLine)
        linesep2.setFrameShadow(QFrame.Sunken)
        #self.d_detection.addWidget(linesep2, row=5, col=0, colspan=3)
        self.w_resLabel = QLabel("Size(s) of presence/absence windows\nin the output")
        self.w_resLabel.setFixedWidth(260)
        self.w_res = QSpinBox()
        self.w_res.setRange(1,600)
        self.w_res.setSingleStep(5)
        self.w_res.setValue(60)
        timePrecisionLabel = QLabel("Output timestamp precision")
        self.timePrecisionBox = QComboBox()
        self.timePrecisionBox.addItems(["Down to seconds", "Down to milliseconds"])
        self.d_excel.addWidget(self.w_resLabel, row=6, col=0)
        self.d_excel.addWidget(self.w_res, row=6, col=1, colspan=2)
        self.d_excel.addWidget(timePrecisionLabel, row=7, col=0)
        self.d_excel.addWidget(self.timePrecisionBox, row=7, col=1, colspan=2)

        self.w_excelButton = QPushButton(" Generate Excel  ")
        self.w_excelButton.setStyleSheet('QPushButton {font-weight: bold; font-size:14px; padding: 2px 2px 2px 8px}')
        self.w_excelButton.setFixedHeight(45)
        self.w_excelButton.setIcon(QIcon(QPixmap('img/excel.png')))
        self.w_excelButton.clicked.connect(self.exportExcel)
        self.w_excelButton.setEnabled(False)
        self.d_excel.addWidget(self.w_excelButton, row=8, col=2)

        self.toggleSettingsBtn = QPushButton(" Advanced settings ")
        self.toggleSettingsBtn.setStyleSheet('QPushButton {font-weight: bold; font-size:12px; padding: 2px 2px 2px 4px}')
        self.toggleSettingsBtn.setFixedHeight(32)
        self.toggleSettingsBtn.setIcon(QIcon(QPixmap('img/settingsmore.png')))
        self.toggleSettingsBtn.setIconSize(QSize(25, 17))
        self.toggleSettingsBtn.clicked.connect(self.toggleSettings)

        # linesep = QFrame()
        # linesep.setFrameShape(QFrame.HLine)
        # linesep.setFrameShadow(QFrame.Sunken)

        # ADVANCED SETTINGS:

        # precise certainty bounds
        self.certBox = QSpinBox()
        self.certBox.setRange(0,100)
        self.certBox.setSingleStep(10)
        self.certBox.setValue(90)
        self.certBox.valueChanged.connect(self.changedCert)

        # sliders to select min/max frequencies for ALL SPECIES only
        self.fLow = QSlider(Qt.Horizontal)
        self.fLow.setTickPosition(QSlider.TicksBelow)
        self.fLow.setTickInterval(500)
        self.fLow.setRange(0, 5000)
        self.fLow.setSingleStep(100)
        self.fLowcheck = QCheckBox()
        self.fLowtext = QLabel('Show only freq. above (Hz)')
        self.fLowvalue = QLabel('0')
        self.fLow.valueChanged.connect(self.fLowChanged)
        self.fHigh = QSlider(Qt.Horizontal)
        self.fHigh.setTickPosition(QSlider.TicksBelow)
        self.fHigh.setTickInterval(1000)
        self.fHigh.setRange(4000, 32000)
        self.fHigh.setSingleStep(250)
        self.fHigh.setValue(32000)
        self.fHighcheck = QCheckBox()
        self.fHightext = QLabel('Show only freq. below (Hz)')
        self.fHighvalue = QLabel('32000')
        self.fHigh.valueChanged.connect(self.fHighChanged)

        # disable freq sliders until they are toggled on:
        self.fLowcheck.stateChanged.connect(self.toggleFreqLow)
        self.fHighcheck.stateChanged.connect(self.toggleFreqHigh)
        for widg in [self.fLow, self.fLowtext, self.fLowvalue, self.fHigh, self.fHightext, self.fHighvalue]:
            widg.setEnabled(False)

        # FFT parameters
        self.winwidthBox = QSpinBox()
        self.incrBox = QSpinBox()
        self.winwidthBox.setRange(2, 1000000)
        self.incrBox.setRange(1, 1000000)
        self.winwidthBox.setValue(self.config['window_width'])
        self.incrBox.setValue(self.config['incr'])

        # Single Sp review parameters
        self.chunksizeAuto = QRadioButton("Auto-pick view size")
        self.chunksizeAuto.setChecked(True)
        self.chunksizeManual = QRadioButton("View segments in chunks of (s):")
        self.chunksizeManual.toggled.connect(self.chunkChanged)
        self.chunksizeBox = QSpinBox()
        self.chunksizeBox.setRange(1, 60)
        self.chunksizeBox.setValue(10)
        self.chunksizeBox.setEnabled(False)

        # Advanced Settings Layout
        self.d_settings.addWidget(self.toggleSettingsBtn, row=0, col=2, colspan=2, rowspan=1)
        self.d_settings.addWidget(QLabel("Skip if certainty above:"), row=1, col=0, colspan=2, rowspan=1)
        self.d_settings.addWidget(self.certBox, row=1, col=2, colspan=2, rowspan=1)
        self.d_settings.addWidget(self.fLowcheck, row=2, col=0)
        self.d_settings.addWidget(self.fLowtext, row=2, col=1)
        self.d_settings.addWidget(self.fLow, row=2, col=2, colspan=2, rowspan=1)
        self.d_settings.addWidget(self.fLowvalue, row=2, col=4)
        self.d_settings.addWidget(self.fHighcheck, row=3, col=0)
        self.d_settings.addWidget(self.fHightext, row=3, col=1)
        self.d_settings.addWidget(self.fHigh, row=3, col=2, colspan=2, rowspan=1)
        self.d_settings.addWidget(self.fHighvalue, row=3, col=4)
        self.d_settings.addWidget(QLabel("FFT window size"), row=4, col=1)
        self.d_settings.addWidget(self.winwidthBox, row=4, col=2)
        self.d_settings.addWidget(QLabel("FFT hop size"), row=4, col=3)
        self.d_settings.addWidget(self.incrBox, row=4, col=4)

        self.d_settings.addWidget(self.chunksizeAuto, row=5, col=0, colspan=2, rowspan=1)
        self.d_settings.addWidget(self.chunksizeManual, row=6, col=0, colspan=2, rowspan=1)
        self.d_settings.addWidget(self.chunksizeBox, row=6, col=2)

        self.w_browse.clicked.connect(self.browse)
        # print("spList after browse: ", self.spList)

        self.w_files = pg.LayoutWidget()
        self.d_files.addWidget(self.w_files)
        self.w_files.addWidget(QLabel('Double click to select a folder'), row=0, col=0)

        # List to hold the list of files
        colourNone = QColor(self.config['ColourNone'][0], self.config['ColourNone'][1], self.config['ColourNone'][2], self.config['ColourNone'][3])
        colourPossibleDark = QColor(self.config['ColourPossible'][0], self.config['ColourPossible'][1], self.config['ColourPossible'][2], 255)
        colourNamed = QColor(self.config['ColourNamed'][0], self.config['ColourNamed'][1], self.config['ColourNamed'][2], self.config['ColourNamed'][3])
        self.listFiles = SupportClasses_GUI.LightedFileList(colourNone, colourPossibleDark, colourNamed)
        self.listFiles.setMinimumWidth(150)
        self.listFiles.itemDoubleClicked.connect(self.listLoadFile)
        self.w_files.addWidget(self.listFiles, row=2, col=0)

        self.d_detection.layout.setContentsMargins(20, 20, 20, 20)
        self.d_detection.layout.setSpacing(20)
        self.d_excel.layout.setContentsMargins(20, 20, 20, 20)
        self.d_excel.layout.setSpacing(20)
        self.d_settings.layout.setContentsMargins(20, 20, 20, 20)
        self.d_settings.layout.setSpacing(20)
        self.d_files.layout.setContentsMargins(10, 10, 10, 10)
        self.d_files.layout.setSpacing(10)
        for item in self.d_settings.widgets:
            if item!=self.toggleSettingsBtn:
                item.hide()
        self.d_settings.layout.setColumnMinimumWidth(1, 80)
        self.d_settings.layout.setColumnMinimumWidth(4, 80)
        self.d_settings.layout.setColumnStretch(2, 5)
        self.show()

    def changedCertSimple(self, cert):
        # update certainty spinbox (adv setting) when dropdown changed
        if cert==0:
            # Will show all annotations
            self.certBox.setValue(100)
        elif cert==1:
            # Will show yellow, red annotations
            self.certBox.setValue(90)
        else:
            # Will show a custom range
            # Make sure the advanced settings dock is visible, to make it obvious
            # where to change this parameter
            self.toggleSettings(None, forceOn=True)
            self.certBox.setFocus()

    def changedCert(self, cert):
        # update certainty dropdown when advanced setting changed
        if cert==100:
            # "Show all"
            self.certCombo.setCurrentIndex(0)
        elif cert==90:
            # "Show yellow + red"
            self.certCombo.setCurrentIndex(1)
        else:
            # "custom"
            self.certCombo.setCurrentIndex(2)

    def toggleSettings(self, clicked, forceOn=None):
        """ forceOn can be None to toggle, or True/False to force Visible/Hidden. """
        if forceOn is None:
            forceOn = not self.d_settings.widgets[1].isVisible()

        if forceOn:
            for item in self.d_settings.widgets:
                if item!=self.toggleSettingsBtn:
                    item.show()
            # self.d_settings.setVisible(True)
            self.d_excel.hide()
            self.toggleSettingsBtn.setText(" Hide settings ")
            self.toggleSettingsBtn.setIcon(QIcon(QPixmap('img/settingsless.png')))
        else:
            # self.d_settings.setVisible(False)
            for item in self.d_settings.widgets:
                if item!=self.toggleSettingsBtn:
                    item.hide()
            self.d_excel.show()
            self.toggleSettingsBtn.setText(" Advanced settings ")
            self.toggleSettingsBtn.setIcon(QIcon(QPixmap('img/settingsmore.png')))
        self.repaint()
        QApplication.processEvents()

    def toggleFreqHigh(self,state):
        # state=0 for unchecked, state=2 for checked
        for widg in [self.fHigh, self.fHightext, self.fHighvalue]:
            widg.setEnabled(state==2)
        if state==0:
            self.fHigh.setValue(self.fHigh.maximum())

    def toggleFreqLow(self, state):
        for widg in [self.fLow, self.fLowtext, self.fLowvalue]:
            widg.setEnabled(state==2)
        if state==0:
            self.fLow.setValue(self.fLow.minimum())

    def fHighChanged(self, value):
        self.fHighvalue.setText(str(int(value)))
        self.validateInputs()

    def speChanged(self, value):
        if self.w_spe1.currentText() == "All species":
            self.w_processButton1.setEnabled(False)
            self.w_processButton1.setToolTip("Only one species at a time can be reviewed in quick mode")
        else:
            self.w_processButton1.setEnabled(True)
            self.w_processButton1.setToolTip("")

    def fLowChanged(self, value):
        self.fLowvalue.setText(str(int(value)))
        self.validateInputs()

    def chunkChanged(self):
        self.chunksizeBox.setEnabled(self.chunksizeManual.isChecked())

    def validateInputs(self):
        """ Checks if review should be allowed based on current settings.
            Use similarly to QWizardPage's isComplete, i.e. after any changes in GUI.
        """
        ready = True
        if self.listFiles.count()==0 or self.dirName=='':
            ready = False
            self.statusBar().showMessage("Select a directory to review")
        elif self.fHigh.value()<self.fLow.value():
            ready = False
            self.statusBar().showMessage("Bad frequency bands set")
        else:
            self.statusBar().showMessage("Ready to review")

        self.w_processButton.setEnabled(ready)
        if self.w_spe1.currentText() == "All species":
            self.w_processButton1.setEnabled(False)
        else:
            self.w_processButton1.setEnabled(True)

    def createMenu(self):
        """ Create the basic menu.
        """
        helpMenu = self.menuBar().addMenu("&Help")
        helpMenu.addAction("Help", self.showHelp,"Ctrl+H")
        aboutMenu = self.menuBar().addMenu("&About")
        aboutMenu.addAction("About", self.showAbout,"Ctrl+A")
        quitMenu = self.menuBar().addMenu("&Quit")
        quitMenu.addAction("Restart program", self.restart)
        quitMenu.addAction("Quit", QApplication.quit, "Ctrl+Q")

    def restart(self):
        print("Restarting")
        QApplication.exit(1)

    def showAbout(self):
        """ Create the About Message Box. Text is set in SupportClasses_GUI.MessagePopup"""
        msg = SupportClasses_GUI.MessagePopup("a", "About", ".")
        msg.exec_()
        return

    def showHelp(self):
        """ Show the user manual (a pdf file)"""
        webbrowser.open_new(r'file://' + os.path.realpath('./Docs/AviaNZManual.pdf'))
        # webbrowser.open_new(r'http://avianz.net/docs/AviaNZManual.pdf')

    def center(self):
        # geometry of the main window
        qr = self.frameGeometry()
        # center point of screen
        cp = QDesktopWidget().availableGeometry().center()
        # move rectangle's center point to screen's center point
        qr.moveCenter(cp)
        # top left of rectangle becomes top left of window centering it
        self.move(qr.topLeft())

    def browse(self):
        if self.dirName:
            self.dirName = QtGui.QFileDialog.getExistingDirectory(self,'Choose Folder to Process',str(self.dirName))
        else:
            self.dirName = QtGui.QFileDialog.getExistingDirectory(self,'Choose Folder to Process')
        self.w_dir.setPlainText(self.dirName)
        self.w_dir.setReadOnly(True)

        # this will also collect some info about the dir
        if self.fillFileList()==1:
            self.w_spe1.setEnabled(False)
            self.w_processButton.setEnabled(False)
            self.w_processButton1.setEnabled(False)
            self.w_excelButton.setEnabled(False)
            self.statusBar().showMessage("Select a directory to review")
            return
        else:
            self.w_spe1.setEnabled(True)
            self.w_excelButton.setEnabled(True)
            # this will check if other settings are OK as well
            self.validateInputs()

    def fillFileList(self,fileName=None):
        """ Generates the list of files for the file listbox.
            Updates species lists and other properties of the current dir.
            fileName - currently opened file (marks it in the list).
        """
        if not os.path.isdir(self.dirName):
            print("ERROR: directory %s doesn't exist" % self.dirName)
            self.listFiles.clear()
            return(1)

        self.listFiles.fill(self.dirName, fileName, recursive=True, readFmt=True)

        # update the "Browse" field text
        self.w_dir.setPlainText(self.dirName)

        # find species names from the annotations
        self.spList = list(self.listFiles.spList)
        # Can't review only "Don't Knows". Ideally this should call AllSpecies dialog tho
        try:
            self.spList.remove("Don't Know")
        except Exception:
            pass
        # self.spList.insert(0, 'Any sound')
        self.w_spe1.clear()
        self.w_spe1.addItem('All species')
        self.w_spe1.addItems(self.spList)

        # Also detect samplerates on dir change
        minfs = min(self.listFiles.fsList)
        self.fHigh.setRange(minfs//32, minfs//2)
        self.fLow.setRange(0, minfs//2)
        # if the user hasn't selected custom bandpass, reset it to min-max:
        # (if the user did select one or more of them, setRange will auto-trim
        # it to the allowed range, but not change it otherwise)
        if not self.fHighcheck.isChecked():
            self.fHigh.setValue(self.fHigh.maximum())
        if not self.fLowcheck.isChecked():
            self.fLow.setValue(self.fLow.minimum())

    def listLoadFile(self,current):
        """ Listener for when the user clicks on an item in filelist """

        # Need name of file
        if type(current) is QListWidgetItem:
            current = current.text()
            current = re.sub('\/.*', '', current)

        self.previousFile = current

        # Update the file list to show the right one
        i=0
        lof = self.listFiles.listOfFiles
        while i<len(lof)-1 and lof[i].fileName() != current:
            i+=1
        if lof[i].isDir() or (i == len(lof)-1 and lof[i].fileName() != current):
            dir = QDir(self.dirName)
            dir.cd(lof[i].fileName())
            # Now repopulate the listbox
            self.dirName=str(dir.absolutePath())
            self.previousFile = None
            self.fillFileList(current)
            # Show the selected file
            index = self.listFiles.findItems(os.path.basename(current), Qt.MatchExactly)
            if len(index) > 0:
                self.listFiles.setCurrentItem(index[0])
        return(0)

    def reviewClickedAll(self):
        self.species = self.w_spe1.currentText()
        self.review(True)

    def reviewClickedSingle(self):
        self.species = self.w_spe1.currentText()
        if self.species == "All species":
            msg = SupportClasses_GUI.MessagePopup("w", "Single species needed", "Can only review a single species with this option")
            msg.exec_()
        else: 
            self.review(False)

    def review(self,reviewAll):
        self.reviewer = self.w_reviewer.text()
        print("Reviewer: ", self.reviewer)
        if self.reviewer == '':
            msg = SupportClasses_GUI.MessagePopup("w", "Enter Reviewer", "Please enter reviewer name")
            msg.exec_()
            return

        if self.dirName == '':
            msg = SupportClasses_GUI.MessagePopup("w", "Select Folder", "Please select a folder to process!")
            msg.exec_()
            return

        # Update config based on provided settings
        self.config['window_width'] = self.winwidthBox.value()
        self.config['incr'] = self.incrBox.value()
        self.ConfigLoader.configwrite(self.config, self.configfile)

        # LIST ALL WAV + DATA pairs that can be processed
        allwavs = []
        for root, dirs, files in os.walk(str(self.dirName)):
            for filename in files:
                filenamef = os.path.join(root, filename)
                if (filename.lower().endswith('.wav') or filename.lower().endswith('.bmp')) and os.path.isfile(filenamef + '.data'):
                    allwavs.append(filenamef)
        total = len(allwavs)
        print(total, "files found")

        # main file review loop
        cnt = 0
        filesuccess = 1
        self.sps = []
        msgtext = ""
        self.update()
        self.repaint()

        for filename in allwavs:
            self.filename = filename

            cnt=cnt+1
            print("*** Reviewing file %d / %d : %s ***" % (cnt, total, filename))
            self.statusBar().showMessage("Reviewing file " + str(cnt) + "/" + str(total) + "...")
            self.update()
            self.repaint()

            if not os.path.isfile(filename + '.data'):
                print("Warning: .data file lost for file", filename)
                continue

            if os.stat(filename).st_size < 1000:
                print("File %s empty, skipping" % filename)
                continue

            # check if file is formatted correctly
            if filename.lower().endswith('.wav'):
                with open(filename, 'br') as f:
                    if f.read(4) != b'RIFF':
                        print("Warning: WAV file %s not formatted correctly, skipping" % filename)
                        continue
                self.batmode = False
            elif filename.lower().endswith('.bmp'):
                with open(filename, 'br') as f:
                    if f.read(2) != b'BM':
                        print("Warning: BMP file %s not formatted correctly" % filename)
                        continue
                self.batmode = True
            else:
                print("Warning: file %s format not recognised " % filename)
                continue

            # detect timestamp
            DOCRecording = re.search('(\d{6})_(\d{6})', os.path.basename(filename))
            if DOCRecording:
                startTime = DOCRecording.group(2)
                sTime = int(startTime[:2]) * 3600 + int(startTime[2:4]) * 60 + int(startTime[4:6])
            else:
                sTime = 0

            # load segments
            with pg.BusyCursor():
                self.segments = Segment.SegmentList()
                self.segments.parseJSON(filename+'.data')
                # separate out segments which do not need review
                self.goodsegments = []
                for seg in reversed(self.segments):
                    goodenough = True
                    for lab in seg[4]:
                        if lab["certainty"] <= self.certBox.value():
                            goodenough = False
                    if goodenough:
                        self.goodsegments.append(seg)
                        self.segments.remove(seg)

            # skip review dialog if there's no segments passing relevant criteria
            # (self.segments will have all species even if only one is being reviewed)
            if len(self.segments)==0 or self.species!='All species' and len(self.segments.getSpecies(self.species))==0:
                print("No segments found in file %s" % filename)
                filesuccess = 1
                continue

            # file has >=1 segments to review,
            # so call the right dialog:
            # (they will update self.segments and store corrections)
            if reviewAll:
                _ = self.segments.orderTime()
                filesuccess = self.review_all(filename, sTime)
            else:
                filesuccess = self.review_single(filename, sTime)
            # merge back any split segments, plus ANY overlaps within calltypes
            todelete = self.segments.mergeSplitSeg()
            for dl in todelete:
                del self.segments[dl]

            # break out of review loop if Esc detected
            # (return value will be 1 for correct close, 0 for Esc)
            if filesuccess == 0:
                print("Review stopped")
                break

            # otherwise re-add the segments that were good enough to skip review,
            # and save the corrected segment JSON
            self.segments.extend(self.goodsegments)
            cleanexit = self.segments.saveJSON(filename+'.data', self.reviewer)
            if cleanexit != 1:
                print("Warning: could not save segments!")
        # END of main review loop

        with pg.BusyCursor():
            # delete old results (xlsx)
            # ! WARNING: any Detection...xlsx files will be DELETED,
            # ! ANYWHERE INSIDE the specified dir, recursively
            self.statusBar().showMessage("Removing old Excel files, almost done...")
            self.update()
            self.repaint()
            for root, dirs, files in os.walk(str(self.dirName)):
                for filename in files:
                    filenamef = os.path.join(root, filename)
                    if fnmatch.fnmatch(filenamef, '*DetectionSummary_*.xlsx'):
                        print("Removing excel file %s" % filenamef)
                        os.remove(filenamef)

        self.statusBar().showMessage("Reviewed files " + str(cnt) + "/" + str(total))
        self.update()
        self.repaint()

        # END of review and exporting. Final cleanup
        self.ConfigLoader.configwrite(self.config, self.configfile)
        if filesuccess == 1:
            msgtext = "All files checked. If you expected to see more calls, is the certainty setting too low?\n Remember to press the 'Generate Excel' button if you want the Excel-format output.\nWould you like to return to the start screen?"
            msg = SupportClasses_GUI.MessagePopup("d", "Finished", msgtext)
            msg.setStandardButtons(QMessageBox.Yes | QMessageBox.No)
            reply = msg.exec_()
            if reply == QMessageBox.Yes:
                QApplication.exit(1)
        else:
            if self.config['saveCorrections']:
                self.saveCorrections()
            self.finishDeleting()
            msgtext = "Review stopped at file %s of %s. Remember to press the 'Generate Excel' button if you want the Excel-format output.\nWould you like to return to the start screen?" % (cnt, total)
            msg = SupportClasses_GUI.MessagePopup("w", "Review stopped", msgtext)
            msg.setStandardButtons(QMessageBox.Yes | QMessageBox.No)
            reply = msg.exec_()
            if reply == QMessageBox.Yes:
                QApplication.exit(1)

    def exportExcel(self):
        """ Launched manually by pressing the button.
            Cleans out old excels and creates a single new one.
            Needs set self.species, self.dirName. """

        self.species = self.w_spe1.currentText()
        if self.dirName == '':
            msg = SupportClasses_GUI.MessagePopup("w", "Select Folder", "Please select a folder to process!")
            msg.exec_()
            return

        with pg.BusyCursor():
            # delete old results (xlsx)
            # ! WARNING: any Detection...xlsx files will be DELETED,
            # ! ANYWHERE INSIDE the specified dir, recursively
            self.statusBar().showMessage("Removing old Excel files...")
            self.update()
            self.repaint()
            for root, dirs, files in os.walk(str(self.dirName)):
                for filename in files:
                    filenamef = os.path.join(root, filename)
                    if fnmatch.fnmatch(filenamef, '*DetectionSummary_*.xlsx'):
                        print("Removing excel file %s" % filenamef)
                        os.remove(filenamef)

        print("Exporting to Excel ...")
        self.statusBar().showMessage("Exporting to Excel ...")
        self.update()
        self.repaint()

        allsegs = []
        # Note: one excel will always be generated for the currently selected species
        spList = set([self.species])

        # list all DATA files that can be processed
        alldatas = []
        for root, dirs, files in os.walk(str(self.dirName)):
            for filename in files:
                if filename.endswith('.data'):
                    print("Appending" ,filename)
                    filenamef = os.path.join(root, filename)
                    alldatas.append(filenamef)

        with pg.BusyCursor():
            for filename in alldatas:
                print("Reading segments from", filename)
                segments = Segment.SegmentList()
                segments.parseJSON(filename)

                # Determine all species detected in at least one file
                for seg in segments:
                    spList.update([lab["species"] for lab in seg[4]])

                # sort by time and save
                segments.orderTime()
                # attach filename to be stored in Excel later
                segments.filename = filename

                # Collect all .data contents (as SegmentList objects)
                # for the Excel output (no matter if review dialog exit was clean)
                allsegs.append(segments)

            # Export the actual Excel
            excel = SupportClasses.ExcelIO()
            excsuccess = excel.export(allsegs, self.dirName, "overwrite", resolution=self.w_res.value(), speciesList=list(spList), precisionMS=self.timePrecisionBox.currentIndex()==1)

        if excsuccess!=1:
            # if any file wasn't exported well, overwrite the message
            msgtext = "Warning: Excel output at " + self.dirName + " was not stored properly"
            print(msgtext)
            msg = SupportClasses_GUI.MessagePopup("w", "Failed to export Excel file", msgtext)
        else:
            msgtext = "Excel output is stored in " + os.path.join(self.dirName, "DetectionSummary_*.xlsx")
            msg = SupportClasses_GUI.MessagePopup("d", "Excel output produced", msgtext)
        msg.exec_()

    def review_single(self, filename, sTime):
        """ Initializes single species dialog, based on self.species
            (thus we don't need the small species choice dialog here).
            Updates self.segments as a side effect.
            Returns 1 for clean completion, 0 for Esc press or other dirty exit.
        """
        # Split segments into chunks of requested size, or leave all if using max len
        if self.chunksizeManual.isChecked():
            chunksize = self.chunksizeBox.value()
            self.segments.splitLongSeg(species=self.species, maxlen=chunksize)
        else:
            chunksize = 0
            thisspsegs = self.segments.getSpecies(self.species)
            for si in thisspsegs:
                seg = self.segments[si]
                chunksize = max(chunksize, seg[1]-seg[0])
            print("Auto-setting chunk size to:", chunksize)

        _ = self.segments.orderTime()

        self.loadFile(filename, species=self.species, chunksize=chunksize)

        if self.batmode:
            guides = [20000, 36000, 50000, 60000]
        else:
            guides = None

        # Initialize the dialog for this file
        self.humanClassifyDialog2 = Dialogs.HumanClassify2(self.sps, self.segments, self.indices2show,
                                                           self.species, self.lut, self.colourStart,
                                                           self.colourEnd, self.config['invertColourMap'],
                                                           self.config['brightness'], self.config['contrast'],
                                                           guidefreq=guides,
                                                           filename=self.filename)
        if hasattr(self, 'dialogPos'):
            self.humanClassifyDialog2.resize(self.dialogSize)
            self.humanClassifyDialog2.move(self.dialogPos)
        self.humanClassifyDialog2.finish.clicked.connect(self.humanClassifyClose2)
        self.humanClassifyDialog2.setModal(True)
        success = self.humanClassifyDialog2.exec_()

        # capture Esc press or other "dirty" exit:
        if success == 0:
            return(0)
        else:
            return(1)

    def mergeSplitSeg(self):
        # After segments are split, put them back if all are still there
        # Really simple -- assumes they are in order
        # SRM
        todelete = []
        last = [0,0,0,0,0]
        count=0
        for seg in self.segments:
            #print(math.isclose(seg[0],last[1]))
            # Merge the two segments if they abut and have the same species
            print(seg, seg[0], last[4])
            if math.isclose(seg[0],last[1]) and seg[4] == last[4]:
                last[1] = seg[1]
                todelete.append(count)
            else:
                last = seg
            count+=1

        print(todelete)
        for dl in reversed(todelete):
            del self.segments[dl]

        print(self.segments)

    def species2clean(self, species):
        """ Returns True when the species name got a special character"""
        search = re.compile(r'[^A-Za-z0-9()-]').search
        return bool(search(species))

    def cleanSpecies(self):
        """ Returns cleaned species name"""
        return re.sub(r'[^A-Za-z0-9()-]', "_", self.species)

    def saveCorrectJSON(self, file, outputErrors, mode, reviewer=""):
        """ Returns 1 on succesful save.
        Mode 1. Any Species Review saves .correction. Format [meta, [seg1, newlabel1], [seg2, newlabel2],...]
        Mode 2. Single Species Review saves .correction_species. Format [meta, seg1, seg2,...]"""
        if reviewer != "":
            self.segments.metadata["Reviewer"] = reviewer
        annots = [self.segments.metadata]

        if os.path.isfile(file):
            try:
                f = open(file, 'r')
                annotsold = json.load(f)
                f.close()
                for elem in annotsold:
                    if not isinstance(elem, dict):
                        annots.append(elem)
            except Exception as e:
                print("ERROR: file %s failed to load with error:" % file)
                print(e)
                return

        if mode == 1:
            annots.extend(outputErrors)
            #if outputErrors[0] not in annots:
                #annots.append(outputErrors[0])
        elif mode == 2:
            for seg in outputErrors:
                if seg not in annots:
                    annots.append(seg)

        file = open(file, 'w')
        json.dump(annots, file)
        file.write("\n")
        file.close()
        return 1

    def humanClassifyClose2(self):
        self.segmentsToSave = True
        todelete = []
        # initialize correction file. All "downgraded" segments will be stored
        outputErrors = []

        for btn in self.humanClassifyDialog2.buttons:
            btn.stopPlayback()
            currSeg = self.segments[btn.index]
            # btn.index carries the index of segment shown on btn
            if btn.mark=="red":
                cSeg = copy.deepcopy(currSeg)
                outputErrors.append(cSeg)
                # remove all labels for the current species
                wipedAll = currSeg.wipeSpecies(self.species)
                # drop the segment if it's the only species, or just update the graphics
                if wipedAll:
                    todelete.append(btn.index)
            # fix certainty of the analysed species
            elif btn.mark=="yellow":
                # if there where any "greens", flip to "yellows", and store the correction
                anyChanged = currSeg.questionLabels(self.species)
                if anyChanged:
                    outputErrors.append(currSeg)
            elif btn.mark=="green":
                # find "yellows", swap to "greens"
                currSeg.confirmLabels(self.species)

        # store position etc to carry over to the next file dialog
        self.dialogSize = self.humanClassifyDialog2.size()
        self.dialogPos = self.humanClassifyDialog2.pos()
        self.config['brightness'] = self.humanClassifyDialog2.brightnessSlider.value()
        self.config['contrast'] = self.humanClassifyDialog2.contrastSlider.value()
        if not self.config['invertColourMap']:
            self.config['brightness'] = 100-self.config['brightness']
        self.humanClassifyDialog2.done(1)

        # Save the errors in a file
        if self.config['saveCorrections'] and len(outputErrors) > 0:
            if self.species2clean(self.species):
                speciesClean = self.cleanSpecies()
            else:
                speciesClean = self.species
            cleanexit = self.saveCorrectJSON(str(self.filename + '.corrections_' + speciesClean), outputErrors, mode=2, reviewer=self.reviewer)
            if cleanexit != 1:
                print("Warning: could not save correction file!")

        # reverse loop to allow deleting segments
        for dl in reversed(list(set(todelete))):
            del self.segments[dl]

        # done - the segments will be saved by the main loop
        return

    def review_all(self, filename, sTime, minLen=5):
        """ Initializes all species dialog.
            Updates self.segments as a side effect.
            Returns 1 for clean completion, 0 for Esc press or other dirty exit.
        """
        # For equivalence with review_single
        _ = self.segments.orderTime()
        if self.config['saveCorrections']:
            self.origSeg = copy.deepcopy(self.segments)

        # Load the birdlists:
        # short list is necessary, long list can be None
        # (on load, shortBirdList is copied over from config, and if that fails - can't start anything)
        self.shortBirdList = self.ConfigLoader.shortbl(self.config['BirdListShort'], self.configdir)
        if self.shortBirdList is None:
            sys.exit()

        # Will be None if fails to load or filename was "None"
        self.longBirdList = self.ConfigLoader.longbl(self.config['BirdListLong'], self.configdir)
        if self.config['BirdListLong'] is None:
            # If don't have a long bird list,
            # check the length of the short bird list is OK, and otherwise split it
            # 40 is a bit random, but 20 in a list is long enough!
            if len(self.shortBirdList) > 40:
                self.longBirdList = self.shortBirdList.copy()
                self.shortBirdList = self.shortBirdList[:40]
            else:
                self.longBirdList = None

        self.batList = self.ConfigLoader.batl(self.config['BatList'], self.configdir)

        if self.species=="All species":
            self.loadFile(filename)
        else:
            self.loadFile(filename, species=self.species)

        if not hasattr(self, 'dialogPlotAspect'):
            self.dialogPlotAspect = 2
        # HumanClassify1 reads audioFormat from parent.sp.audioFormat, so need this:
        self.humanClassifyDialog1 = Dialogs.HumanClassify1(self.lut,self.colourStart,self.colourEnd,self.config['invertColourMap'], self.config['brightness'], self.config['contrast'], self.shortBirdList, self.longBirdList, self.batList, self.config['MultipleSpecies'], self.sps[self.indices2show[0]].audioFormat, self.dialogPlotAspect, self)
        self.box1id = -1
        # if there was a previous dialog, try to recreate its settings
        if hasattr(self, 'dialogPos'):
            self.humanClassifyDialog1.resize(self.dialogSize)
            self.humanClassifyDialog1.move(self.dialogPos)
        self.humanClassifyDialog1.setWindowTitle("AviaNZ - reviewing " + self.filename)
        self.humanClassifyNextImage1()
        # connect listeners
        self.humanClassifyDialog1.correct.clicked.connect(self.humanClassifyCorrect1)
        self.humanClassifyDialog1.delete.clicked.connect(self.humanClassifyDelete1New)
        #self.humanClassifyDialog1.delete.clicked.connect(self.humanClassifyDelete1)
        self.humanClassifyDialog1.buttonPrev.clicked.connect(self.humanClassifyPrevImage)
        self.humanClassifyDialog1.buttonNext.clicked.connect(self.humanClassifyQuestion)
        success = self.humanClassifyDialog1.exec_()     # 1 on clean exit

        if success == 0:
            self.humanClassifyDialog1.stopPlayback()
            return(0)

        if self.config['saveCorrections']:
            self.saveCorrections()
        self.finishDeleting()
        return(1)

    def loadFile(self, filename, species=None, chunksize=None):
        """ Needs to generate spectrograms and audiodatas
            for each segment in self.segments.
            The SignalProcs containing these are loaded into self.sps.
        """
        with pg.BusyCursor():
            # delete old instances to force release memory
            for sp in reversed(range(len(self.sps))):
                del self.sps[sp]
            minsg = 1
            maxsg = 1
            gc.collect()

            with pg.ProgressDialog("Loading file...", 0, len(self.segments)) as dlg:
                dlg.setCancelButton(None)
                dlg.setWindowIcon(QIcon('img/Avianz.ico'))
                dlg.setWindowTitle('AviaNZ')
                dlg.setFixedSize(350, 100)
                dlg.setWindowFlags(self.windowFlags() ^ Qt.WindowContextHelpButtonHint)
                dlg.update()
                dlg.repaint()
                dlg.show()

                if self.batmode:
                    # Not sure how to do an equivalent of readFmt for bmps?
                    # Maybe easier to just read in the entire bmp here?
                    samplerate = 176000
                    duration = self.segments.metadata["Duration"]
                else:
                    # Determine the sample rate and set some file-level parameters
                    samplerate, duration, _, _ = wavio.readFmt(filename)

                minFreq = max(self.fLow.value(), 0)
                maxFreq = min(self.fHigh.value(), samplerate//2)
                if maxFreq - minFreq < 100:
                    print("ERROR: less than 100 Hz band set for spectrogram")
                    return
                print("Filtering samples to %d - %d Hz" % (minFreq, maxFreq))

                # For single sp, no need to load all segments, but don't want to edit self.segments
                if self.species is not None and self.species != "All species":
                    self.indices2show = self.segments.getSpecies(species)
                else:
                    self.indices2show = range(len(self.segments))

                print(self.indices2show)
                if chunksize is not None:
                    halfChunk = 1.1/2 * chunksize

                # Load data into a list of SignalProcs (with spectrograms) for each segment
                for segix in range(len(self.segments)):
                    if segix in self.indices2show:
                        seg = self.segments[segix]
                        # note that sp also stores the range of shown freqs
                        sp = SignalProc.SignalProc(self.config['window_width'], self.config['incr'], minFreq, maxFreq)

                        if chunksize is not None:
                            mid = (seg[0]+seg[1])/2
                            # buffered limits in audiodata (sec) = display limits
                            x1 = max(0, mid-halfChunk)
                            x2 = min(duration, mid+halfChunk)

                            # unbuffered limits in audiodata
                            x1nob = max(seg[0], x1)
                            x2nob = min(seg[1], x2)
                        else:
                            # unbuffered limits in audiodata
                            x1nob = seg[0]
                            x2nob = seg[1]

                            # buffered limits in audiodata (sec) = display limits
                            x1 = max(x1nob - self.config['reviewSpecBuffer'], 0)
                            x2 = min(x2nob + self.config['reviewSpecBuffer'], duration)

                        # Actual loading of the wav/bmp/spectrogram
                        if self.batmode:
                            sp.readBmp(filename, off=x1, len=x2-x1, silent=segix>1)
                            # sgRaw was already normalized to 0-1 when loading
                            # with 1 being loudest
                            sgRaw = sp.sg
                            sp.sg = np.abs(np.where(sgRaw == 0, -30, 10*np.log10(sgRaw)))
                        else:
                            # segix>1 to print the format details only once for each file
                            sp.readWav(filename, off=x1, len=x2-x1, silent=segix>1)

                            # Filter the audiodata based on initial sliders
<<<<<<< HEAD
=======
                            # sp.data = sp.ButterworthBandpass(sp.data, sp.sampleRate, minFreq, maxFreq)
>>>>>>> dcfe98e1
                            sp.data = sp.bandpassFilter(sp.data, sp.sampleRate, minFreq, maxFreq)

                            # Generate the spectrogram
                            _ = sp.spectrogram(window='Hann', sgType='Standard',mean_normalise=True, onesided=True,need_even=False)

                            # collect min and max values for final colour scale
                            minsg = min(np.min(sp.sg), minsg)
                            maxsg = max(np.max(sp.sg), maxsg)
                            sp.sg = np.abs(np.where(sp.sg==0, 0.0, 10.0 * np.log10(sp.sg/minsg)))

                        # need to also store unbuffered limits in spec units
                        # (relative to start of segment)
                        sp.x1nobspec = sp.convertAmpltoSpec(x1nob-x1)
                        sp.x2nobspec = sp.convertAmpltoSpec(x2nob-x1)

                        # trim the spectrogram
                        height = sp.sampleRate//2 / np.shape(sp.sg)[1]
                        pixelstart = int(minFreq/height)
                        pixelend = int(maxFreq/height)
                        sp.sg = sp.sg[:,pixelstart:pixelend]
                    else:
                        sp = None

                    self.sps.append(sp)

                    dlg += 1
                    dlg.update()
                    dlg.repaint()

            # sets the color map, based on the extremes of all segment spectrograms
            cmap = self.config['cmap']
            pos, colour, mode = colourMaps.colourMaps(cmap)
            cmap = pg.ColorMap(pos, colour,mode)

            self.lut = cmap.getLookupTable(0.0, 1.0, 256)
            self.colourStart = (self.config['brightness'] / 100.0 * self.config['contrast'] / 100.0) * (maxsg - minsg) + minsg
            self.colourEnd = (maxsg - minsg) * (1.0 - self.config['contrast'] / 100.0) + self.colourStart

            self.nsegments = len(self.indices2show)
            self.segsAccepted = 0
            self.segsDeleted = 0
            self.returned = False

        # END of file loading

    def saveCorrections(self):
        print("here")
        for i in reversed(range(len(self.segments))):
            print(self.segments[i][4],self.origSeg[i][4])
            if self.segments[i][4] == self.origSeg[i][4]:
                print("Segment matches")
                del self.origSeg[i]
            else:
                oldlabel = self.origSeg[i][4]
                newlabel = self.segments[i][4]
                if "-To Be Deleted-" in [lab["species"] for lab in newlabel]:
                    self.origSeg[i] = [self.origSeg[i], []]
                else:
                    # Note that we have to use .get to allow unspecified calltype
                    if [lab["species"] for lab in oldlabel] != [lab["species"] for lab in newlabel] or \
                       [lab.get("calltype") for lab in oldlabel] != [lab.get("calltype") for lab in newlabel]:
                        self.origSeg[i] = [self.origSeg[i], newlabel]

        if len(self.origSeg)>0:
            cleanexit = self.saveCorrectJSON(str(self.filename + '.corrections'), self.origSeg, mode=1, reviewer=self.reviewer)
            if cleanexit != 1:
                print("Warning: could not save correction file!")

    def humanClassifyNextImage1(self):
        # Get the next image
        if self.box1id < len(self.indices2show)-1:
            self.box1id += 1
            # Check if have moved to next segment, and if so load it

            # Show the next segment
            seg = self.segments[self.indices2show[self.box1id]]
            lab = seg[4]

            # update "done/to go" numbers:
            if self.returned:
                if len(lab)==1 and lab[0]["species"] == "-To Be Deleted-":
                    self.segsDeleted -= 1
                else:
                    self.segsAccepted -= 1

            # print(self.segsAccepted,self.segsDeleted,self.nsegments)
            self.humanClassifyDialog1.setSegNumbers(self.segsAccepted, self.segsDeleted, self.nsegments)

            # select the SignalProc with relevant data
            sp = self.sps[self.indices2show[self.box1id]]

            # these pass the axis limits set by slider
            minFreq = max(self.fLow.value(), 0)
            maxFreq = min(self.fHigh.value(), sp.sampleRate//2)

            if self.batmode:
                guides = [sp.convertFreqtoY(f) for f in [20000, 36000, 50000, 60000]]
            else:
                guides = None

            # currLabel, then unbufstart in spec units rel to start, unbufend,
            # then true time to display start, end,
            # NOTE: might be good to pass copy.deepcopy(seg[4])
            # instead of seg[4], if any bugs come up due to Dialog1 changing the label
            self.humanClassifyDialog1.setImage(sp.sg, sp.data, sp.sampleRate, sp.incr,
                                               seg[4], sp.x1nobspec, sp.x2nobspec,
                                               seg[0], seg[1], guides, minFreq, maxFreq)
        else:
            # store dialog properties such as position for the next file
            self.dialogSize = self.humanClassifyDialog1.size()
            self.dialogPos = self.humanClassifyDialog1.pos()
            self.dialogPlotAspect = self.humanClassifyDialog1.plotAspect
            self.config['brightness'] = self.humanClassifyDialog1.brightnessSlider.value()
            self.config['contrast'] = self.humanClassifyDialog1.contrastSlider.value()
            if not self.config['invertColourMap']:
                self.config['brightness'] = 100-self.config['brightness']

            self.humanClassifyDialog1.done(1)

    def humanClassifyPrevImage(self):
        """ Go back one image by changing boxid and calling NextImage.
        Note: won't undo deleted segments."""
        if self.box1id>0:
            self.box1id -= 2
            self.returned=True
            self.humanClassifyNextImage1()

    def humanClassifyQuestion(self):
        """ Go to next image, keeping this one as it was found
            (so any changes made to it will be discarded, and cert kept) """
        self.humanClassifyDialog1.stopPlayback()
        self.segmentsToSave = True
        currSeg = self.segments[self.indices2show[self.box1id]]

        label, self.saveConfig, checkText, calltype = self.humanClassifyDialog1.getValues()

        # deal with manual bird entries under "Other"
        if len(checkText) > 0:
            if checkText in self.longBirdList:
                pass
            else:
                self.longBirdList.append(checkText)
                self.longBirdList = sorted(self.longBirdList, key=str.lower)
                self.longBirdList.remove('Unidentifiable')
                self.longBirdList.append('Unidentifiable')
                self.ConfigLoader.blwrite(self.longBirdList, self.config['BirdListLong'], self.configdir)

        # update the actual segment.
        #print("working on ", self.box1id, currSeg)
        deleting=False
        if label != [lab["species"] for lab in currSeg[4]]:
            # if any species names were changed,
            # Then, just recreate the label with certainty 50 for all currently selected species:
            # (not very neat but safer)
            newlabel = []
            for species in label:
                if species == "Don't Know":
                    newlabel.append({"species": "Don't Know", "certainty": 0})
                elif species == "-To Be Deleted-":
                    newlabel.append({"species": "-To Be Deleted-", "certainty": 50})
                    deleting = True
                else:
                    newlabel.append({"species": species, "certainty": 50})
            # Note: currently only parsing the call type for the first species
            if calltype!="":
                newlabel[0]["calltype"] = calltype

            self.segments[self.indices2show[self.box1id]] = Segment.Segment([currSeg[0], currSeg[1], currSeg[2], currSeg[3], newlabel])
            #self.segments[self.box1id] = Segment.Segment([currSeg[0], currSeg[1], currSeg[2], currSeg[3], newlabel])
        elif max([lab["certainty"] for lab in currSeg[4]])==100:
            # if there are any "green" labels, but all species remained the same,
            # need to drop certainty on those:
            currSeg.questionLabels()
            if self.returned:
                lab = currSeg[4]
                if len(lab)==1 and lab[0]["species"] == "-To Be Deleted-":
                    deleting=True
        else:
            # no sp or cert change needed
            if self.returned:
                lab = currSeg[4]
                if len(lab)==1 and lab[0]["species"] == "-To Be Deleted-":
                    deleting=True

        if deleting:
            self.segsDeleted+=1
        else:
            self.segsAccepted+=1
        # incorporate selected call type:
        if calltype!="":
            # (this will also check if it changed, and store corrections if needed.
            # If the species changed, the calltype is already updated, so this will do nothing)
            self.updateCallType(self.indices2show[self.box1id], calltype)
            #self.updateCallType(self.box1id, calltype)

        self.returned = False
        self.humanClassifyDialog1.tbox.setText('')
        self.humanClassifyDialog1.tbox.setEnabled(False)
        self.humanClassifyNextImage1()

    def humanClassifyCorrect1(self):
        """ Correct segment labels, save the old ones if necessary """
        self.humanClassifyDialog1.stopPlayback()
        self.segmentsToSave = True
        currSeg = self.segments[self.indices2show[self.box1id]]

        label, self.saveConfig, checkText, calltype = self.humanClassifyDialog1.getValues()

        # deal with manual bird entries under "Other"
        if len(checkText) > 0:
            if checkText in self.longBirdList:
                pass
            else:
                self.longBirdList.append(checkText)
                self.longBirdList = sorted(self.longBirdList, key=str.lower)
                self.longBirdList.remove('Unidentifiable')
                self.longBirdList.append('Unidentifiable')
                self.ConfigLoader.blwrite(self.longBirdList, self.config['BirdListLong'], self.configdir)

        # update the actual segment.
        deleting = False
        if label != [lab["species"] for lab in currSeg[4]]:
            # Create new segment label, assigning certainty 100 for each species:
            newlabel = []
            for species in label:
                if species == "Don't Know":
                    newlabel.append({"species": "Don't Know", "certainty": 0})
                elif species == "-To Be Deleted-":
                    newlabel.append({"species": "-To Be Deleted-", "certainty": 100})
                    deleting=True
                else:
                    newlabel.append({"species": species, "certainty": 100})
            # Note: currently only parsing the call type for the first species
            if calltype!="":
                newlabel[0]["calltype"] = calltype

            self.segments[self.indices2show[self.box1id]] = Segment.Segment([currSeg[0], currSeg[1], currSeg[2], currSeg[3], newlabel])
            #self.segments[self.box1id] = Segment.Segment([currSeg[0], currSeg[1], currSeg[2], currSeg[3], newlabel])

        elif 0 < min([lab["certainty"] for lab in currSeg[4]]) < 100:
            # If all species remained the same, just raise certainty to 100
            currSeg.confirmLabels()
            if self.returned:
                lab = currSeg[4]
                if len(lab)==1 and lab[0]["species"] == "-To Be Deleted-":
                    deleting=True
        else:
            # segment info matches, so don't do anything
            if self.returned:
                lab = currSeg[4]
                if len(lab)==1 and lab[0]["species"] == "-To Be Deleted-":
                    deleting=True

        if deleting:
            self.segsDeleted+=1
        else:
            self.segsAccepted+=1
        # incorporate selected call type:
        if calltype!="":
            # (this will also check if it changed, and store corrections if needed.
            # If the species changed, the calltype is already updated, so this will do nothing)
            self.updateCallType(self.indices2show[self.box1id], calltype)

        self.returned = False
        self.humanClassifyDialog1.tbox.setText('')
        self.humanClassifyDialog1.tbox.setEnabled(False)
        self.humanClassifyNextImage1()

    def humanClassifyDelete1New(self):
        # Delete a segment
        # Just mark for delete and then do the actual deletion when the file closes
        self.humanClassifyDialog1.stopPlayback()

        # New segment label -- To Be Deleted
        newlabel = [{"species": "-To Be Deleted-", "certainty": 100}]
        self.segments[self.indices2show[self.box1id]][4] = newlabel
        self.segsDeleted+=1

        #id = self.box1id
        #del self.segments[id]
        #del self.sps[id]
        # self.indicestoshow then becomes incorrect, but we don't use that in here anyway

        #self.box1id = id-1
        self.returned = False
        self.segmentsToSave = True
        self.humanClassifyNextImage1()

    def finishDeleting(self):
        # Does the work of deleting segments
        segsToSave = False

        # Loop over segments
        for seg in reversed(self.segments):
            todel = False
            # Delete if any say to delete (correct? Or just remove if it is in a list with others?)
            for lab in seg[4]:
                if lab["species"] == "-To Be Deleted-":
                    todel = True
                    break

            if todel:
                print("Removing",seg)
                self.segments.remove(seg)
                segsToSave = True

        if segsToSave:
            cleanexit = self.segments.saveJSON(self.filename+'.data', self.reviewer)
            if cleanexit != 1:
                print("Warning: could not save segments!")

    def closeDialog(self, ev):
        # (actually a poorly named listener for the Esc key)
        if ev == Qt.Key_Escape and hasattr(self, 'humanClassifyDialog1'):
            self.humanClassifyDialog1.done(0)

    def updateCallType(self, boxid, calltype):
        """ Compares calltype with oldseg labels, does safety checks,
            updates the segment, and stores corrections.
            boxid - id of segment being updated
            calltype - new calltype to be placed on the first species of this segment
        """
        if calltype=="":
            return
        oldlab = self.segments[boxid][4]
        if len(oldlab)==0:
            print("Warning: can't add call type to empty segment")
            return

        # Currently, only working with the call type if a single species is selected:
        if len(oldlab)>1:
            print("Warning: setting call types with multiple species labels not supported yet")
            return

        if "calltype" in oldlab[0]:
            if oldlab[0]["calltype"]==calltype:
                # Nothing to change
                return

        print("Changing calltype to", calltype)

        # actually update the segment info
        self.segments[boxid][4][0]["calltype"] = calltype
<|MERGE_RESOLUTION|>--- conflicted
+++ resolved
@@ -1560,10 +1560,6 @@
                             sp.readWav(filename, off=x1, len=x2-x1, silent=segix>1)
 
                             # Filter the audiodata based on initial sliders
-<<<<<<< HEAD
-=======
-                            # sp.data = sp.ButterworthBandpass(sp.data, sp.sampleRate, minFreq, maxFreq)
->>>>>>> dcfe98e1
                             sp.data = sp.bandpassFilter(sp.data, sp.sampleRate, minFreq, maxFreq)
 
                             # Generate the spectrogram
